--- conflicted
+++ resolved
@@ -16,7 +16,6 @@
 
 """The crud package, containing essential business logic, services, and routing configurations for the microservices."""
 
-<<<<<<< HEAD
 from typing import List, Tuple, Dict
 
 from sqlalchemy import select
@@ -27,11 +26,6 @@
 from .models import WorkflowStep as WorkflowStepModel, ModelTemplate
 from sqlalchemy import func, or_, select
 
-=======
-from budapp.commons import logging
-from budapp.commons.db_utils import DataManagerUtils
-
->>>>>>> 3083000c
 
 logger = logging.get_logger(__name__)
 
