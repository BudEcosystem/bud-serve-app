--- conflicted
+++ resolved
@@ -19,17 +19,11 @@
 from uuid import UUID, uuid4
 from typing import Optional
 
-<<<<<<< HEAD
 from sqlalchemy import DateTime, Enum, ForeignKey, Integer, String, Uuid, ARRAY, Integer
 from sqlalchemy.dialects.postgresql import JSONB
 from sqlalchemy.orm import Mapped, mapped_column, relationship
 
 from budapp.commons.constants import WorkflowStatusEnum, ModelTemplateTypeEnum
-=======
-from sqlalchemy import String, Uuid
-from sqlalchemy.orm import Mapped, mapped_column
-
->>>>>>> 3083000c
 from budapp.commons.database import Base
 
 
