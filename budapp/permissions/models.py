--- conflicted
+++ resolved
@@ -48,46 +48,21 @@
         return json.loads(self.scopes)
 
 
-<<<<<<< HEAD
-class ProjectPermission(Base, TimestampMixin):
-    """Project Permission model"""
-=======
 class ProjectPermission(Base):
     """Project Permission model."""
->>>>>>> 86bad5db
 
     __tablename__ = "project_permission"
 
     id: Mapped[UUID] = mapped_column(Uuid, primary_key=True, default=uuid4)
-<<<<<<< HEAD
     project_id: Mapped[UUID] = mapped_column(ForeignKey("project.id", ondelete="CASCADE"), nullable=False)
     user_id: Mapped[UUID] = mapped_column(ForeignKey("user.id", ondelete="CASCADE"), nullable=False)
     auth_id: Mapped[UUID] = mapped_column(Uuid, nullable=False)
     scopes: Mapped[str] = mapped_column(String, nullable=False)
+    created_at: Mapped[datetime] = mapped_column(DateTime, default=datetime.utcnow)
+    modified_at: Mapped[datetime] = mapped_column(DateTime, default=datetime.utcnow, onupdate=datetime.utcnow)
 
     user: Mapped["User"] = relationship(back_populates="project_permissions", foreign_keys=[user_id])
     project: Mapped["Project"] = relationship(back_populates="project_permissions", foreign_keys=[project_id])
-=======
-    project_id: Mapped[UUID] = mapped_column(
-        ForeignKey("project.id", ondelete="CASCADE"), nullable=False
-    )
-    user_id: Mapped[UUID] = mapped_column(
-        ForeignKey("user.id", ondelete="CASCADE"), nullable=False
-    )
-    auth_id: Mapped[UUID] = mapped_column(Uuid, nullable=False)
-    scopes: Mapped[str] = mapped_column(String, nullable=False)
-    created_at: Mapped[datetime] = mapped_column(DateTime, default=datetime.utcnow)
-    modified_at: Mapped[datetime] = mapped_column(
-        DateTime, default=datetime.utcnow, onupdate=datetime.utcnow
-    )
-
-    user: Mapped["User"] = relationship(
-        back_populates="project_permissions", foreign_keys=[user_id]
-    )
-    project: Mapped["Project"] = relationship(
-        back_populates="project_permissions", foreign_keys=[project_id]
-    )
->>>>>>> 86bad5db
 
     @hybrid_property
     def scopes_list(self):
