#  -----------------------------------------------------------------------------
#  Copyright (c) 2024 Bud Ecosystem Inc.
#  #
#  Licensed under the Apache License, Version 2.0 (the "License");
#  you may not use this file except in compliance with the License.
#  You may obtain a copy of the License at
#  #
#      http://www.apache.org/licenses/LICENSE-2.0
#  #
#  Unless required by applicable law or agreed to in writing, software
#  distributed under the License is distributed on an "AS IS" BASIS,
#  WITHOUT WARRANTIES OR CONDITIONS OF ANY KIND, either express or implied.
#  See the License for the specific language governing permissions and
#  limitations under the License.
#  -----------------------------------------------------------------------------

"""The core package, containing essential business logic, services, and routing configurations for the permissions."""

<<<<<<< HEAD
from typing import List, Union
from uuid import UUID
from sqlalchemy import delete
from budapp.commons import logging
from budapp.commons.db_utils import DataManagerUtils

from .models import ProjectPermission as ProjectPermissionModel
=======
from typing import Dict, Optional

from fastapi import status
from fastapi.exceptions import HTTPException
from sqlalchemy import select

from budapp.commons import logging
from budapp.commons.db_utils import DataManagerUtils

from .models import Permission, ProjectPermission

>>>>>>> 86bad5db

logger = logging.get_logger(__name__)


class PermissionDataManager(DataManagerUtils):
    """Data manager for the Permission model."""

<<<<<<< HEAD
    pass
=======
    async def retrieve_permission_by_fields(self, fields: Dict, missing_ok: bool = False) -> Optional[Permission]:
        """Retrieve permission by fields."""
        await self.validate_fields(Permission, fields)

        stmt = select(Permission).filter_by(**fields)
        db_permission = self.scalar_one_or_none(stmt)

        if not missing_ok and db_permission is None:
            logger.info("Permission not found in database")
            raise HTTPException(status_code=status.HTTP_404_NOT_FOUND, detail="Permission not found")

        return db_permission if db_permission else None
>>>>>>> 86bad5db


class ProjectPermissionDataManager(DataManagerUtils):
    """Project Permission data manager class responsible for operations over database."""

<<<<<<< HEAD
    async def delete_project_permissions_by_user_ids(
        self, user_ids: List[UUID], project_id: UUID
    ) -> List[ProjectPermissionModel]:
        """Delete all project permissions by user ids."""

        stmt = delete(ProjectPermissionModel).where(
            ProjectPermissionModel.user_id.in_(user_ids),
            ProjectPermissionModel.project_id == project_id,
        )
        return await self.execute_commit(stmt)
=======
    async def retrieve_project_permission_by_fields(
        self, fields: Dict, missing_ok: bool = False
    ) -> Optional[ProjectPermission]:
        """Retrieve project permission by fields."""
        await self.validate_fields(ProjectPermission, fields)

        stmt = select(ProjectPermission).filter_by(**fields)
        db_project_permission = self.scalar_one_or_none(stmt)

        if not missing_ok and db_project_permission is None:
            logger.info("Permission not found in database")
            raise HTTPException(status_code=status.HTTP_404_NOT_FOUND, detail="Permission not found")

        return db_project_permission if db_project_permission else None
>>>>>>> 86bad5db
<|MERGE_RESOLUTION|>--- conflicted
+++ resolved
@@ -16,27 +16,18 @@
 
 """The core package, containing essential business logic, services, and routing configurations for the permissions."""
 
-<<<<<<< HEAD
-from typing import List, Union
-from uuid import UUID
-from sqlalchemy import delete
-from budapp.commons import logging
-from budapp.commons.db_utils import DataManagerUtils
-
-from .models import ProjectPermission as ProjectPermissionModel
-=======
-from typing import Dict, Optional
+from typing import Dict, Optional, List, Union
 
 from fastapi import status
 from fastapi.exceptions import HTTPException
-from sqlalchemy import select
+from sqlalchemy import select, delete
 
+from uuid import UUID
 from budapp.commons import logging
 from budapp.commons.db_utils import DataManagerUtils
 
 from .models import Permission, ProjectPermission
 
->>>>>>> 86bad5db
 
 logger = logging.get_logger(__name__)
 
@@ -44,9 +35,6 @@
 class PermissionDataManager(DataManagerUtils):
     """Data manager for the Permission model."""
 
-<<<<<<< HEAD
-    pass
-=======
     async def retrieve_permission_by_fields(self, fields: Dict, missing_ok: bool = False) -> Optional[Permission]:
         """Retrieve permission by fields."""
         await self.validate_fields(Permission, fields)
@@ -59,24 +47,11 @@
             raise HTTPException(status_code=status.HTTP_404_NOT_FOUND, detail="Permission not found")
 
         return db_permission if db_permission else None
->>>>>>> 86bad5db
 
 
 class ProjectPermissionDataManager(DataManagerUtils):
     """Project Permission data manager class responsible for operations over database."""
 
-<<<<<<< HEAD
-    async def delete_project_permissions_by_user_ids(
-        self, user_ids: List[UUID], project_id: UUID
-    ) -> List[ProjectPermissionModel]:
-        """Delete all project permissions by user ids."""
-
-        stmt = delete(ProjectPermissionModel).where(
-            ProjectPermissionModel.user_id.in_(user_ids),
-            ProjectPermissionModel.project_id == project_id,
-        )
-        return await self.execute_commit(stmt)
-=======
     async def retrieve_project_permission_by_fields(
         self, fields: Dict, missing_ok: bool = False
     ) -> Optional[ProjectPermission]:
@@ -91,4 +66,14 @@
             raise HTTPException(status_code=status.HTTP_404_NOT_FOUND, detail="Permission not found")
 
         return db_project_permission if db_project_permission else None
->>>>>>> 86bad5db
+
+    async def delete_project_permissions_by_user_ids(
+        self, user_ids: List[UUID], project_id: UUID
+    ) -> List[ProjectPermission]:
+        """Delete all project permissions by user ids."""
+
+        stmt = delete(ProjectPermission).where(
+            ProjectPermission.user_id.in_(user_ids),
+            ProjectPermission.project_id == project_id,
+        )
+        return await self.execute_commit(stmt)