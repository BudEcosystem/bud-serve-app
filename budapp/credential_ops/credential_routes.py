--- conflicted
+++ resolved
@@ -1,26 +1,35 @@
-<<<<<<< HEAD
+import json
+import uuid
 from typing import Annotated, List, Optional
 from uuid import UUID
 
-from fastapi import APIRouter, Depends, Query, status
+from fastapi import APIRouter, Depends, Path, Query, status
 from sqlalchemy.orm import Session
-
-from ..commons import logging
-from ..commons.api_utils import pubsub_api_endpoint
-from ..commons.constants import CredentialTypeEnum
-from ..commons.dependencies import get_current_active_user, get_session, parse_ordering_fields
-from ..commons.exceptions import ClientException
-from ..commons.schemas import (
+from typing_extensions import Union
+
+from budapp.commons import logging
+from budapp.commons.api_utils import pubsub_api_endpoint
+from budapp.commons.constants import CredentialTypeEnum
+from budapp.commons.dependencies import get_current_active_user, get_session, parse_ordering_fields
+from budapp.commons.exceptions import ClientException
+from budapp.commons.schemas import (
     ErrorResponse,
     SingleResponse,
     SuccessResponse,
 )
-from ..commons.security import RSAHandler
-from ..user_ops.schemas import User
-from .crud import CredentialDataManager
-from .models import Credential
+from budapp.commons.security import RSAHandler
+from budapp.user_ops.schemas import User
+
+from .crud import CloudProviderCredentialDataManager, CloudProviderDataManager, CredentialDataManager
+from .models import CloudCredentials, CloudProviders, Credential
 from .schemas import (
     PROPRIETARY_CREDENTIAL_DATA,
+    CloudCredentialResponse,
+    CloudCredentialSchema,
+    CloudProviderRegionsResponse,
+    CloudProvidersCreateRequest,
+    CloudProvidersListResponse,
+    CloudProvidersSchema,
     CredentialDetails,
     CredentialFilter,
     CredentialRequest,
@@ -35,42 +44,8 @@
     ProprietaryCredentialUpdate,
     RouterConfig,
 )
-from .services import CredentialService, ProprietaryCredentialService
-=======
-from typing import Annotated
-from typing_extensions import Union
-
-from fastapi import APIRouter, Depends, status, Query
-from sqlalchemy.orm import Session
-
-from budapp.commons import logging
-from budapp.commons.dependencies import (
-    get_session,
-    get_current_active_user
-)
-from budapp.commons.exceptions import ClientException
-
-from ..commons.api_utils import pubsub_api_endpoint
-from ..commons.schemas import ErrorResponse, SuccessResponse
-from .crud import CredentialDataManager, CredentialDataManager, CloudProviderDataManager
-from .models import Credential, CloudProviders
-from .schemas import CredentialUpdateRequest,CloudProvidersListResponse
-from budapp.credential_ops.schemas import CloudProvidersCreateRequest
-from .services import ClusterProviderService
-from budapp.credential_ops.schemas import CloudProvidersSchema
-import uuid
-import json
-from budapp.user_ops.schemas import User
-from budapp.credential_ops.schemas import CloudCredentialResponse
-from budapp.credential_ops.crud import CloudProviderCredentialDataManager
-from budapp.credential_ops.schemas import CloudCredentialSchema
->>>>>>> c08ca0d2
-
-from fastapi import Path
-from uuid import UUID
-from budapp.credential_ops.models import CloudCredentials
-from typing import Optional
-from budapp.credential_ops.schemas import CloudProviderRegionsResponse
+from .services import ClusterProviderService, CredentialService, ProprietaryCredentialService
+
 
 logger = logging.get_logger(__name__)
 
@@ -112,7 +87,6 @@
         ).to_http_response()
 
 
-<<<<<<< HEAD
 @credential_router.get(
     "/router-config",
     response_model=SingleResponse[RouterConfig],
@@ -416,7 +390,8 @@
 async def get_proprietary_credential_details(credential_id: UUID, session: Annotated[Session, Depends(get_session)]):
     credential_details = await ProprietaryCredentialService(session).get_credential_details(credential_id)
     return SingleResponse(message="Credential details fetched successfully", result=credential_details)
-=======
+
+
 @credential_router.get("/cloud-providers")
 async def get_cloud_providers(
     session: Annotated[Session, Depends(get_session)],
@@ -431,7 +406,8 @@
         provider_schemas = []
         for provider in providers:
             provider_dict = {
-                column.name: str(getattr(provider, column.name)) if isinstance(getattr(provider, column.name), uuid.UUID)
+                column.name: str(getattr(provider, column.name))
+                if isinstance(getattr(provider, column.name), uuid.UUID)
                 else getattr(provider, column.name)
                 for column in provider.__table__.columns
             }
@@ -453,16 +429,13 @@
 
         # Create response
         response = CloudProvidersListResponse(
-            providers=provider_schemas,
-            code=status.HTTP_200_OK,
-            message="Cloud providers retrieved successfully"
+            providers=provider_schemas, code=status.HTTP_200_OK, message="Cloud providers retrieved successfully"
         )
         return response
     except Exception as e:
         logger.exception(f"Failed to get cloud providers: {e}")
         return ErrorResponse(
-            code=status.HTTP_500_INTERNAL_SERVER_ERROR,
-            message="Failed to get cloud providers"
+            code=status.HTTP_500_INTERNAL_SERVER_ERROR, message="Failed to get cloud providers"
         ).to_http_response()
 
 
@@ -478,39 +451,33 @@
     try:
         # Validate the provider id in the database
         provider = await CloudProviderDataManager(session).retrieve_by_fields(
-            CloudProviders,
-            {"id": cloud_provider_requst.provider_id}
+            CloudProviders, {"id": cloud_provider_requst.provider_id}
         )
         if not provider:
-            return ErrorResponse(
-                code=status.HTTP_400_BAD_REQUEST,
-                message="Provider ID is invalid"
-            ).to_http_response()
+            return ErrorResponse(code=status.HTTP_400_BAD_REQUEST, message="Provider ID is invalid").to_http_response()
 
         # Save credentials via service
         await ClusterProviderService(session).create_provider_credential(cloud_provider_requst, current_user.id)
 
         return SuccessResponse(
-            code=status.HTTP_201_CREATED,
-            message="Cloud provider created successfully"
+            code=status.HTTP_201_CREATED, message="Cloud provider created successfully"
         ).to_http_response()
 
     except Exception as e:
         logger.exception(f"Failed to create cloud provider: {e}")
         return ErrorResponse(
-            code=status.HTTP_500_INTERNAL_SERVER_ERROR,
-            message="Failed to create cloud provider"
+            code=status.HTTP_500_INTERNAL_SERVER_ERROR, message="Failed to create cloud provider"
         ).to_http_response()
+
 
 @credential_router.get("/cloud-providers/credentials", response_model=CloudCredentialResponse)
 async def get_user_cloud_credentials(
     current_user: Annotated[User, Depends(get_current_active_user)],
     session: Annotated[Session, Depends(get_session)],
-    provider_id: Annotated[Optional[str], Query(
-        title="Provider ID",
-        description="Filter credentials by cloud provider ID",
-        required=False
-    )] = None,
+    provider_id: Annotated[
+        Optional[str],
+        Query(title="Provider ID", description="Filter credentials by cloud provider ID", required=False),
+    ] = None,
 ):
     """Retrieve cloud provider credentials for the current user.
 
@@ -521,8 +488,10 @@
         CloudCredentialResponse: List of cloud provider credentials for the user,
             filtered by provider_id if specified.
     """
-    logger.debug(f"Retrieving cloud credentials for user: {current_user.id}" +
-                    (f" filtered by provider: {provider_id}" if provider_id else ""))
+    logger.debug(
+        f"Retrieving cloud credentials for user: {current_user.id}"
+        + (f" filtered by provider: {provider_id}" if provider_id else "")
+    )
     try:
         # Convert provider_id to UUID if provided
         provider_uuid = None
@@ -531,14 +500,12 @@
                 provider_uuid = UUID(provider_id)
             except ValueError:
                 return ErrorResponse(
-                    code=status.HTTP_400_BAD_REQUEST,
-                    message="Invalid provider ID format"
+                    code=status.HTTP_400_BAD_REQUEST, message="Invalid provider ID format"
                 ).to_http_response()
 
         # Use the CloudProviderCredentialDataManager to get user credentials
         credentials = await CloudProviderCredentialDataManager(session).get_credentials_by_user(
-            current_user.id,
-            provider_uuid
+            current_user.id, provider_uuid
         )
 
         # Convert database models to response schemas
@@ -554,12 +521,14 @@
                 id=str(cred.id),
                 provider_id=str(cred.provider_id),
                 provider_name=provider.name if provider else "Unknown Provider",
-                icon=provider.logo_url, #type: ignore
+                icon=provider.logo_url,  # type: ignore
                 provider_description=provider.description if provider else "No Description Available",
                 created_at=cred.created_at,
                 credential_name=cred.credential_name,
                 # Mask sensitive information in credential values
-                credential_summary=_get_masked_credential_summary(cred.credential, provider.schema_definition if provider else {})
+                credential_summary=_get_masked_credential_summary(
+                    cred.credential, provider.schema_definition if provider else {}
+                ),
             )
             credential_schemas.append(credential_schema)
 
@@ -569,14 +538,14 @@
         return CloudCredentialResponse(
             credentials=credential_schemas,
             code=status.HTTP_200_OK,
-            message="Cloud provider credentials retrieved successfully"
+            message="Cloud provider credentials retrieved successfully",
         )
     except Exception as e:
         logger.exception(f"Failed to retrieve cloud credentials: {e}")
         return ErrorResponse(
-            code=status.HTTP_500_INTERNAL_SERVER_ERROR,
-            message="Failed to retrieve cloud provider credentials"
+            code=status.HTTP_500_INTERNAL_SERVER_ERROR, message="Failed to retrieve cloud provider credentials"
         ).to_http_response()
+
 
 @credential_router.get("/cloud-providers/credentials/{credential_id}", response_model=CloudCredentialResponse)
 async def get_user_cloud_credential(
@@ -600,26 +569,19 @@
             cred_uuid = UUID(credential_id)
         except ValueError:
             return ErrorResponse(
-                code=status.HTTP_400_BAD_REQUEST,
-                message="Invalid credential ID format"
+                code=status.HTTP_400_BAD_REQUEST, message="Invalid credential ID format"
             ).to_http_response()
 
         # Query the specific credential
-        credential = await CloudProviderDataManager(session).retrieve_by_fields(
-            CloudCredentials, {"id": cred_uuid}
-        )
+        credential = await CloudProviderDataManager(session).retrieve_by_fields(CloudCredentials, {"id": cred_uuid})
 
         if not credential:
-            return ErrorResponse(
-                code=status.HTTP_404_NOT_FOUND,
-                message="Credential not found"
-            ).to_http_response()
+            return ErrorResponse(code=status.HTTP_404_NOT_FOUND, message="Credential not found").to_http_response()
 
         # Verify the credential belongs to the current user
         if credential.user_id != current_user.id:
             return ErrorResponse(
-                code=status.HTTP_403_FORBIDDEN,
-                message="You don't have permission to access this credential"
+                code=status.HTTP_403_FORBIDDEN, message="You don't have permission to access this credential"
             ).to_http_response()
 
         # Get provider information
@@ -630,7 +592,7 @@
         # Create credential schema
         credential_schema = CloudCredentialSchema(
             id=str(credential.id),
-            icon=provider.logo_url, #type: ignore
+            icon=provider.logo_url,  # type: ignore
             provider_id=str(credential.provider_id),
             credential_name=credential.credential_name,
             provider_description=provider.description if provider else "No Description Available",
@@ -638,22 +600,19 @@
             created_at=credential.created_at,
             # For individual credential view, provide more detailed but still masked info
             credential_summary=_get_masked_credential_summary(
-                credential.credential,
-                provider.schema_definition if provider else {},
-                detailed=True
-            )
+                credential.credential, provider.schema_definition if provider else {}, detailed=True
+            ),
         )
 
         return CloudCredentialResponse(
             credentials=[credential_schema],
             code=status.HTTP_200_OK,
-            message="Cloud provider credential retrieved successfully"
+            message="Cloud provider credential retrieved successfully",
         )
     except Exception as e:
         logger.exception(f"Failed to retrieve cloud credential: {e}")
         return ErrorResponse(
-            code=status.HTTP_500_INTERNAL_SERVER_ERROR,
-            message="Failed to retrieve cloud provider credential"
+            code=status.HTTP_500_INTERNAL_SERVER_ERROR, message="Failed to retrieve cloud provider credential"
         ).to_http_response()
 
 
@@ -682,37 +641,31 @@
             provider_uuid = UUID(provider_id)
         except ValueError:
             return ErrorResponse(
-                code=status.HTTP_400_BAD_REQUEST,
-                message="Invalid provider ID format"
+                code=status.HTTP_400_BAD_REQUEST, message="Invalid provider ID format"
             ).to_http_response()
 
         # Get the provider from the database
-        provider = await CloudProviderDataManager(session).retrieve_by_fields(
-                    CloudProviders, {"id": provider_uuid}
-                )
+        provider = await CloudProviderDataManager(session).retrieve_by_fields(CloudProviders, {"id": provider_uuid})
 
         if not provider:
-            return ErrorResponse(
-                code=status.HTTP_404_NOT_FOUND,
-                message="Cloud provider not found"
-            ).to_http_response()
+            return ErrorResponse(code=status.HTTP_404_NOT_FOUND, message="Cloud provider not found").to_http_response()
 
         # Use provider service to get regions for this specific provider
-        regions = await ClusterProviderService(session).get_provider_regions(provider.unique_id) # type: ignore
+        regions = await ClusterProviderService(session).get_provider_regions(provider.unique_id)  # type: ignore
 
         return CloudProviderRegionsResponse(
-                    provider_id=str(provider.id), # type: ignore
-                    regions=regions,
-                    code=status.HTTP_200_OK,
-                    message=f"Retrieved {len(regions)} regions for {provider.name}" # type: ignore
-                )
+            provider_id=str(provider.id),  # type: ignore
+            regions=regions,
+            code=status.HTTP_200_OK,
+            message=f"Retrieved {len(regions)} regions for {provider.name}",  # type: ignore
+        )
 
     except Exception as e:
         logger.error(f"Failed to retrieve regions for cloud provider: {provider_id} {e}", exc_info=True)
         return ErrorResponse(
-            code=status.HTTP_500_INTERNAL_SERVER_ERROR,
-            message="Failed to retrieve cloud provider credential"
+            code=status.HTTP_500_INTERNAL_SERVER_ERROR, message="Failed to retrieve cloud provider credential"
         ).to_http_response()
+
 
 # Helper function for masking sensitive data
 def _get_masked_credential_summary(credential_values: dict, schema_definition: dict, detailed: bool = False) -> dict:
@@ -740,12 +693,12 @@
         property_info = properties.get(key, {})
         # Check if this is a secret field (look for hints in the schema)
         is_secret = (
-            property_info.get("format") == "password" or
-            property_info.get("x-sensitive") == True or
-            "secret" in key.lower() or
-            "password" in key.lower() or
-            "key" in key.lower() or
-            "token" in key.lower()
+            property_info.get("format") == "password"
+            or property_info.get("x-sensitive") == True
+            or "secret" in key.lower()
+            or "password" in key.lower()
+            or "key" in key.lower()
+            or "token" in key.lower()
         )
 
         if is_secret:
@@ -761,5 +714,4 @@
             else:
                 result[key] = value
 
-    return result
->>>>>>> c08ca0d2
+    return result