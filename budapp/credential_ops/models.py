--- conflicted
+++ resolved
@@ -16,15 +16,10 @@
 
 """The credential ops package, containing essential business logic, services, and routing configurations for the credential ops."""
 
-from datetime import UTC, datetime
-from enum import UNIQUE
+from datetime import datetime
 from uuid import UUID, uuid4
 
-<<<<<<< HEAD
-from sqlalchemy import DateTime, Enum, Float, ForeignKey, String, Uuid
-=======
-from sqlalchemy import DateTime, Enum, ForeignKey, Float, String, Uuid,Boolean
->>>>>>> c08ca0d2
+from sqlalchemy import Boolean, DateTime, Enum, Float, ForeignKey, String, Uuid
 from sqlalchemy.dialects.postgresql import JSONB
 from sqlalchemy.orm import Mapped, mapped_column, relationship
 
@@ -78,12 +73,11 @@
 
     project: Mapped["Project"] = relationship("Project", foreign_keys=[project_id])
 
-<<<<<<< HEAD
     @staticmethod
     def set_hashed_key(key: str):
         hashed_key = hash_token(f"sk-{key}")
         return hashed_key
-=======
+
 
 class CloudCredentials(Base, TimestampMixin):
     """Cloud Credentials : model for cloud credentials."""
@@ -100,6 +94,7 @@
 
 class CloudProviders(Base, TimestampMixin):
     """Cloud Providers : model for cloud providers."""
+
     __tablename__ = "cloud_providers"
     id: Mapped[UUID] = mapped_column(Uuid, primary_key=True, default=uuid4)
     name: Mapped[str] = mapped_column(String, nullable=False)
@@ -109,5 +104,4 @@
     schema_definition: Mapped[dict] = mapped_column(JSONB, nullable=False)
     unique_id: Mapped[str] = mapped_column(String, unique=True, nullable=False)
 
-    credentials = relationship("CloudCredentials", back_populates="provider")
->>>>>>> c08ca0d2
+    credentials = relationship("CloudCredentials", back_populates="provider")