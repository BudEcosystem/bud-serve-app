--- conflicted
+++ resolved
@@ -1,9 +1,10 @@
+import json
+import uuid
 from datetime import datetime
 from enum import IntEnum
-from typing import Annotated, Dict, List, Optional, Union
+from typing import Annotated, Any, Dict, List, Optional, Union
 from uuid import UUID
 
-<<<<<<< HEAD
 from pydantic import (
     AnyHttpUrl,
     BaseModel,
@@ -14,23 +15,13 @@
     field_validator,
     model_validator,
 )
-=======
-from pydantic import BaseModel, ConfigDict, model_validator, Field, field_validator
->>>>>>> c08ca0d2
 
 from budapp.commons import logging
-
-from ..commons.config import app_settings
-from ..commons.constants import CredentialTypeEnum
-from ..commons.schemas import CloudEventBase, PaginatedSuccessResponse
-from ..initializers.provider_seeder import ProviderSeeder
-
-from budapp.commons.schemas import SuccessResponse
-
-import json
-from typing import Dict, Any, Union
-import uuid
-from typing import List
+from budapp.commons.config import app_settings
+from budapp.commons.constants import CredentialTypeEnum
+from budapp.commons.schemas import CloudEventBase, PaginatedSuccessResponse, SuccessResponse
+from budapp.initializers.provider_seeder import ProviderSeeder
+
 
 logger = logging.get_logger(__name__)
 
@@ -64,7 +55,6 @@
         return data
 
 
-<<<<<<< HEAD
 class CredentialBase(BaseModel):
     """Credential base schema"""
 
@@ -329,7 +319,8 @@
     endpoint_name: str
     cache_configuration: CacheConfig | None
     model_configuration: ModelConfig | None
-=======
+
+
 # Cloud Providers
 class CloudProvidersSchema(BaseModel):
     """
@@ -350,11 +341,10 @@
     description: str = Field(..., description="Detailed description of the cloud provider")
     logo_url: str = Field(..., description="URL to the provider's logo image")
     schema_definition: Union[str, Dict[str, Any]] = Field(
-        ...,
-        description="JSON schema defining the configuration options for this provider"
+        ..., description="JSON schema defining the configuration options for this provider"
     )
 
-    @field_validator('schema_definition')
+    @field_validator("schema_definition")
     @classmethod
     def validate_schema_definition(cls, v: Union[str, Dict[str, Any]]) -> str:
         """
@@ -384,8 +374,8 @@
         else:
             raise ValueError("schema_definition must be a JSON string or a dictionary")
 
-    @model_validator(mode='after')
-    def validate_schema(self) -> 'CloudProvidersSchema':
+    @model_validator(mode="after")
+    def validate_schema(self) -> "CloudProvidersSchema":
         """
         Validates the entire model after all fields have been processed.
 
@@ -400,7 +390,7 @@
                 schema_dict = json.loads(self.schema_definition)
                 # Add any additional schema validation logic here
                 # For example, check if required fields exist
-                if 'type' not in schema_dict:
+                if "type" not in schema_dict:
                     raise ValueError("Schema must specify a 'type' field")
         except Exception as e:
             raise ValueError(f"Invalid schema_definition: {str(e)}")
@@ -423,11 +413,12 @@
 
     providers: list[CloudProvidersSchema]
 
+
 class CloudProvidersCreateRequest(BaseModel):
     """Request to create a new cloud provider."""
 
-    provider_id: str # TODO: Probably we need to use UUID, test and replace
-    credential_values: dict[str, str] # JSON Structure
+    provider_id: str  # TODO: Probably we need to use UUID, test and replace
+    credential_values: dict[str, str]  # JSON Structure
     credential_name: str
 
 
@@ -442,6 +433,7 @@
         created_at: When the credential was created
         credential_summary: Summary of credential values with sensitive information masked
     """
+
     id: str = Field(..., description="Unique identifier for the credential")
     provider_id: str = Field(..., description="ID of the provider this credential is for")
     provider_name: str = Field(..., description="Display name of the provider")
@@ -450,13 +442,15 @@
     created_at: datetime = Field(..., description="When the credential was created")
     credential_name: str = Field(..., description="Name of the credential")
     credential_summary: Dict[str, Any] = Field(
-        ...,
-        description="Summary of credential values with sensitive information masked"
+        ..., description="Summary of credential values with sensitive information masked"
     )
+
 
 class CloudCredentialResponse(SuccessResponse):
     """Response containing cloud credentials."""
+
     credentials: list[CloudCredentialSchema]
+
 
 class CloudProviderRegionsResponse(SuccessResponse):
     """
@@ -469,6 +463,6 @@
         code: HTTP status code
         message: Status message
     """
+
     provider_id: str = Field(..., description="Unique identifier of the cloud provider")
-    regions: List[Dict[str, Any]] = Field(..., description="List of regions supported by the provider")
->>>>>>> c08ca0d2
+    regions: List[Dict[str, Any]] = Field(..., description="List of regions supported by the provider")