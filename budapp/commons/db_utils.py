#  -----------------------------------------------------------------------------
#  Copyright (c) 2024 Bud Ecosystem Inc.
#  #
#  Licensed under the Apache License, Version 2.0 (the "License");
#  you may not use this file except in compliance with the License.
#  You may obtain a copy of the License at
#  #
#      http://www.apache.org/licenses/LICENSE-2.0
#  #
#  Unless required by applicable law or agreed to in writing, software
#  distributed under the License is distributed on an "AS IS" BASIS,
#  WITHOUT WARRANTIES OR CONDITIONS OF ANY KIND, either express or implied.
#  See the License for the specific language governing permissions and
#  limitations under the License.
#  -----------------------------------------------------------------------------

"""Provides utility functions for managing database operations."""

from typing import Any, Dict, List, Optional, Tuple, Type

from fastapi import status
from sqlalchemy import BigInteger as SqlAlchemyBigInteger
from sqlalchemy import String as SqlAlchemyString
from sqlalchemy import cast, func, inspect, select
from sqlalchemy.dialects.postgresql import ARRAY as PostgresArray
from sqlalchemy.exc import SQLAlchemyError
from sqlalchemy.orm import DeclarativeBase, Session
from sqlalchemy.sql import Executable

from . import logging
from .exceptions import ClientException, DatabaseException


logger = logging.get_logger(__name__)


class SessionMixin:
    """A mixin class that provides an instance of a database session.

    This mixin is designed to be used with classes that require database access.
    It initializes and stores a SQLAlchemy Session object for database operations.

    Attributes:
        session (Session): An instance of SQLAlchemy Session for database operations.

    Example:
        class MyDatabaseHandler(SessionMixin):
            def __init__(self, session):
                super().__init__(session)

            def some_db_operation(self):
                # Use self.session to perform database operations
                pass
    """

    def __init__(self, session: Session) -> None:
        """Initialize the SessionMixin with a database session.

        Args:
            session (Session): An instance of SQLAlchemy Session to be used for database operations.
        """
        self.session = session


class SQLAlchemyMixin(SessionMixin):
    """A mixin class that provides methods for database operations."""

    def add_one(self, model: object) -> object:
        """Add a single model instance to the database.

        This method adds the given model to the session, commits the transaction,
        and refreshes the model to ensure it reflects the current state in the database.

        Args:
            model (Any): The SQLAlchemy model instance to be added to the database.

        Returns:
            Any: The added and refreshed model instance.

        Raises:
            DatabaseException: If there's an error during the database operation.
        """
        try:
            self.session.add(model)
            self.session.commit()
            self.session.refresh(model)
            return model
        except (Exception, SQLAlchemyError) as e:
            self.session.rollback()
            logger.exception(f"Failed to add one model to database: {e}")
            raise DatabaseException("Unable to add model to database") from e

    def add_all(self, models: List[object]) -> List[object]:
        """Add a list of model instances to the database.

        This method adds the given model to the session, commits the transaction,
        and refreshes the model to ensure it reflects the current state in the database.

        Args:
            models (List[Any]): The SQLAlchemy model instances to be added to the database.

        Returns:
            Any: The added and refreshed model instance.

        Raises:
            DatabaseException: If there's an error during the database operation.
        """
        try:
            self.session.add_all(models)
            self.session.commit()
            return models
        except (Exception, SQLAlchemyError) as e:
            self.session.rollback()
            logger.exception(f"Failed to add all models to database: {e}")
            raise DatabaseException("Unable to add models to database") from e

    def scalar_one_or_none(self, stmt: Executable) -> object:
        """Execute a SQL statement and return a single result or None.

        This method executes the given SQL statement and returns either a single
        scalar result or None if no results are found.

        Args:
            stmt (Executable): The SQLAlchemy statement to be executed.

        Returns:
            Any: The scalar result of the query, or None if no results are found.

        Raises:
            DatabaseException: If there's an error during the database operation.
        """
        try:
            return self.session.execute(stmt).scalar_one_or_none()
        except (Exception, SQLAlchemyError) as e:
            logger.exception(f"Failed to get one model from database: {e}")
            raise DatabaseException("Unable to get model from database") from e

    def update_one(self, model: object) -> object:
        """Update a single model instance in the database.

        This method commits the current session (which should contain the updates to the model),
        and then refreshes the model to ensure it reflects the current state in the database.

        Args:
            model (Any): The SQLAlchemy model instance to be updated in the database.

        Returns:
            Any: The updated and refreshed model instance.

        Raises:
            DatabaseException: If there's an error during the database operation.
        """
        try:
            self.session.commit()
            self.session.refresh(model)
            return model
        except (Exception, SQLAlchemyError) as e:
            self.session.rollback()
            logger.exception(f"Failed to update one model in database: {e}")
            raise DatabaseException("Unable to update model in database") from e

    def delete_model(self, model: object) -> None:
        """Delete a single model instance from the database.

        This method commits the current session, and then deletes the model from the database.

        Args:
            model (Any): The SQLAlchemy model instance to be deleted from the database.

        Raises:
            DatabaseException: If there's an error during the database operation.
        """
        try:
            self.session.delete(model)
            self.session.commit()
        except (Exception, SQLAlchemyError) as e:
            self.session.rollback()
            logger.exception(f"Failed to delete one model in database: {e}")
            raise DatabaseException("Unable to delete model in database") from e

    def scalars_all(self, stmt: Executable) -> object:
        """Scalars a SQL statement and return a single result or None.

        This method executes the given SQL statement and returns the result.

        Args:
            stmt (Executable): The SQLAlchemy statement to be executed.

        Returns:
            Any: The result of the executed statement.

        Raises:
            DatabaseException: If there's an error during the database operation.
        """
        try:
            return self.session.scalars(stmt).all()
        except (Exception, SQLAlchemyError) as e:
            logger.exception(f"Failed to execute statement: {e}")
            raise DatabaseException("Unable to execute statement") from e

    def execute_all(self, stmt: Executable) -> object:
        """Execute a SQL statement and return a single result or None.

        This method executes the given SQL statement and returns the result.

        Args:
            stmt (Executable): The SQLAlchemy statement to be executed.

        Returns:
            Any: The result of the executed statement.

        Raises:
            DatabaseException: If there's an error during the database operation.
        """
        try:
            return self.session.execute(stmt).all()
        except (Exception, SQLAlchemyError) as e:
            logger.exception(f"Failed to execute statement: {e}")
            raise DatabaseException("Unable to execute statement") from e

    def execute_scalar(self, stmt: Executable) -> object:
        """Execute a SQL statement and return a single result or None.

        This method executes the given SQL statement and returns the result.

        Args:
            stmt (Executable): The SQLAlchemy statement to be executed.

        Returns:
            Any: The result of the executed statement.

        Raises:
            DatabaseException: If there's an error during the database operation.
        """
        try:
            return self.session.scalar(stmt)
        except (Exception, SQLAlchemyError) as e:
            logger.exception(f"Failed to execute scalar statement: {e}")
            raise DatabaseException("Unable to execute scalar statement") from e


class DataManagerUtils(SQLAlchemyMixin):
    """Utility class for data management operations."""

    @staticmethod
    async def validate_fields(model: Type[DeclarativeBase], fields: Dict[str, Any]) -> None:
        """Validate that the given fields exist in the SQLAlchemy model.

        Args:
            model (Type[DeclarativeBase]): The SQLAlchemy model class to validate against.
            fields (Dict[str, Any]): A dictionary of field names and their values to validate.

        Raises:
            DatabaseException: If an invalid field is found in the input.
        """
        for field in fields:
            if not hasattr(model, field):
                logger.error(f"Invalid field: '{field}' not found in {model.__name__} model")
                raise DatabaseException(f"Invalid field: '{field}' not found in {model.__name__} model")

    @staticmethod
    async def generate_search_stmt(model: Type[DeclarativeBase], fields: Dict[str, Any]) -> List[Executable]:
        """Generate search conditions for a SQLAlchemy model based on the provided fields.

        Args:
            model (Type[DeclarativeBase]): The SQLAlchemy model class to generate search conditions for.
            fields (Dict): A dictionary of field names and their values to search by.

        Returns:
            List[Executable]: A list of SQLAlchemy search conditions.
        """
        # Inspect model columns
        model_columns = inspect(model).columns

        # Initialize list to store search conditions
        search_conditions = []

        # Iterate over search fields and generate conditions
        for field, value in fields.items():
            column = getattr(model, field)

            # Check if column type is string like
            if type(model_columns[field].type) is SqlAlchemyString:
                search_conditions.append(func.lower(column).like(f"%{value.lower()}%"))
            elif type(model_columns[field].type) is PostgresArray:
                search_conditions.append(column.contains(value))
            elif type(model_columns[field].type) is SqlAlchemyBigInteger:
                search_conditions.append(cast(column, SqlAlchemyString).like(f"%{value}%"))
            else:
                search_conditions.append(column == value)

        return search_conditions

    @staticmethod
    async def generate_sorting_stmt(
        model: Type[DeclarativeBase], sort_details: List[Tuple[str, str]]
    ) -> List[Executable]:
        """Generate sorting conditions for a SQLAlchemy model based on the provided sort details.

        Args:
            model (Type[DeclarativeBase]): The SQLAlchemy model class to generate sorting conditions for.
            sort_details (List[Tuple[str, str]]): A list of tuples, where each tuple contains a field name and a direction ('asc' or 'desc').

        Returns:
            List[Executable]: A list of SQLAlchemy sorting conditions.
        """
        sort_conditions = []

        for field, direction in sort_details:
            # Check if column exists, if not, skip
            try:
                column = getattr(model, field)
            except AttributeError:
                continue

            if direction == "asc":
                sort_conditions.append(getattr(model, field))
            else:
                sort_conditions.append(getattr(model, field).desc())

        return sort_conditions

    async def insert_one(self, model: object) -> object:
        """Insert a single model instance into the database.

        This method is an alias for the `add_one` method, providing a more
        intuitive name for the insertion operation.

        Args:
            model (object): The model instance to be inserted into the database.

        Returns:
            object: The inserted model instance, potentially with updated
                attributes (e.g., auto-generated ID).

        Raises:
            Any exceptions that may be raised by the underlying `add_one` method.
        """
        return self.add_one(model)

    async def insert_all(self, models: List[object]) -> List[object]:
        """Insert a list of model instances into the database.

        This method is an alias for the `add_all` method, providing a more
        intuitive name for the insertion operation.

        Args:
            models (List[object]): The list of model instances to be inserted into the database.

        Returns:
            List[object]: The list of inserted model instances.
        """
        return self.add_all(models)

    async def retrieve_by_fields(
        self, model: Type[DeclarativeBase], fields: Dict[str, Any], missing_ok: bool = False
    ) -> Optional[DeclarativeBase]:
        """Retrieve a model instance from the database based on given fields.

        This method queries the database for a model instance matching the provided fields.
        If the instance is not found and missing_ok is False, it raises an HTTPException.

        Args:
            model (Type[DeclarativeBase]): The SQLAlchemy model class to query.
            fields (Dict): A dictionary of field names and their values to filter by.
            missing_ok (bool, optional): If True, return None when no instance is found
                                         instead of raising an exception. Defaults to False.

        Returns:
            Optional[DeclarativeBase]: The found model instance, or None if not found and missing_ok is True.

        Raises:
            HTTPException: If the model instance is not found and missing_ok is False.
            DatabaseException: If there's an error in field validation or database operation.
        """
        await self.validate_fields(model, fields)

        stmt = select(model).filter_by(**fields)
        db_model = self.scalar_one_or_none(stmt)

        if not missing_ok and db_model is None:
            logger.info(f"{model.__name__} not found in database")
            raise ClientException(f"{model.__name__} not found", status_code=status.HTTP_404_NOT_FOUND)

        return db_model if db_model else None

    async def update_by_fields(self, model: Type[DeclarativeBase], fields: Dict[str, Any]) -> object:
        """Update a model instance with the given fields.

        This method updates the attributes of the provided model instance with the values
        in the fields dictionary and then persists the changes to the database.

        Args:
            model (Type[DeclarativeBase]): The SQLAlchemy model instance to update.
            fields (Dict): A dictionary of field names and their new values.

        Returns:
            DeclarativeBase: The updated model instance.

        Raises:
            DatabaseException: If there's an error in field validation or database operation.
        """
        await self.validate_fields(model, fields)

        for field, value in fields.items():
            setattr(model, field, value)

        return self.update_one(model)

<<<<<<< HEAD
    async def delete_by_fields(self, model: Type[DeclarativeBase], fields: Dict[str, Any]) -> None:
        """Delete a model instance(s) based on the given fields.

        This method queries the database for the provided model class using the specified fields
        as filters and deletes all matching records.

        Args:
            model (Type[DeclarativeBase]): The SQLAlchemy model class to delete instances from.
            fields (Dict): A dictionary of field names and their values to filter the records to delete.

        Raises:
            DatabaseException: If there's an error in field validation or database operation.
        """
        try:
            # Validate the fields before querying
            await self.validate_fields(model, fields)

            # Query for matching records
            query = self.session.query(model).filter_by(**fields)

            # Check if any records exist to delete
            if not query.count():
                logger.info(f"No records found for deletion in {model.__name__} with filters: {fields}")
                return

            # Delete records
            query.delete(synchronize_session=False)

            # Commit the transaction
            self.session.commit()
            logger.info(f"Successfully deleted records from {model.__name__} with filters: {fields}")
        except (Exception, SQLAlchemyError) as e:
            # Rollback the transaction on error
            self.session.rollback()
            logger.exception(f"Failed to delete records from {model.__name__}: {e}")
            raise DatabaseException(f"Unable to delete records from {model.__name__}") from e

    async def retrieve_all_by_fields(
        self, model: Type[DeclarativeBase], fields: Dict[str, Any], missing_ok: bool = False
    ) -> Optional[List[DeclarativeBase]]:
        """Retrieve all model instances from the database based on the given fields.

        This method queries the database for all model instances matching the provided fields.
        If no instances are found and missing_ok is False, it raises an HTTPException.

        Args:
            model (Type[DeclarativeBase]): The SQLAlchemy model class to query.
            fields (Dict): A dictionary of field names and their values to filter by.
            missing_ok (bool, optional): If True, return an empty list when no instances are found
                                        instead of raising an exception. Defaults to False.

        Returns:
            Optional[List[DeclarativeBase]]: A list of found model instances, or an empty list if not found
                                            and missing_ok is True.

        Raises:
            HTTPException: If no model instances are found and missing_ok is False.
            DatabaseException: If there's an error in field validation or database operation.
        """
        await self.validate_fields(model, fields)

        stmt = select(model).filter_by(**fields)
        db_models = self.scalars_all(stmt)

        if not missing_ok and not db_models:
            logger.info(f"No {model.__name__} records found in database")
            raise ClientException(f"No {model.__name__} records found")

        return db_models if db_models else []
=======
    async def delete_one(self, model: Type[DeclarativeBase]) -> None:
        """Delete a model instance from the database."""
        self.delete_model(model)
>>>>>>> 856c1304
<|MERGE_RESOLUTION|>--- conflicted
+++ resolved
@@ -407,7 +407,10 @@
 
         return self.update_one(model)
 
-<<<<<<< HEAD
+    async def delete_one(self, model: Type[DeclarativeBase]) -> None:
+        """Delete a model instance from the database."""
+        self.delete_model(model)
+
     async def delete_by_fields(self, model: Type[DeclarativeBase], fields: Dict[str, Any]) -> None:
         """Delete a model instance(s) based on the given fields.
 
@@ -476,9 +479,4 @@
             logger.info(f"No {model.__name__} records found in database")
             raise ClientException(f"No {model.__name__} records found")
 
-        return db_models if db_models else []
-=======
-    async def delete_one(self, model: Type[DeclarativeBase]) -> None:
-        """Delete a model instance from the database."""
-        self.delete_model(model)
->>>>>>> 856c1304
+        return db_models if db_models else []