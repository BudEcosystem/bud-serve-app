#  -----------------------------------------------------------------------------
#  Copyright (c) 2024 Bud Ecosystem Inc.
#  #
#  Licensed under the Apache License, Version 2.0 (the "License");
#  you may not use this file except in compliance with the License.
#  You may obtain a copy of the License at
#  #
#      http://www.apache.org/licenses/LICENSE-2.0
#  #
#  Unless required by applicable law or agreed to in writing, software
#  distributed under the License is distributed on an "AS IS" BASIS,
#  WITHOUT WARRANTIES OR CONDITIONS OF ANY KIND, either express or implied.
#  See the License for the specific language governing permissions and
#  limitations under the License.
#  -----------------------------------------------------------------------------

"""Manages application and secret configurations, utilizing environment variables and Dapr's configuration store for syncing."""

import os
from pathlib import Path
<<<<<<< HEAD
from typing import Annotated, Any, Dict, List, Optional

from cryptography.hazmat.primitives import serialization
from cryptography.hazmat.primitives.asymmetric.types import (
    PrivateKeyTypes,
    PublicKeyTypes,
)
from dapr.conf import settings as dapr_settings
=======
from typing import Annotated, Any, List, Optional

from budmicroframe.commons.config import (
    BaseAppConfig,
    BaseConfig,
    BaseSecretsConfig,
    enable_periodic_sync_from_store,
    register_settings,
)
from dotenv import load_dotenv
>>>>>>> f251db5f
from pydantic import (
    AnyHttpUrl,
    AnyUrl,
    BeforeValidator,
    DirectoryPath,
    Field,
    computed_field,
)

from budapp.__about__ import __version__

from . import logging


load_dotenv()

def parse_cors(v: Any) -> List[str] | str:
    """Parse CORS_ORIGINS into a list of strings."""
    if isinstance(v, str) and not v.startswith("["):
        return [i.strip() for i in v.split(",")]
    elif isinstance(v, list | str):
        return v
    raise ValueError(v)


class AppConfig(BaseAppConfig):
    """Manages configuration settings for the microservice.

    This class is used to define and access the configuration settings for the microservice. It supports syncing
    fields from a dapr config store and allows configuration via environment variables.

    Attributes:
        env (str): The environment in which the application is running (e.g., 'development', 'production').
        debug (Optional[bool]): Enable or disable debugging mode.
        Other mandatory fields as required by the application.

    Sync Details:
        Fields annotated with `json_schema_extra` will be synced from the config store. The sync behavior is controlled
        by `sync=True` and additional configurations can be made using `key_prefix` and `alias`.

    Usage:
        Configure the settings via environment variables or sync with a config store. Access settings as attributes of
        an instance of `AppConfig`.

    Example:
        ```python
        from budapp.commons.config import app_settings

        if app_settings.env == "dev":
            # Development-specific logic
            ...
        ```
    """

    # App Info
    name: str = __version__.split("@")[0]
    version: str = __version__.split("@")[-1]
    description: str = ""
    api_root: str = ""

    # Base Directory
    base_dir: DirectoryPath = Field(default_factory=lambda: Path(__file__).parent.parent.parent.resolve())

    # Profiling
    profiler_enabled: bool = Field(False, alias="ENABLE_PROFILER")

    # DB connection
    # postgres_host: str = Field("localhost", alias="POSTGRES_HOST")
    # postgres_port: int = Field(5432, alias="POSTGRES_PORT")
    # postgres_user: str = Field(alias="POSTGRES_USER")
    # postgres_password: str = Field(alias="POSTGRES_PASSWORD")
    # postgres_db: str = Field(alias="POSTGRES_DB")
    postgres_url: Optional[str] = None

    # Superuser
    superuser_email: str = Field(alias="SUPER_USER_EMAIL")
    superuser_password: str = Field(alias="SUPER_USER_PASSWORD")

    # Token
    access_token_expire_minutes: int = Field(30, alias="ACCESS_TOKEN_EXPIRE_MINUTES")
    refresh_token_expire_minutes: int = Field(60 * 24 * 7, alias="REFRESH_TOKEN_EXPIRE_MINUTES")

    # Static
    static_dir_path: DirectoryPath | None = Field(None, alias="STATIC_DIR")

    # CORS
    cors_origins: Annotated[list[AnyUrl] | str, BeforeValidator(parse_cors)] = []

    # Bud microservice
    dapr_base_url: AnyHttpUrl = Field(alias="DAPR_BASE_URL")
    bud_cluster_app_id: str = Field(alias="BUD_CLUSTER_APP_ID")
    bud_model_app_id: str = Field(alias="BUD_MODEL_APP_ID")
    bud_simulator_app_id: str = Field(alias="BUD_SIMULATOR_APP_ID")
    bud_metrics_app_id: str = Field(alias="BUD_METRICS_APP_ID")
    bud_notify_app_id: str = Field(alias="BUD_NOTIFY_APP_ID")
    source_topic: str = Field(alias="SOURCE_TOPIC", default="budAppMessages")

    # Budserve host
    budserve_host: str = Field(alias="BUD_SERVE_HOST", default="https://api-dev.bud.studio")

    # Prometheus URL
    prometheus_url: str = Field(alias="PROMETHEUS_URL", default="https://metrics.fmops.in")

    # Add model directory
    add_model_dir: DirectoryPath = Field(os.path.expanduser("~/.cache"), alias="ADD_MODEL_DIR")

    # Bud Proxy
    cache_embedding_model: Optional[str] = Field(alias="CACHE_EMBEDDING_MODEL", default=None)
    cache_eviction_policy: str = Field(alias="CACHE_EVICTION_POLICY", default="LRU")
    cache_max_size: int = Field(alias="CACHE_MAX_SIZE", default=1000)
    cache_ttl: Optional[int] = Field(alias="CACHE_TTL", default=None)
    cache_score_threshold: float = Field(alias="CACHE_SCORE_THRESHOLD", default=0.1)
    litellm_proxy_master_key: str = Field(alias="LITELLM_PROXY_MASTER_KEY", default="sk-1234")

    # Frontend URL
    frontend_url: AnyUrl = Field(alias="FRONTEND_URL", default="http://localhost:3000")

    @computed_field
    def static_dir(self) -> str:
        """Get the static directory."""
        if self.static_dir_path is None:
            return os.path.join(str(self.base_dir), "static")

        return self.static_dir_path

    @computed_field
    def icon_dir(self) -> DirectoryPath:
        """Directory for icon."""
        return os.path.join(self.static_dir, "icons")


# class SecretsConfig(BaseSecretsConfig):
class SecretsConfig(BaseConfig):
    """Manages secret configurations for the microservice.

    This class handles the configuration of secrets required by the microservice. It supports secret management via
    a Dapr secret store.

    Attributes:
        dapr_api_token (str): The API token required for Dapr interactions (mandatory field).
        Other placeholder fields for secrets which can be removed or customized as needed.

    Configuration:
        Secrets should be defined in a `.env` file located in the project root. Use the prefix `SECRETS_` for syncing them with the secret store.
        For example:

        ```
        DAPR_API_TOKEN = your_api_token_here  # Won't be synced to the secret store
        SECRETS_OPENAI_TOKEN = your_api_token_here  # Will be synced to the secret store
        ```

    Sync Details:
        Similar to `AppConfig`, fields can be synced from the secret store using the `json_schema` settings.

    Usage:
        Configure secrets in `.env` for development. Ensure that the `.env` file is not included in the repository.

    Example:
        ```python
        from budapp.commons.config import secrets_settings

        api_token = secrets_settings.dapr_api_token
        ```
    """
    # App Info
    name: str = __version__.split("@")[0]
    version: str = __version__.split("@")[-1]

    dapr_api_token: Optional[str] = Field(None, alias="DAPR_API_TOKEN")

    password_salt: str = Field("bud_password_salt", alias="PASSWORD_SALT")
    jwt_secret_key: str = Field(alias="JWT_SECRET_KEY")
    redis_password: Optional[str] = Field(
        None, alias="REDIS_PASSWORD", json_schema_extra=enable_periodic_sync_from_store(is_global=True)
    )
    redis_uri: Optional[str] = Field(
        None, alias="REDIS_URI", json_schema_extra=enable_periodic_sync_from_store(is_global=True)
    )
    # postgres_user: Optional[str] = Field(
    #     None,
    #     alias="POSTGRES_USER",
    #     json_schema_extra=enable_periodic_sync_from_store(is_global=True),
    # )
    # postgres_password: Optional[str] = Field(
    #     None,
    #     alias="POSTGRES_PASSWORD",
    #     json_schema_extra=enable_periodic_sync_from_store(is_global=True),
    # )
    psql_user: Optional[str] = Field(
        None,
        alias="POSTGRES_USER",
        json_schema_extra=enable_periodic_sync_from_store(is_global=True),
    )
    psql_password: Optional[str] = Field(
        None,
        alias="POSTGRES_PASSWORD",
        json_schema_extra=enable_periodic_sync_from_store(is_global=True),
    )
    hf_token: Optional[str] = Field(None, alias="HF_TOKEN", json_schema_extra=enable_periodic_sync_from_store(is_global=True))

    base_dir: DirectoryPath = Field(default_factory=lambda: Path(__file__).parent.parent.parent.resolve())
    vault_path: DirectoryPath = base_dir

    # Encryption
    private_key_password: str = "bud_encryption_password"
    aes_key_hex: str = ""

    @computed_field
    def redis_url(self) -> str:
        """Construct and returns a Redis connection URL."""
        return f"redis://:{self.redis_password}@{self.redis_uri}"

    @property
    def public_key(self) -> PublicKeyTypes:
        """Return Public key loaded from the PEM file"""
        try:
            # Read the public key from PEM file
            public_pem_bytes = Path(os.path.join(self.vault_path, "public_key.pem")).read_bytes()

            # Load the public key
            public_key_from_pem = serialization.load_pem_public_key(public_pem_bytes)

            return public_key_from_pem
        except (ValueError, UnboundLocalError, FileNotFoundError):
            raise RuntimeError("Could not load public key") from None

    @property
    def private_key(self) -> PrivateKeyTypes:
        """Return Private key loaded from the PEM file"""
        try:
            # Read the private key from PEM file
            private_pem_bytes = Path(os.path.join(self.vault_path, "private_key.pem")).read_bytes()

            # Load the private key
            private_key_from_pem = serialization.load_pem_private_key(
                private_pem_bytes, password=self.private_key_password.encode("utf-8")
            )

            return private_key_from_pem
        except (ValueError, UnboundLocalError, FileNotFoundError):
            raise RuntimeError("Could not load private key") from None

    @property
    def aes_key(self) -> bytes:
        """Return AES key loaded from the HEX format"""

        if not self.aes_key_hex:
            raise RuntimeError("AES key is not set")

        return bytes.fromhex(self.aes_key_hex)


app_settings = AppConfig()
secrets_settings = SecretsConfig()

def postgres_url(app_settings: BaseAppConfig, secrets_settings: BaseSecretsConfig) -> str:
    """Construct and returns a PostgreSQL connection URL.

    This property combines the individual PostgreSQL connection parameters
    into a single connection URL string.

    Returns:
        A formatted PostgreSQL connection string.
    """
    return f"postgresql://{secrets_settings.psql_user}:{secrets_settings.psql_password}@{app_settings.psql_host}:{app_settings.psql_port}/{app_settings.psql_dbname}"

logging.configure_logging(app_settings.log_dir, app_settings.log_level)


app_settings.postgres_url = postgres_url(app_settings=app_settings, secrets_settings=secrets_settings)

# secrets_settings.psql_user = secrets_settings.postgres_user
# secrets_settings.psql_password = secrets_settings.postgres_password

register_settings(app_settings, secrets_settings)<|MERGE_RESOLUTION|>--- conflicted
+++ resolved
@@ -18,7 +18,7 @@
 
 import os
 from pathlib import Path
-<<<<<<< HEAD
+
 from typing import Annotated, Any, Dict, List, Optional
 
 from cryptography.hazmat.primitives import serialization
@@ -27,7 +27,7 @@
     PublicKeyTypes,
 )
 from dapr.conf import settings as dapr_settings
-=======
+
 from typing import Annotated, Any, List, Optional
 
 from budmicroframe.commons.config import (
@@ -38,7 +38,7 @@
     register_settings,
 )
 from dotenv import load_dotenv
->>>>>>> f251db5f
+
 from pydantic import (
     AnyHttpUrl,
     AnyUrl,
