#  -----------------------------------------------------------------------------
#  Copyright (c) 2024 Bud Ecosystem Inc.
#  #
#  Licensed under the Apache License, Version 2.0 (the "License");
#  you may not use this file except in compliance with the License.
#  You may obtain a copy of the License at
#  #
#      http://www.apache.org/licenses/LICENSE-2.0
#  #
#  Unless required by applicable law or agreed to in writing, software
#  distributed under the License is distributed on an "AS IS" BASIS,
#  WITHOUT WARRANTIES OR CONDITIONS OF ANY KIND, either express or implied.
#  See the License for the specific language governing permissions and
#  limitations under the License.
#  -----------------------------------------------------------------------------

"""Defines constant values used throughout the project, including application-specific constants."""

import random
from enum import Enum, StrEnum, auto
from typing import List

from .helpers import create_dynamic_enum


class LogLevel(Enum):
    """Define logging levels with associated priority values.

    Inherit from `str` and `Enum` to create a logging level enumeration. Each level has a string representation and a
    corresponding priority value, which aligns with Python's built-in `logging` module levels.

    Attributes:
        DEBUG (LogLevel): Represents debug-level logging with a priority value of `logging.DEBUG`.
        INFO (LogLevel): Represents info-level logging with a priority value of `logging.INFO`.
        WARNING (LogLevel): Represents warning-level logging with a priority value of `logging.WARNING`.
        ERROR (LogLevel): Represents error-level logging with a priority value of `logging.ERROR`.
        CRITICAL (LogLevel): Represents critical-level logging with a priority value of `logging.CRITICAL`.
        NOTSET (LogLevel): Represents no logging level with a priority value of `logging.NOTSET`.
    """

    DEBUG = "DEBUG"
    INFO = "INFO"
    WARNING = "WARNING"
    ERROR = "ERROR"
    CRITICAL = "CRITICAL"
    NOTSET = "NOTSET"


class Environment(str, Enum):
    """Enumerate application environments and provide utilities for environment-specific settings.

    Inherit from `str` and `Enum` to define application environments with associated string values. The class also
    includes utility methods to convert string representations to `Environment` values and determine logging and
    debugging settings based on the environment.

    Attributes:
        PRODUCTION (Environment): Represents the production environment.
        DEVELOPMENT (Environment): Represents the development environment.
        TESTING (Environment): Represents the testing environment.
    """

    PRODUCTION = "PRODUCTION"
    DEVELOPMENT = "DEVELOPMENT"
    TESTING = "TESTING"

    @staticmethod
    def from_string(value: str) -> "Environment":
        """Convert a string representation to an `Environment` instance.

        Use regular expressions to match and identify the environment from a string. Raise a `ValueError` if the string
        does not correspond to a valid environment.

        Args:
            value (str): The string representation of the environment.

        Returns:
            Environment: The corresponding `Environment` instance.

        Raises:
            ValueError: If the string does not match any valid environment.
        """
        import re

        matches = re.findall(r"(?i)\b(dev|prod|test)(elop|elopment|uction|ing|er)?\b", value)

        env = matches[0][0].lower() if len(matches) else ""
        if env == "dev":
            return Environment.DEVELOPMENT
        elif env == "prod":
            return Environment.PRODUCTION
        elif env == "test":
            return Environment.TESTING
        else:
            raise ValueError(
                f"Invalid environment: {value}. Only the following environments are allowed: "
                f"{', '.join(map(str, Environment.__members__))}"
            )

    @property
    def log_level(self) -> LogLevel:
        """Return the appropriate logging level for the current environment.

        Returns:
            LogLevel: The logging level for the current environment.
        """
        return {"PRODUCTION": LogLevel.INFO}.get(self.value, LogLevel.DEBUG)

    @property
    def debug(self) -> bool:
        """Return whether debugging is enabled for the current environment.

        Returns:
            bool: `True` if debugging is enabled, `False` otherwise.
        """
        return {"PRODUCTION": False}.get(self.value, True)


class ModalityEnum(Enum):
    """Enumeration of model modalities.

    This enum represents different types of AI model modalities or capabilities.

    Attributes:
        LLM (str): Represents Large Language Models for text generation and processing.
        IMAGE (str): Represents image-related models for tasks like generation or analysis.
        EMBEDDING (str): Represents models that create vector embeddings of input data.
        TEXT_TO_SPEECH (str): Represents models that convert text to spoken audio.
        SPEECH_TO_TEXT (str): Represents models that transcribe spoken audio to text.
    """

    LLM = "llm"
    IMAGE = "image"
    EMBEDDING = "embedding"
    TEXT_TO_SPEECH = "text_to_speech"
    SPEECH_TO_TEXT = "speech_to_text"


ModelSourceEnum = create_dynamic_enum(
    "ModelSourceEnum",
    [
        "local",
        "nlp_cloud",
        "deepinfra",
        "anthropic",
        "vertex_ai-vision-models",
        "vertex_ai-ai21_models",
        "cerebras",
        "watsonx",
        "predibase",
        "volcengine",
        "clarifai",
        "baseten",
        "sambanova",
        "github",
        "petals",
        "replicate",
        "vertex_ai-chat-models",
        "azure_ai",
        "perplexity",
        "vertex_ai-code-text-models",
        "vertex_ai-text-models",
        "cohere_chat",
        "vertex_ai-embedding-models",
        "text-completion-openai",
        "groq",
        "openai",
        "aleph_alpha",
        "sagemaker",
        "databricks",
        "fireworks_ai",
        "vertex_ai-anthropic_models",
        "vertex_ai-mistral_models",
        "voyage",
        "vertex_ai-language-models",
        "anyscale",
        "deepseek",
        "vertex_ai-image-models",
        "mistral",
        "ollama",
        "cohere",
        "gemini",
        "friendliai",
        "vertex_ai-code-chat-models",
        "azure",
        "codestral",
        "vertex_ai-llama_models",
        "together_ai",
        "cloudflare",
        "ai21",
        "openrouter",
        "bedrock",
        "text-completion-codestral",
        "huggingface",
    ],
)

CredentialTypeEnum = Enum(
    "CredentialTypeEnum",
    {
        name: member.value
        for name, member in ModelSourceEnum.__members__.items()
        if member not in [ModelSourceEnum.LOCAL]
    },
)


class ModelProviderTypeEnum(Enum):
    """Enumeration of model provider types.

    This enum represents different types of model providers or sources.

    Attributes:
        CLOUD_MODEL (str): Represents cloud-based model providers.
        HUGGING_FACE (str): Represents models from the Hugging Face platform.
        URL (str): Represents models accessible via a URL.
        DISK (str): Represents locally stored models on disk.
    """

    CLOUD_MODEL = "cloud_model"
    HUGGING_FACE = "hugging_face"
    URL = "url"
    DISK = "disk"


class UserRoleEnum(Enum):
    """Enumeration of user roles in the system.

    This enum defines the various roles that a user can have in the application.
    Each role represents a different level of access and permissions.

    Attributes:
        ADMIN (str): Administrator role with high-level permissions.
        SUPER_ADMIN (str): Super administrator role with the highest level of permissions.
        DEVELOPER (str): Role for software developers.
        DEVOPS (str): Role for DevOps engineers.
        TESTER (str): Role for quality assurance testers.
    """

    ADMIN = "admin"
    SUPER_ADMIN = "super_admin"
    DEVELOPER = "developer"
    DEVOPS = "devops"
    TESTER = "tester"


class UserStatusEnum(StrEnum):
    """Enumeration of user statuses in the system.

    This enum defines the possible statuses that a user account can have.
    It uses auto() to automatically assign string values equal to the member names.

    Attributes:
        ACTIVE: Represents an active user account.
        INACTIVE: Represents an inactive or disabled user account.
        INVITED: Represents a user who has been invited but hasn't yet activated their account.
    """

    ACTIVE = auto()
    INACTIVE = auto()
    INVITED = auto()


class UserColorEnum(Enum):
    """Enumeration of predefined user colors.

    This enum defines a set of color options that can be assigned to users.
    Each color is represented by its hexadecimal code.

    Attributes:
        COLOR_1 (str): color (#E57333).
        COLOR_2 (str): color (#FFC442).
        COLOR_3 (str): color (#61A560).
        COLOR_4 (str): color (#3F8EF7).
        COLOR_5 (str): color (#C64C9C).
        COLOR_6 (str): color (#95E0FB).
    """

    COLOR_1 = "#E57333"
    COLOR_2 = "#FFC442"
    COLOR_3 = "#61A560"
    COLOR_4 = "#3F8EF7"
    COLOR_5 = "#C64C9C"
    COLOR_6 = "#95E0FB"

    @classmethod
    def get_random_color(cls) -> str:
        """Get a random color."""
        colors = list(cls)
        return random.choice(colors).value


class PermissionEnum(Enum):
    """Enumeration of system permissions.

    This enum defines various permission levels for different aspects of the system,
    including models, projects, endpoints, clusters, and user management.

    Attributes:
        MODEL_VIEW (str): Permission to view models.
        MODEL_MANAGE (str): Permission to manage models.
        MODEL_BENCHMARK (str): Permission to benchmark models.
        PROJECT_VIEW (str): Permission to view projects.
        PROJECT_MANAGE (str): Permission to manage projects.
        ENDPOINT_VIEW (str): Permission to view endpoints.
        ENDPOINT_MANAGE (str): Permission to manage endpoints.
        CLUSTER_VIEW (str): Permission to view clusters.
        CLUSTER_MANAGE (str): Permission to manage clusters.
        USER_MANAGE (str): Permission to manage users.
    """

    MODEL_VIEW = "model:view"
    MODEL_MANAGE = "model:manage"
    MODEL_BENCHMARK = "model:benchmark"

    PROJECT_VIEW = "project:view"
    PROJECT_MANAGE = "project:manage"

    ENDPOINT_VIEW = "endpoint:view"
    ENDPOINT_MANAGE = "endpoint:manage"

    CLUSTER_VIEW = "cluster:view"
    CLUSTER_MANAGE = "cluster:manage"

    USER_MANAGE = "user:manage"

    @classmethod
    def get_global_permissions(cls) -> List[str]:
        """Return all permission values in a list."""
        return [
            cls.MODEL_VIEW.value,
            cls.MODEL_MANAGE.value,
            cls.MODEL_BENCHMARK.value,
            cls.PROJECT_VIEW.value,
            cls.PROJECT_MANAGE.value,
            cls.CLUSTER_VIEW.value,
            cls.CLUSTER_MANAGE.value,
            cls.USER_MANAGE.value,
        ]

    @classmethod
    def get_default_permissions(cls) -> List[str]:
        """Return default permission values in a list."""
        return [
            cls.MODEL_VIEW.value,
            cls.MODEL_MANAGE.value,
            cls.PROJECT_VIEW.value,
            cls.CLUSTER_VIEW.value,
        ]

    @classmethod
    def get_protected_permissions(cls) -> List[str]:
        """Return restrictive permission values in a list."""
        return [
            cls.MODEL_VIEW.value,
            cls.PROJECT_VIEW.value,
            cls.CLUSTER_VIEW.value,
        ]

    @classmethod
    def get_project_default_permissions(cls) -> List[str]:
        """Return default permission values in a list."""
        return [
            cls.ENDPOINT_VIEW.value,
        ]

    @classmethod
    def get_project_level_scopes(cls) -> List[str]:
        """Return project-level scope values in a list."""
        return [
            cls.ENDPOINT_VIEW.value,
            cls.ENDPOINT_MANAGE.value,
        ]

    @classmethod
    def get_project_protected_scopes(cls) -> List[str]:
        """Return project-level protected scope values in a list."""
        return [
            cls.ENDPOINT_VIEW.value,
        ]


class TokenTypeEnum(Enum):
    """Enumeration of token types used in the application.

    This enum defines the different types of authentication tokens
    that can be used within the application.

    Attributes:
        ACCESS (str): Represents an access token.
        REFRESH (str): Represents a refresh token.
    """

    ACCESS = "access"
    REFRESH = "refresh"


# Algorithm used for signing tokens
JWT_ALGORITHM = "HS256"


class WorkflowStatusEnum(StrEnum):
    """Enumeration of workflow statuses."""

    IN_PROGRESS = auto()
    COMPLETED = auto()
    FAILED = auto()
    # Cancelled status not required since workflow delete api delete record


class NotificationType(Enum):
    """Represents the type of a notification.

    Attributes:
        EVENT: Notification triggered by an event.
        TOPIC: Notification related to a specific topic.
        BROADCAST: Notification triggered by a broadcast.
    """

    EVENT = "event"
    TOPIC = "topic"
    BROADCAST = "broadcast"


class NotificationCategory(str, Enum):
    """Represents the type of an internal notification.

    Attributes:
        INAPP: Represents the in-app notification type.
        INTERNAL: Represents the internal notification type.
    """

    INAPP = "inapp"
    INTERNAL = "internal"


class PayloadType(str, Enum):
    """Represents the type of a payload.

    Attributes:
        DEPLOYMENT_RECOMMENDATION: Represents the deployment recommendation payload type.
        DEPLOY_MODEL: Represents the model deployment payload type.
    """

    DEPLOYMENT_RECOMMENDATION = "deployment_recommendation"
    DEPLOY_MODEL = "deploy_model"
    REGISTER_CLUSTER = "register_cluster"
    DELETE_CLUSTER = "delete_cluster"
    DELETE_DEPLOYMENT = "delete_deployment"
    PERFORM_MODEL_EXTRACTION = "perform_model_extraction"
    PERFORM_MODEL_SECURITY_SCAN = "perform_model_security_scan"


class BudServeWorkflowStepEventName(str, Enum):
    """Represents the name of a workflow step event.

    Attributes:
        BUD_SIMULATOR_EVENTS: Represents the Bud simulator workflow step event name.
        BUDSERVE_CLUSTER_EVENTS: Represents the Budserve cluster workflow step event name.
        CREATE_CLUSTER_EVENTS: Represents the create cluster workflow step event name.
        MODEL_EXTRACTION_EVENTS: Represents the model extraction workflow step event name.
        MODEL_SECURITY_SCAN_EVENTS: Represents the model security scan workflow step event name.
    """

    BUD_SIMULATOR_EVENTS = "bud_simulator_events"
    BUDSERVE_CLUSTER_EVENTS = "budserve_cluster_events"
    CREATE_CLUSTER_EVENTS = "create_cluster_events"
    MODEL_EXTRACTION_EVENTS = "model_extraction_events"
    MODEL_SECURITY_SCAN_EVENTS = "model_security_scan_events"
    DELETE_CLUSTER_EVENTS = "delete_cluster_events"
    DELETE_ENDPOINT_EVENTS = "delete_endpoint_events"


class ClusterStatusEnum(StrEnum):
    """Cluster status types.

    Attributes:
        AVAILABLE: Represents the available cluster status.
        NOT_AVAILABLE: Represents the not available cluster status.
        REGISTERING: Represents the registering cluster status.
        ERROR: Represents the error cluster status.
    """

    AVAILABLE = auto()
    NOT_AVAILABLE = auto()
    REGISTERING = auto()
    ERROR = auto()
    DELETING = auto()
    DELETED = auto()


class EndpointStatusEnum(StrEnum):
    """Status for endpoint.

    Attributes:
        RUNNING: Represents the running endpoint status.
        FAILURE: Represents the failure endpoint status.
        DEPLOYING: Represents the deploying endpoint status.
        UNHEALTHY: Represents the unhealthy endpoint status.
        DELETING: Represents the deleting endpoint status.
    """

    RUNNING = auto()
    FAILURE = auto()
    DEPLOYING = auto()
    UNHEALTHY = auto()
    DELETING = auto()
    DELETED = auto()


class ModelTemplateTypeEnum(StrEnum):
    """Model template types."""

    SUMMARIZATION = auto()
    CHAT = auto()
    QUESTION_ANSWERING = auto()
    RAG = auto()
    CODE_GEN = auto()
    CODE_TRANSLATION = auto()
    ENTITY_EXTRACTION = auto()
    SENTIMENT_ANALYSIS = auto()
    DOCUMENT_ANALYSIS = auto()
    OTHER = auto()


class DropdownBackgroundColor(str, Enum):
    """Background hex color for dropdown."""

    COLOR_1 = "#EEEEEE"
    COLOR_2 = "#965CDE"
    COLOR_3 = "#EC7575"
    COLOR_4 = "#479D5F"
    COLOR_5 = "#D1B854"
    COLOR_6 = "#ECAE75"
    COLOR_7 = "#42CACF"
    COLOR_8 = "#DE5CD1"
    COLOR_9 = "#4077E6"
    COLOR_10 = "#8DE640"
    COLOR_11 = "#8E5EFF"
    COLOR_12 = "#FF895E"
    COLOR_13 = "#FF5E99"
    COLOR_14 = "#F4FF5E"
    COLOR_15 = "#FF5E5E"
    COLOR_16 = "#5EA3FF"
    COLOR_17 = "#5EFFBE"

    @classmethod
    def get_random_color(cls) -> str:
        """Get a random color."""
        colors = list(cls)
        return random.choice(colors).value


class BaseModelRelationEnum(StrEnum):
    """Base model relation types."""

    ADAPTER = "adapter"
    MERGE = "merge"
    QUANTIZED = "quantized"
    FINETUNE = "finetune"


class ModelSecurityScanStatusEnum(StrEnum):
    """Model security scan status types."""

    LOW = auto()
    MEDIUM = auto()
    HIGH = auto()
    CRITICAL = auto()
    SAFE = auto()


LICENSE_DIR = "licenses"


<<<<<<< HEAD
class ProjectStatusEnum(StrEnum):
    """Enumeration of entity statuses in the system.
=======
class ModelStatusEnum(StrEnum):
    """Enumeration of entity statuses in the system.

    Attributes:
        ACTIVE: Represents an active entity.
        DELETED: Represents an deleted entity.
    """

    ACTIVE = auto()
    DELETED = auto()


class CloudModelStatusEnum(StrEnum):
    """Enumeration of entity statuses in the system.

>>>>>>> 3b08759b
    Attributes:
        ACTIVE: Represents an active entity.
        DELETED: Represents an deleted entity.
    """

    ACTIVE = auto()
    DELETED = auto()<|MERGE_RESOLUTION|>--- conflicted
+++ resolved
@@ -572,30 +572,36 @@
 LICENSE_DIR = "licenses"
 
 
-<<<<<<< HEAD
+class ModelStatusEnum(StrEnum):
+    """Enumeration of entity statuses in the system.
+
+    Attributes:
+        ACTIVE: Represents an active entity.
+        DELETED: Represents an deleted entity.
+    """
+
+    ACTIVE = auto()
+    DELETED = auto()
+
+
+class CloudModelStatusEnum(StrEnum):
+    """Enumeration of entity statuses in the system.
+
+    Attributes:
+        ACTIVE: Represents an active entity.
+        DELETED: Represents an deleted entity.
+    """
+
+    ACTIVE = auto()
+    DELETED = auto()
+
+
 class ProjectStatusEnum(StrEnum):
     """Enumeration of entity statuses in the system.
-=======
-class ModelStatusEnum(StrEnum):
-    """Enumeration of entity statuses in the system.
-
     Attributes:
         ACTIVE: Represents an active entity.
         DELETED: Represents an deleted entity.
     """
 
     ACTIVE = auto()
-    DELETED = auto()
-
-
-class CloudModelStatusEnum(StrEnum):
-    """Enumeration of entity statuses in the system.
-
->>>>>>> 3b08759b
-    Attributes:
-        ACTIVE: Represents an active entity.
-        DELETED: Represents an deleted entity.
-    """
-
-    ACTIVE = auto()
     DELETED = auto()