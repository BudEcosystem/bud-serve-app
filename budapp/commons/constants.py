#  -----------------------------------------------------------------------------
#  Copyright (c) 2024 Bud Ecosystem Inc.
#  #
#  Licensed under the Apache License, Version 2.0 (the "License");
#  you may not use this file except in compliance with the License.
#  You may obtain a copy of the License at
#  #
#      http://www.apache.org/licenses/LICENSE-2.0
#  #
#  Unless required by applicable law or agreed to in writing, software
#  distributed under the License is distributed on an "AS IS" BASIS,
#  WITHOUT WARRANTIES OR CONDITIONS OF ANY KIND, either express or implied.
#  See the License for the specific language governing permissions and
#  limitations under the License.
#  -----------------------------------------------------------------------------

"""Defines constant values used throughout the project, including application-specific constants."""

import random
from enum import Enum, StrEnum, auto
from typing import List

from .helpers import create_dynamic_enum


class LogLevel(Enum):
    """Define logging levels with associated priority values.

    Inherit from `str` and `Enum` to create a logging level enumeration. Each level has a string representation and a
    corresponding priority value, which aligns with Python's built-in `logging` module levels.

    Attributes:
        DEBUG (LogLevel): Represents debug-level logging with a priority value of `logging.DEBUG`.
        INFO (LogLevel): Represents info-level logging with a priority value of `logging.INFO`.
        WARNING (LogLevel): Represents warning-level logging with a priority value of `logging.WARNING`.
        ERROR (LogLevel): Represents error-level logging with a priority value of `logging.ERROR`.
        CRITICAL (LogLevel): Represents critical-level logging with a priority value of `logging.CRITICAL`.
        NOTSET (LogLevel): Represents no logging level with a priority value of `logging.NOTSET`.
    """

    DEBUG = "DEBUG"
    INFO = "INFO"
    WARNING = "WARNING"
    ERROR = "ERROR"
    CRITICAL = "CRITICAL"
    NOTSET = "NOTSET"


class Environment(str, Enum):
    """Enumerate application environments and provide utilities for environment-specific settings.

    Inherit from `str` and `Enum` to define application environments with associated string values. The class also
    includes utility methods to convert string representations to `Environment` values and determine logging and
    debugging settings based on the environment.

    Attributes:
        PRODUCTION (Environment): Represents the production environment.
        DEVELOPMENT (Environment): Represents the development environment.
        TESTING (Environment): Represents the testing environment.
    """

    PRODUCTION = "PRODUCTION"
    DEVELOPMENT = "DEVELOPMENT"
    TESTING = "TESTING"

    @staticmethod
    def from_string(value: str) -> "Environment":
        """Convert a string representation to an `Environment` instance.

        Use regular expressions to match and identify the environment from a string. Raise a `ValueError` if the string
        does not correspond to a valid environment.

        Args:
            value (str): The string representation of the environment.

        Returns:
            Environment: The corresponding `Environment` instance.

        Raises:
            ValueError: If the string does not match any valid environment.
        """
        import re

        matches = re.findall(r"(?i)\b(dev|prod|test)(elop|elopment|uction|ing|er)?\b", value)

        env = matches[0][0].lower() if len(matches) else ""
        if env == "dev":
            return Environment.DEVELOPMENT
        elif env == "prod":
            return Environment.PRODUCTION
        elif env == "test":
            return Environment.TESTING
        else:
            raise ValueError(
                f"Invalid environment: {value}. Only the following environments are allowed: "
                f"{', '.join(map(str, Environment.__members__))}"
            )

    @property
    def log_level(self) -> LogLevel:
        """Return the appropriate logging level for the current environment.

        Returns:
            LogLevel: The logging level for the current environment.
        """
        return {"PRODUCTION": LogLevel.INFO}.get(self.value, LogLevel.DEBUG)

    @property
    def debug(self) -> bool:
        """Return whether debugging is enabled for the current environment.

        Returns:
            bool: `True` if debugging is enabled, `False` otherwise.
        """
        return {"PRODUCTION": False}.get(self.value, True)


class ModalityEnum(Enum):
    """Enumeration of model modalities.

    This enum represents different types of AI model modalities or capabilities.

    Attributes:
        LLM (str): Represents Large Language Models for text generation and processing.
        IMAGE (str): Represents image-related models for tasks like generation or analysis.
        EMBEDDING (str): Represents models that create vector embeddings of input data.
        TEXT_TO_SPEECH (str): Represents models that convert text to spoken audio.
        SPEECH_TO_TEXT (str): Represents models that transcribe spoken audio to text.
    """

    LLM = "llm"
    MLLM = "mllm"
    IMAGE = "image"
    EMBEDDING = "embedding"
    TEXT_TO_SPEECH = "text_to_speech"
    SPEECH_TO_TEXT = "speech_to_text"


ModelSourceEnum = create_dynamic_enum(
    "ModelSourceEnum",
    [
        "local",
        "nlp_cloud",
        "deepinfra",
        "anthropic",
        "vertex_ai-vision-models",
        "vertex_ai-ai21_models",
        "cerebras",
        "watsonx",
        "predibase",
        "volcengine",
        "clarifai",
        "baseten",
        "sambanova",
        "github",
        "petals",
        "replicate",
        "vertex_ai-chat-models",
        "azure_ai",
        "perplexity",
        "vertex_ai-code-text-models",
        "vertex_ai-text-models",
        "cohere_chat",
        "vertex_ai-embedding-models",
        "text-completion-openai",
        "groq",
        "openai",
        "aleph_alpha",
        "sagemaker",
        "databricks",
        "fireworks_ai",
        "vertex_ai-anthropic_models",
        "vertex_ai-mistral_models",
        "voyage",
        "vertex_ai-language-models",
        "anyscale",
        "deepseek",
        "vertex_ai-image-models",
        "mistral",
        "ollama",
        "cohere",
        "gemini",
        "friendliai",
        "vertex_ai-code-chat-models",
        "azure",
        "codestral",
        "vertex_ai-llama_models",
        "together_ai",
        "cloudflare",
        "ai21",
        "openrouter",
        "bedrock",
        "text-completion-codestral",
        "huggingface",
    ],
)

CredentialTypeEnum = Enum(
    "CredentialTypeEnum",
    {
        name: member.value
        for name, member in ModelSourceEnum.__members__.items()
        if member not in [ModelSourceEnum.LOCAL]
    },
)


class ModelProviderTypeEnum(Enum):
    """Enumeration of model provider types.

    This enum represents different types of model providers or sources.

    Attributes:
        CLOUD_MODEL (str): Represents cloud-based model providers.
        HUGGING_FACE (str): Represents models from the Hugging Face platform.
        URL (str): Represents models accessible via a URL.
        DISK (str): Represents locally stored models on disk.
    """

    CLOUD_MODEL = "cloud_model"
    HUGGING_FACE = "hugging_face"
    URL = "url"
    DISK = "disk"


class UserRoleEnum(Enum):
    """Enumeration of user roles in the system.

    This enum defines the various roles that a user can have in the application.
    Each role represents a different level of access and permissions.

    Attributes:
        ADMIN (str): Administrator role with high-level permissions.
        SUPER_ADMIN (str): Super administrator role with the highest level of permissions.
        DEVELOPER (str): Role for software developers.
        DEVOPS (str): Role for DevOps engineers.
        TESTER (str): Role for quality assurance testers.
    """

    ADMIN = "admin"
    SUPER_ADMIN = "super_admin"
    DEVELOPER = "developer"
    DEVOPS = "devops"
    TESTER = "tester"


class UserStatusEnum(StrEnum):
    """Enumeration of user statuses in the system.

    This enum defines the possible statuses that a user account can have.
    It uses auto() to automatically assign string values equal to the member names.

    Attributes:
        ACTIVE: Represents an active user account.
        DELETED: Represents an deleted or disabled user account.
        INVITED: Represents a user who has been invited but hasn't yet activated their account.
    """

    ACTIVE = auto()
    DELETED = auto()
    INVITED = auto()


class UserColorEnum(Enum):
    """Enumeration of predefined user colors.

    This enum defines a set of color options that can be assigned to users.
    Each color is represented by its hexadecimal code.

    Attributes:
        COLOR_1 (str): color (#E57333).
        COLOR_2 (str): color (#FFC442).
        COLOR_3 (str): color (#61A560).
        COLOR_4 (str): color (#3F8EF7).
        COLOR_5 (str): color (#C64C9C).
        COLOR_6 (str): color (#95E0FB).
    """

    COLOR_1 = "#E57333"
    COLOR_2 = "#FFC442"
    COLOR_3 = "#61A560"
    COLOR_4 = "#3F8EF7"
    COLOR_5 = "#C64C9C"
    COLOR_6 = "#95E0FB"

    @classmethod
    def get_random_color(cls) -> str:
        """Get a random color."""
        colors = list(cls)
        return random.choice(colors).value


class PermissionEnum(Enum):
    """Enumeration of system permissions.

    This enum defines various permission levels for different aspects of the system,
    including models, projects, endpoints, clusters, and user management.

    Attributes:
        MODEL_VIEW (str): Permission to view models.
        MODEL_MANAGE (str): Permission to manage models.
        MODEL_BENCHMARK (str): Permission to benchmark models.
        PROJECT_VIEW (str): Permission to view projects.
        PROJECT_MANAGE (str): Permission to manage projects.
        ENDPOINT_VIEW (str): Permission to view endpoints.
        ENDPOINT_MANAGE (str): Permission to manage endpoints.
        CLUSTER_VIEW (str): Permission to view clusters.
        CLUSTER_MANAGE (str): Permission to manage clusters.
        USER_MANAGE (str): Permission to manage users.
    """

    MODEL_VIEW = "model:view"
    MODEL_MANAGE = "model:manage"
    MODEL_BENCHMARK = "model:benchmark"

    PROJECT_VIEW = "project:view"
    PROJECT_MANAGE = "project:manage"

    ENDPOINT_VIEW = "endpoint:view"
    ENDPOINT_MANAGE = "endpoint:manage"

    CLUSTER_VIEW = "cluster:view"
    CLUSTER_MANAGE = "cluster:manage"

    USER_MANAGE = "user:manage"

    @classmethod
    def get_global_permissions(cls) -> List[str]:
        """Return all permission values in a list."""
        return [
            cls.MODEL_VIEW.value,
            cls.MODEL_MANAGE.value,
            cls.MODEL_BENCHMARK.value,
            cls.PROJECT_VIEW.value,
            cls.PROJECT_MANAGE.value,
            cls.CLUSTER_VIEW.value,
            cls.CLUSTER_MANAGE.value,
            cls.USER_MANAGE.value,
        ]

    @classmethod
    def get_default_permissions(cls) -> List[str]:
        """Return default permission values in a list."""
        return [
            cls.MODEL_VIEW.value,
            cls.MODEL_MANAGE.value,
            cls.PROJECT_VIEW.value,
            cls.CLUSTER_VIEW.value,
        ]

    @classmethod
    def get_protected_permissions(cls) -> List[str]:
        """Return restrictive permission values in a list."""
        return [
            cls.MODEL_VIEW.value,
            cls.PROJECT_VIEW.value,
            cls.CLUSTER_VIEW.value,
        ]

    @classmethod
    def get_project_default_permissions(cls) -> List[str]:
        """Return default permission values in a list."""
        return [
            cls.ENDPOINT_VIEW.value,
        ]

    @classmethod
    def get_project_level_scopes(cls) -> List[str]:
        """Return project-level scope values in a list."""
        return [
            cls.ENDPOINT_VIEW.value,
            cls.ENDPOINT_MANAGE.value,
        ]

    @classmethod
    def get_project_protected_scopes(cls) -> List[str]:
        """Return project-level protected scope values in a list."""
        return [
            cls.ENDPOINT_VIEW.value,
        ]


class TokenTypeEnum(Enum):
    """Enumeration of token types used in the application.

    This enum defines the different types of authentication tokens
    that can be used within the application.

    Attributes:
        ACCESS (str): Represents an access token.
        REFRESH (str): Represents a refresh token.
    """

    ACCESS = "access"
    REFRESH = "refresh"


# Algorithm used for signing tokens
JWT_ALGORITHM = "HS256"


class WorkflowStatusEnum(StrEnum):
    """Enumeration of workflow statuses."""

    IN_PROGRESS = auto()
    COMPLETED = auto()
    FAILED = auto()
    # Cancelled status not required since workflow delete api delete record


class WorkflowTypeEnum(StrEnum):
    """Enumeration of workflow types."""

    MODEL_DEPLOYMENT = auto()
    MODEL_SECURITY_SCAN = auto()
    CLUSTER_ONBOARDING = auto()
    CLUSTER_DELETION = auto()
    ENDPOINT_DELETION = auto()
    ENDPOINT_WORKER_DELETION = auto()
    CLOUD_MODEL_ONBOARDING = auto()
    LOCAL_MODEL_ONBOARDING = auto()
<<<<<<< HEAD
    LICENSE_FAQ_FETCH = auto()
=======
    ADD_WORKER_TO_ENDPOINT = auto()
>>>>>>> 174302fe


class NotificationType(Enum):
    """Represents the type of a notification.

    Attributes:
        EVENT: Notification triggered by an event.
        TOPIC: Notification related to a specific topic.
        BROADCAST: Notification triggered by a broadcast.
    """

    EVENT = "event"
    TOPIC = "topic"
    BROADCAST = "broadcast"


class NotificationCategory(str, Enum):
    """Represents the type of an internal notification.

    Attributes:
        INAPP: Represents the in-app notification type.
        INTERNAL: Represents the internal notification type.
    """

    INAPP = "inapp"
    INTERNAL = "internal"


class PayloadType(str, Enum):
    """Represents the type of a payload.

    Attributes:
        DEPLOYMENT_RECOMMENDATION: Represents the deployment recommendation payload type.
        DEPLOY_MODEL: Represents the model deployment payload type.
    """

    DEPLOYMENT_RECOMMENDATION = "get_cluster_recommendations"
    DEPLOY_MODEL = "deploy_model"
    REGISTER_CLUSTER = "register_cluster"
    DELETE_CLUSTER = "delete_cluster"
    DELETE_DEPLOYMENT = "delete_deployment"
    PERFORM_MODEL_EXTRACTION = "perform_model_extraction"
    PERFORM_MODEL_SECURITY_SCAN = "perform_model_security_scan"
    CLUSTER_STATUS_UPDATE = "cluster-status-update"
    DEPLOYMENT_STATUS_UPDATE = "deployment-status-update"
<<<<<<< HEAD
    PERFORM_LICENSE_FAQS_FETCH = "perform_license_faqs_fetch"
=======
    DELETE_WORKER = "delete_worker"
    ADD_WORKER = "add_worker"
>>>>>>> 174302fe


class BudServeWorkflowStepEventName(str, Enum):
    """Represents the name of a workflow step event.

    Attributes:
        BUD_SIMULATOR_EVENTS: Represents the Bud simulator workflow step event name.
        BUDSERVE_CLUSTER_EVENTS: Represents the Budserve cluster workflow step event name.
        CREATE_CLUSTER_EVENTS: Represents the create cluster workflow step event name.
        MODEL_EXTRACTION_EVENTS: Represents the model extraction workflow step event name.
        MODEL_SECURITY_SCAN_EVENTS: Represents the model security scan workflow step event name.
    """

    BUD_SIMULATOR_EVENTS = "bud_simulator_events"
    BUDSERVE_CLUSTER_EVENTS = "budserve_cluster_events"
    CREATE_CLUSTER_EVENTS = "create_cluster_events"
    MODEL_EXTRACTION_EVENTS = "model_extraction_events"
    MODEL_SECURITY_SCAN_EVENTS = "model_security_scan_events"
    DELETE_CLUSTER_EVENTS = "delete_cluster_events"
    DELETE_ENDPOINT_EVENTS = "delete_endpoint_events"
<<<<<<< HEAD
    LICENSE_FAQ_EVENTS = "license_faq_events"
=======
    DELETE_WORKER_EVENTS = "delete_worker_events"
>>>>>>> 174302fe


class ClusterStatusEnum(StrEnum):
    """Cluster status types.

    Attributes:
        AVAILABLE: Represents the available cluster status.
        NOT_AVAILABLE: Represents the not available cluster status.
        REGISTERING: Represents the registering cluster status.
        ERROR: Represents the error cluster status.
    """

    AVAILABLE = auto()
    NOT_AVAILABLE = auto()
    ERROR = auto()
    DELETING = auto()
    DELETED = auto()


class EndpointStatusEnum(StrEnum):
    """Status for endpoint.

    Attributes:
        RUNNING: Represents the running endpoint status.
        FAILURE: Represents the failure endpoint status.
        DEPLOYING: Represents the deploying endpoint status.
        UNHEALTHY: Represents the unhealthy endpoint status.
        DELETING: Represents the deleting endpoint status.
        DELETED: Represents the deleted endpoint status.
        PENDING: Represents the pending endpoint status.
    """

    RUNNING = auto()
    FAILURE = auto()
    DEPLOYING = auto()
    UNHEALTHY = auto()
    DELETING = auto()
    DELETED = auto()
    PENDING = auto()


class ModelTemplateTypeEnum(StrEnum):
    """Model template types."""

    SUMMARIZATION = auto()
    CHAT = auto()
    QUESTION_ANSWERING = auto()
    RAG = auto()
    CODE_GEN = auto()
    CODE_TRANSLATION = auto()
    ENTITY_EXTRACTION = auto()
    SENTIMENT_ANALYSIS = auto()
    DOCUMENT_ANALYSIS = auto()
    OTHER = auto()


class DropdownBackgroundColor(str, Enum):
    """Background hex color for dropdown."""

    COLOR_1 = "#EEEEEE"
    COLOR_2 = "#965CDE"
    COLOR_3 = "#EC7575"
    COLOR_4 = "#479D5F"
    COLOR_5 = "#D1B854"
    COLOR_6 = "#ECAE75"
    COLOR_7 = "#42CACF"
    COLOR_8 = "#DE5CD1"
    COLOR_9 = "#4077E6"
    COLOR_10 = "#8DE640"
    COLOR_11 = "#8E5EFF"
    COLOR_12 = "#FF895E"
    COLOR_13 = "#FF5E99"
    COLOR_14 = "#F4FF5E"
    COLOR_15 = "#FF5E5E"
    COLOR_16 = "#5EA3FF"
    COLOR_17 = "#5EFFBE"

    @classmethod
    def get_random_color(cls) -> str:
        """Get a random color."""
        colors = list(cls)
        return random.choice(colors).value


class BaseModelRelationEnum(StrEnum):
    """Base model relation types."""

    ADAPTER = "adapter"
    MERGE = "merge"
    QUANTIZED = "quantized"
    FINETUNE = "finetune"


class ModelSecurityScanStatusEnum(StrEnum):
    """Model security scan status types."""

    LOW = auto()
    MEDIUM = auto()
    HIGH = auto()
    CRITICAL = auto()
    SAFE = auto()


LICENSE_DIR = "licenses"


class ModelStatusEnum(StrEnum):
    """Enumeration of entity statuses in the system.

    Attributes:
        ACTIVE: Represents an active entity.
        DELETED: Represents an deleted entity.
    """

    ACTIVE = auto()
    DELETED = auto()


class CloudModelStatusEnum(StrEnum):
    """Enumeration of entity statuses in the system.

    Attributes:
        ACTIVE: Represents an active entity.
        DELETED: Represents an deleted entity.
    """

    ACTIVE = auto()
    DELETED = auto()


class ProjectStatusEnum(StrEnum):
    """Enumeration of entity statuses in the system.

    Attributes:
        ACTIVE: Represents an active entity.
        DELETED: Represents an deleted entity.
    """

    ACTIVE = auto()
    DELETED = auto()


# Bud Notify Workflow
BUD_NOTIFICATION_WORKFLOW = "bud-notification"
BUD_INTERNAL_WORKFLOW = "bud-internal"


class NotificationStatus(Enum):
    """Enumerate notification statuses."""

    RUNNING = "RUNNING"
    COMPLETED = "COMPLETED"
    FAILED = "FAILED"
    PENDING = "PENDING"


class VisibilityEnum(Enum):
    """Enumeration of visibility statuses in the system.

    Attributes:
        PUBLIC: Represents an publicly visible entity.
        INERNAL: Represents an internal entity.
    """

    PUBLIC = "PUBLIC"
    INTERNAL = "INTERNAL"


APP_ICONS = {
    "general": {
        "model_mono": "icons/general/model_mono.png",
        "cluster_mono": "icons/general/cluster_mono.png",
        "deployment_mono": "icons/general/deployment_mono.png",
    }
}

EMOJIS = [
    "😀",
    "😃",
    "😄",
    "😁",
    "😆",
    "😅",
    "🤣",
    "😂",
    "🙂",
    "🙃",
    "🫠",
    "😉",
    "😊",
    "😇",
    "🥰",
    "😍",
    "🤩",
    "😘",
    "😗",
    "☺️",
    "😚",
    "😙",
    "🥲",
    "😋",
    "😛",
    "😜",
    "🤪",
    "😝",
    "🤑",
    "🤗",
    "🤭",
    "🫢",
    "🫣",
    "🤫",
    "🤔",
    "🫡",
    "🤐",
    "🤨",
    "😐",
    "😑",
    "😶",
    "🫥",
    "😶‍🌫️",
    "😏",
    "😒",
    "🙄",
    "😬",
    "😮‍💨",
    "🤥",
    "😌",
    "😔",
    "😪",
    "🤤",
    "😴",
    "😷",
    "🤒",
    "🤕",
    "🤢",
    "🤮",
    "🤧",
    "🥵",
    "🥶",
    "🥴",
    "😵",
    "😵‍💫",
    "🤯",
    "🤠",
    "🥳",
    "🥸",
    "😎",
    "🤓",
    "🧐",
    "😕",
    "🫤",
    "😟",
    "🙁",
    "☹️",
    "😮",
    "😯",
    "😲",
    "😳",
    "🥺",
    "🥹",
    "😦",
    "😧",
    "😨",
    "😰",
    "😥",
    "😢",
    "😭",
    "😱",
    "😖",
    "😣",
    "😞",
    "😓",
    "😩",
    "😫",
    "🥱",
    "😤",
    "😡",
    "😠",
    "🤬",
    "😈",
    "👿",
    "💀",
    "☠️",
    "💩",
    "🤡",
    "👹",
    "👺",
    "👻",
    "👽",
    "👾",
    "🤖",
    "😺",
    "😸",
    "😹",
    "😻",
    "😼",
    "😽",
    "🙀",
    "😿",
    "😾",
    "🙈",
    "🙉",
    "🙊",
    "💋",
    "💌",
    "💘",
    "💝",
    "💖",
    "💗",
    "💓",
    "💞",
    "💕",
    "💟",
    "❣️",
    "💔",
    "❤️‍🔥",
    "❤️‍🩹",
    "❤️",
    "🧡",
    "💛",
    "💚",
    "💙",
    "💜",
    "🤎",
    "🖤",
    "🤍",
    "💯",
    "💢",
    "💥",
    "💫",
    "💦",
    "💨",
    "🕳️",
    "💣",
    "💬",
    "👁️‍🗨️",
    "🗨️",
    "🗯️",
    "💭",
    "💤",
    "👋",
    "🤚",
    "🖐️",
    "✋",
    "🖖",
    "🫱",
    "🫲",
    "🫳",
    "🫴",
    "👌",
    "🤌",
    "🤏",
    "✌️",
    "🤞",
    "🫰",
    "🤟",
    "🤘",
    "🤙",
    "👈",
    "👉",
    "👆",
    "🖕",
    "👇",
    "☝️",
    "🫵",
    "👍",
    "👎",
    "✊",
    "👊",
    "🤛",
    "🤜",
    "👏",
    "🙌",
    "🫶",
    "👐",
    "🤲",
    "🤝",
    "🙏",
    "✍️",
    "💅",
    "🤳",
    "💪",
    "🦾",
    "🦿",
    "🦵",
    "🦶",
    "👂",
    "🦻",
    "👃",
    "🧠",
    "🫀",
    "🫁",
    "🦷",
    "🦴",
    "👀",
    "👁️",
    "👅",
    "👄",
    "🫦",
    "👶",
    "🧒",
    "👦",
    "👧",
    "🧑",
    "👱",
    "👨",
    "🧔",
    "🧔‍♂️",
    "🧔‍♀️",
    "👨‍🦰",
    "👨‍🦱",
    "👨‍🦳",
    "👨‍🦲",
    "👩",
    "👩‍🦰",
    "🧑‍🦰",
    "👩‍🦱",
    "🧑‍🦱",
    "👩‍🦳",
    "🧑‍🦳",
    "👩‍🦲",
    "🧑‍🦲",
    "👱‍♀️",
    "👱‍♂️",
    "🧓",
    "👴",
    "👵",
    "🙍",
    "🙍‍♂️",
    "🙍‍♀️",
    "🙎",
    "🙎‍♂️",
    "🙎‍♀️",
    "🙅",
    "🙅‍♂️",
    "🙅‍♀️",
    "🙆",
    "🙆‍♂️",
    "🙆‍♀️",
    "💁",
    "💁‍♂️",
    "💁‍♀️",
    "🙋",
    "🙋‍♂️",
    "🙋‍♀️",
    "🧏",
    "🧏‍♂️",
    "🧏‍♀️",
    "🙇",
    "🙇‍♂️",
    "🙇‍♀️",
    "🤦",
    "🤦‍♂️",
    "🤦‍♀️",
    "🤷",
    "🤷‍♂️",
    "🤷‍♀️",
    "🧑‍⚕️",
    "👨‍⚕️",
    "👩‍⚕️",
    "🧑‍🎓",
    "👨‍🎓",
    "👩‍🎓",
    "🧑‍🏫",
    "👨‍🏫",
    "👩‍🏫",
    "🧑‍⚖️",
    "👨‍⚖️",
    "👩‍⚖️",
    "🧑‍🌾",
    "👨‍🌾",
    "👩‍🌾",
    "🧑‍🍳",
    "👨‍🍳",
    "👩‍🍳",
    "🧑‍🔧",
    "👨‍🔧",
    "👩‍🔧",
    "🧑‍🏭",
    "👨‍🏭",
    "👩‍🏭",
    "🧑‍💼",
    "👨‍💼",
    "👩‍💼",
    "🧑‍🔬",
    "👨‍🔬",
    "👩‍🔬",
    "🧑‍💻",
    "👨‍💻",
    "👩‍💻",
    "🧑‍🎤",
    "👨‍🎤",
    "👩‍🎤",
    "🧑‍🎨",
    "👨‍🎨",
    "👩‍🎨",
    "🧑‍✈️",
    "👨‍✈️",
    "👩‍✈️",
    "🧑‍🚀",
    "👨‍🚀",
    "👩‍🚀",
    "🧑‍🚒",
    "👨‍🚒",
    "👩‍🚒",
    "👮",
    "👮‍♂️",
    "👮‍♀️",
    "🕵️",
    "🕵️‍♂️",
    "🕵️‍♀️",
    "💂",
    "💂‍♂️",
    "💂‍♀️",
    "🥷",
    "👷",
    "👷‍♂️",
    "👷‍♀️",
    "🫅",
    "🤴",
    "👸",
    "👳",
    "👳‍♂️",
    "👳‍♀️",
    "👲",
    "🧕",
    "🤵",
    "🤵‍♂️",
    "🤵‍♀️",
    "👰",
    "👰‍♂️",
    "👰‍♀️",
    "🤰",
    "🫃",
    "🫄",
    "🤱",
    "👩‍🍼",
    "👨‍🍼",
    "🧑‍🍼",
    "👼",
    "🎅",
    "🤶",
    "🧑‍🎄",
    "🦸",
    "🦸‍♂️",
    "🦸‍♀️",
    "🦹",
    "🦹‍♂️",
    "🦹‍♀️",
    "🧙",
    "🧙‍♂️",
    "🧙‍♀️",
    "🧚",
    "🧚‍♂️",
    "🧚‍♀️",
    "🧛",
    "🧛‍♂️",
    "🧛‍♀️",
    "🧜",
    "🧜‍♂️",
    "🧜‍♀️",
    "🧝",
    "🧝‍♂️",
    "🧝‍♀️",
    "🧞",
    "🧞‍♂️",
    "🧞‍♀️",
    "🧟",
    "🧟‍♂️",
    "🧟‍♀️",
    "🧌",
    "💆",
    "💆‍♂️",
    "💆‍♀️",
    "💇",
    "💇‍♂️",
    "💇‍♀️",
    "🚶",
    "🚶‍♂️",
    "🚶‍♀️",
    "🧍",
    "🧍‍♂️",
    "🧍‍♀️",
    "🧎",
    "🧎‍♂️",
    "🧎‍♀️",
    "🧑‍🦯",
    "👨‍🦯",
    "👩‍🦯",
    "🧑‍🦼",
    "👨‍🦼",
    "👩‍🦼",
    "🧑‍🦽",
    "👨‍🦽",
    "👩‍🦽",
    "🏃",
    "🏃‍♂️",
    "🏃‍♀️",
    "💃",
    "🕺",
    "🕴️",
    "👯",
    "👯‍♂️",
    "👯‍♀️",
    "🧖",
    "🧖‍♂️",
    "🧖‍♀️",
    "🧗",
    "🧗‍♂️",
    "🧗‍♀️",
    "🤺",
    "🏇",
    "⛷️",
    "🏂",
    "🏌️",
    "🏌️‍♂️",
    "🏌️‍♀️",
    "🏄",
    "🏄‍♂️",
    "🏄‍♀️",
    "🚣",
    "🚣‍♂️",
    "🚣‍♀️",
    "🏊",
    "🏊‍♂️",
    "🏊‍♀️",
    "⛹️",
    "⛹️‍♂️",
    "⛹️‍♀️",
    "🏋️",
    "🏋️‍♂️",
    "🏋️‍♀️",
    "🚴",
    "🚴‍♂️",
    "🚴‍♀️",
    "🚵",
    "🚵‍♂️",
    "🚵‍♀️",
    "🤸",
    "🤸‍♂️",
    "🤸‍♀️",
    "🤼",
    "🤼‍♂️",
    "🤼‍♀️",
    "🤽",
    "🤽‍♂️",
    "🤽‍♀️",
    "🤾",
    "🤾‍♂️",
    "🤾‍♀️",
    "🤹",
    "🤹‍♂️",
    "🤹‍♀️",
    "🧘",
    "🧘‍♂️",
    "🧘‍♀️",
    "🛀",
    "🛌",
    "🧑‍🤝‍🧑",
    "👭",
    "👫",
    "👬",
    "💏",
    "👩‍❤️‍💋‍👨",
    "👨‍❤️‍💋‍👨",
    "👩‍❤️‍💋‍👩",
    "💑",
    "👩‍❤️‍👨",
    "👨‍❤️‍👨",
    "👩‍❤️‍👩",
    "👪",
    "👨‍👩‍👦",
    "👨‍👩‍👧",
    "👨‍👩‍👧‍👦",
    "👨‍👩‍👦‍👦",
    "👨‍👩‍👧‍👧",
    "👨‍👨‍👦",
    "👨‍👨‍👧",
    "👨‍👨‍👧‍👦",
    "👨‍👨‍👦‍👦",
    "👨‍👨‍👧‍👧",
    "👩‍👩‍👦",
    "👩‍👩‍👧",
    "👩‍👩‍👧‍👦",
    "👩‍👩‍👦‍👦",
    "👩‍👩‍👧‍👧",
    "👨‍👦",
    "👨‍👦‍👦",
    "👨‍👧",
    "👨‍👧‍👦",
    "👨‍👧‍👧",
    "👩‍👦",
    "👩‍👦‍👦",
    "👩‍👧",
    "👩‍👧‍👦",
    "👩‍👧‍👧",
    "🗣️",
    "👤",
    "👥",
    "🫂",
    "👣",
    "🐵",
    "🐒",
    "🦍",
    "🦧",
    "🐶",
    "🐕",
    "🦮",
    "🐕‍🦺",
    "🐩",
    "🐺",
    "🦊",
    "🦝",
    "🐱",
    "🐈",
    "🐈‍⬛",
    "🦁",
    "🐯",
    "🐅",
    "🐆",
    "🐴",
    "🐎",
    "🦄",
    "🦓",
    "🦌",
    "🦬",
    "🐮",
    "🐂",
    "🐃",
    "🐄",
    "🐷",
    "🐖",
    "🐗",
    "🐽",
    "🐏",
    "🐑",
    "🐐",
    "🐪",
    "🐫",
    "🦙",
    "🦒",
    "🐘",
    "🦣",
    "🦏",
    "🦛",
    "🐭",
    "🐁",
    "🐀",
    "🐹",
    "🐰",
    "🐇",
    "🐿️",
    "🦫",
    "🦔",
    "🦇",
    "🐻",
    "🐻‍❄️",
    "🐨",
    "🐼",
    "🦥",
    "🦦",
    "🦨",
    "🦘",
    "🦡",
    "🐾",
    "🦃",
    "🐔",
    "🐓",
    "🐣",
    "🐤",
    "🐥",
    "🐦",
    "🐧",
    "🕊️",
    "🦅",
    "🦆",
    "🦢",
    "🦉",
    "🦤",
    "🪶",
    "🦩",
    "🦚",
    "🦜",
    "🐸",
    "🐊",
    "🐢",
    "🦎",
    "🐍",
    "🐲",
    "🐉",
    "🦕",
    "🦖",
    "🐳",
    "🐋",
    "🐬",
    "🦭",
    "🐟",
    "🐠",
    "🐡",
    "🦈",
    "🐙",
    "🐚",
    "🪸",
    "🐌",
    "🦋",
    "🐛",
    "🐜",
    "🐝",
    "🪲",
    "🐞",
    "🦗",
    "🪳",
    "🕷️",
    "🕸️",
    "🦂",
    "🦟",
    "🪰",
    "🪱",
    "🦠",
    "💐",
    "🌸",
    "💮",
    "🪷",
    "🏵️",
    "🌹",
    "🥀",
    "🌺",
    "🌻",
    "🌼",
    "🌷",
    "🌱",
    "🪴",
    "🌲",
    "🌳",
    "🌴",
    "🌵",
    "🌾",
    "🌿",
    "☘️",
    "🍀",
    "🍁",
    "🍂",
    "🍃",
    "🪹",
    "🪺",
    "🍇",
    "🍈",
    "🍉",
    "🍊",
    "🍋",
    "🍌",
    "🍍",
    "🥭",
    "🍎",
    "🍏",
    "🍐",
    "🍑",
    "🍒",
    "🍓",
    "🫐",
    "🥝",
    "🍅",
    "🫒",
    "🥥",
    "🥑",
    "🍆",
    "🥔",
    "🥕",
    "🌽",
    "🌶️",
    "🫑",
    "🥒",
    "🥬",
    "🥦",
    "🧄",
    "🧅",
    "🍄",
    "🥜",
    "🫘",
    "🌰",
    "🍞",
    "🥐",
    "🥖",
    "🫓",
    "🥨",
    "🥯",
    "🥞",
    "🧇",
    "🧀",
    "🍖",
    "🍗",
    "🥩",
    "🥓",
    "🍔",
    "🍟",
    "🍕",
    "🌭",
    "🥪",
    "🌮",
    "🌯",
    "🫔",
    "🥙",
    "🧆",
    "🥚",
    "🍳",
    "🥘",
    "🍲",
    "🫕",
    "🥣",
    "🥗",
    "🍿",
    "🧈",
    "🧂",
    "🥫",
    "🍱",
    "🍘",
    "🍙",
    "🍚",
    "🍛",
    "🍜",
    "🍝",
    "🍠",
    "🍢",
    "🍣",
    "🍤",
    "🍥",
    "🥮",
    "🍡",
    "🥟",
    "🥠",
    "🥡",
    "🦀",
    "🦞",
    "🦐",
    "🦑",
    "🦪",
    "🍦",
    "🍧",
    "🍨",
    "🍩",
    "🍪",
    "🎂",
    "🍰",
    "🧁",
    "🥧",
    "🍫",
    "🍬",
    "🍭",
    "🍮",
    "🍯",
    "🍼",
    "🥛",
    "☕",
    "🫖",
    "🍵",
    "🍶",
    "🍾",
    "🍷",
    "🍸",
    "🍹",
    "🍺",
    "🍻",
    "🥂",
    "🥃",
    "🫗",
    "🥤",
    "🧋",
    "🧃",
    "🧉",
    "🧊",
    "🥢",
    "🍽️",
    "🍴",
    "🥄",
    "🔪",
    "🫙",
    "🏺",
    "🌍",
    "🌎",
    "🌏",
    "🌐",
    "🗺️",
    "🗾",
    "🧭",
    "🏔️",
    "⛰️",
    "🌋",
    "🗻",
    "🏕️",
    "🏖️",
    "🏜️",
    "🏝️",
    "🏞️",
    "🏟️",
    "🏛️",
    "🏗️",
    "🧱",
    "🪨",
    "🪵",
    "🛖",
    "🏘️",
    "🏚️",
    "🏠",
    "🏡",
    "🏢",
    "🏣",
    "🏤",
    "🏥",
    "🏦",
    "🏨",
    "🏩",
    "🏪",
    "🏫",
    "🏬",
    "🏭",
    "🏯",
    "🏰",
    "💒",
    "🗼",
    "🗽",
    "⛪",
    "🕌",
    "🛕",
    "🕍",
    "⛩️",
    "🕋",
    "⛲",
    "⛺",
    "🌁",
    "🌃",
    "🏙️",
    "🌄",
    "🌅",
    "🌆",
    "🌇",
    "🌉",
    "♨️",
    "🎠",
    "🛝",
    "🎡",
    "🎢",
    "💈",
    "🎪",
    "🚂",
    "🚃",
    "🚄",
    "🚅",
    "🚆",
    "🚇",
    "🚈",
    "🚉",
    "🚊",
    "🚝",
    "🚞",
    "🚋",
    "🚌",
    "🚍",
    "🚎",
    "🚐",
    "🚑",
    "🚒",
    "🚓",
    "🚔",
    "🚕",
    "🚖",
    "🚗",
    "🚘",
    "🚙",
    "🛻",
    "🚚",
    "🚛",
    "🚜",
    "🏎️",
    "🏍️",
    "🛵",
    "🦽",
    "🦼",
    "🛺",
    "🚲",
    "🛴",
    "🛹",
    "🛼",
    "🚏",
    "🛣️",
    "🛤️",
    "🛢️",
    "⛽",
    "🛞",
    "🚨",
    "🚥",
    "🚦",
    "🛑",
    "🚧",
    "⚓",
    "🛟",
    "⛵",
    "🛶",
    "🚤",
    "🛳️",
    "⛴️",
    "🛥️",
    "🚢",
    "✈️",
    "🛩️",
    "🛫",
    "🛬",
    "🪂",
    "💺",
    "🚁",
    "🚟",
    "🚠",
    "🚡",
    "🛰️",
    "🚀",
    "🛸",
    "🛎️",
    "🧳",
    "⌛",
    "⏳",
    "⌚",
    "⏰",
    "⏱️",
    "⏲️",
    "🕰️",
    "🕛",
    "🕧",
    "🕐",
    "🕜",
    "🕑",
    "🕝",
    "🕒",
    "🕞",
    "🕓",
    "🕟",
    "🕔",
    "🕠",
    "🕕",
    "🕡",
    "🕖",
    "🕢",
    "🕗",
    "🕣",
    "🕘",
    "🕤",
    "🕙",
    "🕥",
    "🕚",
    "🕦",
    "🌑",
    "🌒",
    "🌓",
    "🌔",
    "🌕",
    "🌖",
    "🌗",
    "🌘",
    "🌙",
    "🌚",
    "🌛",
    "🌜",
    "🌡️",
    "☀️",
    "🌝",
    "🌞",
    "🪐",
    "⭐",
    "🌟",
    "🌠",
    "🌌",
    "☁️",
    "⛅",
    "⛈️",
    "🌤️",
    "🌥️",
    "🌦️",
    "🌧️",
    "🌨️",
    "🌩️",
    "🌪️",
    "🌫️",
    "🌬️",
    "🌀",
    "🌈",
    "🌂",
    "☂️",
    "☔",
    "⛱️",
    "⚡",
    "❄️",
    "☃️",
    "⛄",
    "☄️",
    "🔥",
    "💧",
    "🌊",
    "🎃",
    "🎄",
    "🎆",
    "🎇",
    "🧨",
    "✨",
    "🎈",
    "🎉",
    "🎊",
    "🎋",
    "🎍",
    "🎎",
    "🎏",
    "🎐",
    "🎑",
    "🧧",
    "🎀",
    "🎁",
    "🎗️",
    "🎟️",
    "🎫",
    "🎖️",
    "🏆",
    "🏅",
    "🥇",
    "🥈",
    "🥉",
    "⚽",
    "⚾",
    "🥎",
    "🏀",
    "🏐",
    "🏈",
    "🏉",
    "🎾",
    "🥏",
    "🎳",
    "🏏",
    "🏑",
    "🏒",
    "🥍",
    "🏓",
    "🏸",
    "🥊",
    "🥋",
    "🥅",
    "⛳",
    "⛸️",
    "🎣",
    "🤿",
    "🎽",
    "🎿",
    "🛷",
    "🥌",
    "🎯",
    "🪀",
    "🪁",
    "🎱",
    "🔮",
    "🪄",
    "🧿",
    "🪬",
    "🎮",
    "🕹️",
    "🎰",
    "🎲",
    "🧩",
    "🧸",
    "🪅",
    "🪩",
    "🪆",
    "♠️",
    "♥️",
    "♦️",
    "♣️",
    "♟️",
    "🃏",
    "🀄",
    "🎴",
    "🎭",
    "🖼️",
    "🎨",
    "🧵",
    "🪡",
    "🧶",
    "🪢",
    "👓",
    "🕶️",
    "🥽",
    "🥼",
    "🦺",
    "👔",
    "👕",
    "👖",
    "🧣",
    "🧤",
    "🧥",
    "🧦",
    "👗",
    "👘",
    "🥻",
    "🩱",
    "🩲",
    "🩳",
    "👙",
    "👚",
    "👛",
    "👜",
    "👝",
    "🛍️",
    "🎒",
    "🩴",
    "👞",
    "👟",
    "🥾",
    "🥿",
    "👠",
    "👡",
    "🩰",
    "👢",
    "👑",
    "👒",
    "🎩",
    "🎓",
    "🧢",
    "🪖",
    "⛑️",
    "📿",
    "💄",
    "💍",
    "💎",
    "🔇",
    "🔈",
    "🔉",
    "🔊",
    "📢",
    "📣",
    "📯",
    "🔔",
    "🔕",
    "🎼",
    "🎵",
    "🎶",
    "🎙️",
    "🎚️",
    "🎛️",
    "🎤",
    "🎧",
    "📻",
    "🎷",
    "🪗",
    "🎸",
    "🎹",
    "🎺",
    "🎻",
    "🪕",
    "🥁",
    "🪘",
    "📱",
    "📲",
    "☎️",
    "📞",
    "📟",
    "📠",
    "🔋",
    "🪫",
    "🔌",
    "💻",
    "🖥️",
    "🖨️",
    "⌨️",
    "🖱️",
    "🖲️",
    "💽",
    "💾",
    "💿",
    "📀",
    "🧮",
    "🎥",
    "🎞️",
    "📽️",
    "🎬",
    "📺",
    "📷",
    "📸",
    "📹",
    "📼",
    "🔍",
    "🔎",
    "🕯️",
    "💡",
    "🔦",
    "🏮",
    "🪔",
    "📔",
    "📕",
    "📖",
    "📗",
    "📘",
    "📙",
    "📚",
    "📓",
    "📒",
    "📃",
    "📜",
    "📄",
    "📰",
    "🗞️",
    "📑",
    "🔖",
    "🏷️",
    "💰",
    "🪙",
    "💴",
    "💵",
    "💶",
    "💷",
    "💸",
    "💳",
    "🧾",
    "💹",
    "✉️",
    "📧",
    "📨",
    "📩",
    "📤",
    "📥",
    "📦",
    "📫",
    "📪",
    "📬",
    "📭",
    "📮",
    "🗳️",
    "✏️",
    "✒️",
    "🖋️",
    "🖊️",
    "🖌️",
    "🖍️",
    "📝",
    "💼",
    "📁",
    "📂",
    "🗂️",
    "📅",
    "📆",
    "🗒️",
    "🗓️",
    "📇",
    "📈",
    "📉",
    "📊",
    "📋",
    "📌",
    "📍",
    "📎",
    "🖇️",
    "📏",
    "📐",
    "✂️",
    "🗃️",
    "🗄️",
    "🗑️",
    "🔒",
    "🔓",
    "🔏",
    "🔐",
    "🔑",
    "🗝️",
    "🔨",
    "🪓",
    "⛏️",
    "⚒️",
    "🛠️",
    "🗡️",
    "⚔️",
    "🔫",
    "🪃",
    "🏹",
    "🛡️",
    "🪚",
    "🔧",
    "🪛",
    "🔩",
    "⚙️",
    "🗜️",
    "⚖️",
    "🦯",
    "🔗",
    "⛓️",
    "🪝",
    "🧰",
    "🧲",
    "🪜",
    "⚗️",
    "🧪",
    "🧫",
    "🧬",
    "🔬",
    "🔭",
    "📡",
    "💉",
    "🩸",
    "💊",
    "🩹",
    "🩼",
    "🩺",
    "🩻",
    "🚪",
    "🛗",
    "🪞",
    "🪟",
    "🛏️",
    "🛋️",
    "🪑",
    "🚽",
    "🪠",
    "🚿",
    "🛁",
    "🪤",
    "🪒",
    "🧴",
    "🧷",
    "🧹",
    "🧺",
    "🧻",
    "🪣",
    "🧼",
    "🫧",
    "🪥",
    "🧽",
    "🧯",
    "🛒",
    "🚬",
    "⚰️",
    "🪦",
    "⚱️",
    "🗿",
    "🪧",
    "🪪",
    "🏧",
    "🚮",
    "🚰",
    "♿",
    "🚹",
    "🚺",
    "🚻",
    "🚼",
    "🚾",
    "🛂",
    "🛃",
    "🛄",
    "🛅",
    "⚠️",
    "🚸",
    "⛔",
    "🚫",
    "🚳",
    "🚭",
    "🚯",
    "🚱",
    "🚷",
    "📵",
    "🔞",
    "☢️",
    "☣️",
    "⬆️",
    "↗️",
    "➡️",
    "↘️",
    "⬇️",
    "↙️",
    "⬅️",
    "↖️",
    "↕️",
    "↔️",
    "↩️",
    "↪️",
    "⤴️",
    "⤵️",
    "🔃",
    "🔄",
    "🔙",
    "🔚",
    "🔛",
    "🔜",
    "🔝",
    "🛐",
    "⚛️",
    "🕉️",
    "✡️",
    "☸️",
    "☯️",
    "✝️",
    "☦️",
    "☪️",
    "☮️",
    "🕎",
    "🔯",
    "♈",
    "♉",
    "♊",
    "♋",
    "♌",
    "♍",
    "♎",
    "♏",
    "♐",
    "♑",
    "♒",
    "♓",
    "⛎",
    "🔀",
    "🔁",
    "🔂",
    "▶️",
    "⏩",
    "⏭️",
    "⏯️",
    "◀️",
    "⏪",
    "⏮️",
    "🔼",
    "⏫",
    "🔽",
    "⏬",
    "⏸️",
    "⏹️",
    "⏺️",
    "⏏️",
    "🎦",
    "🔅",
    "🔆",
    "📶",
    "📳",
    "📴",
    "♀️",
    "♂️",
    "⚧️",
    "✖️",
    "➕",
    "➖",
    "➗",
    "🟰",
    "♾️",
    "‼️",
    "⁉️",
    "❓",
    "❔",
    "❕",
    "❗",
    "〰️",
    "💱",
    "💲",
    "⚕️",
    "♻️",
    "⚜️",
    "🔱",
    "📛",
    "🔰",
    "⭕",
    "✅",
    "☑️",
    "✔️",
    "❌",
    "❎",
    "➰",
    "➿",
    "〽️",
    "✳️",
    "✴️",
    "❇️",
    "©️",
    "®️",
    "™️",
    "#️⃣",
    "*️⃣",
    "0️⃣",
    "1️⃣",
    "2️⃣",
    "3️⃣",
    "4️⃣",
    "5️⃣",
    "6️⃣",
    "7️⃣",
    "8️⃣",
    "9️⃣",
    "🔟",
    "🔠",
    "🔡",
    "🔢",
    "🔣",
    "🔤",
    "🅰️",
    "🆎",
    "🅱️",
    "🆑",
    "🆒",
    "🆓",
    "ℹ️",
    "🆔",
    "Ⓜ️",
    "🆕",
    "🆖",
    "🅾️",
    "🆗",
    "🅿️",
    "🆘",
    "🆙",
    "🆚",
    "🈁",
    "🈂️",
    "🈷️",
    "🈶",
    "🈯",
    "🉐",
    "🈹",
    "🈚",
    "🈲",
    "🉑",
    "🈸",
    "🈴",
    "🈳",
    "㊗️",
    "㊙️",
    "🈺",
    "🈵",
    "🔴",
    "🟠",
    "🟡",
    "🟢",
    "🔵",
    "🟣",
    "🟤",
    "⚫",
    "⚪",
    "🟥",
    "🟧",
    "🟨",
    "🟩",
    "🟦",
    "🟪",
    "🟫",
    "⬛",
    "⬜",
    "◼️",
    "◻️",
    "◾",
    "◽",
    "▪️",
    "▫️",
    "🔶",
    "🔷",
    "🔸",
    "🔹",
    "🔺",
    "🔻",
    "💠",
    "🔘",
    "🔳",
    "🔲",
    "🏁",
    "🚩",
    "🎌",
    "🏴",
    "🏳️",
    "🏳️‍🌈",
    "🏳️‍⚧️",
    "🏴‍☠️",
    "🇦🇨",
    "🇦🇩",
    "🇦🇪",
    "🇦🇫",
    "🇦🇬",
    "🇦🇮",
    "🇦🇱",
    "🇦🇲",
    "🇦🇴",
    "🇦🇶",
    "🇦🇷",
    "🇦🇸",
    "🇦🇹",
    "🇦🇺",
    "🇦🇼",
    "🇦🇽",
    "🇦🇿",
    "🇧🇦",
    "🇧🇧",
    "🇧🇩",
    "🇧🇪",
    "🇧🇫",
    "🇧🇬",
    "🇧🇭",
    "🇧🇮",
    "🇧🇯",
    "🇧🇱",
    "🇧🇲",
    "🇧🇳",
    "🇧🇴",
    "🇧🇶",
    "🇧🇷",
    "🇧🇸",
    "🇧🇹",
    "🇧🇻",
    "🇧🇼",
    "🇧🇾",
    "🇧🇿",
    "🇨🇦",
    "🇨🇨",
    "🇨🇩",
    "🇨🇫",
    "🇨🇬",
    "🇨🇭",
    "🇨🇮",
    "🇨🇰",
    "🇨🇱",
    "🇨🇲",
    "🇨🇳",
    "🇨🇴",
    "🇨🇵",
    "🇨🇷",
    "🇨🇺",
    "🇨🇻",
    "🇨🇼",
    "🇨🇽",
    "🇨🇾",
    "🇨🇿",
    "🇩🇪",
    "🇩🇬",
    "🇩🇯",
    "🇩🇰",
    "🇩🇲",
    "🇩🇴",
    "🇩🇿",
    "🇪🇦",
    "🇪🇨",
    "🇪🇪",
    "🇪🇬",
    "🇪🇭",
    "🇪🇷",
    "🇪🇸",
    "🇪🇹",
    "🇪🇺",
    "🇫🇮",
    "🇫🇯",
    "🇫🇰",
    "🇫🇲",
    "🇫🇴",
    "🇫🇷",
    "🇬🇦",
    "🇬🇧",
    "🇬🇩",
    "🇬🇪",
    "🇬🇫",
    "🇬🇬",
    "🇬🇭",
    "🇬🇮",
    "🇬🇱",
    "🇬🇲",
    "🇬🇳",
    "🇬🇵",
    "🇬🇶",
    "🇬🇷",
    "🇬🇸",
    "🇬🇹",
    "🇬🇺",
    "🇬🇼",
    "🇬🇾",
    "🇭🇰",
    "🇭🇲",
    "🇭🇳",
    "🇭🇷",
    "🇭🇹",
    "🇭🇺",
    "🇮🇨",
    "🇮🇩",
    "🇮🇪",
    "🇮🇱",
    "🇮🇲",
    "🇮🇳",
    "🇮🇴",
    "🇮🇶",
    "🇮🇷",
    "🇮🇸",
    "🇮🇹",
    "🇯🇪",
    "🇯🇲",
    "🇯🇴",
    "🇯🇵",
    "🇰🇪",
    "🇰🇬",
    "🇰🇭",
    "🇰🇮",
    "🇰🇲",
    "🇰🇳",
    "🇰🇵",
    "🇰🇷",
    "🇰🇼",
    "🇰🇾",
    "🇰🇿",
    "🇱🇦",
    "🇱🇧",
    "🇱🇨",
    "🇱🇮",
    "🇱🇰",
    "🇱🇷",
    "🇱🇸",
    "🇱🇹",
    "🇱🇺",
    "🇱🇻",
    "🇱🇾",
    "🇲🇦",
    "🇲🇨",
    "🇲🇩",
    "🇲🇪",
    "🇲🇫",
    "🇲🇬",
    "🇲🇭",
    "🇲🇰",
    "🇲🇱",
    "🇲🇲",
    "🇲🇳",
    "🇲🇴",
    "🇲🇵",
    "🇲🇶",
    "🇲🇷",
    "🇲🇸",
    "🇲🇹",
    "🇲🇺",
    "🇲🇻",
    "🇲🇼",
    "🇲🇽",
    "🇲🇾",
    "🇲🇿",
    "🇳🇦",
    "🇳🇨",
    "🇳🇪",
    "🇳🇫",
    "🇳🇬",
    "🇳🇮",
    "🇳🇱",
    "🇳🇴",
    "🇳🇵",
    "🇳🇷",
    "🇳🇺",
    "🇳🇿",
    "🇴🇲",
    "🇵🇦",
    "🇵🇪",
    "🇵🇫",
    "🇵🇬",
    "🇵🇭",
    "🇵🇰",
    "🇵🇱",
    "🇵🇲",
    "🇵🇳",
    "🇵🇷",
    "🇵🇸",
    "🇵🇹",
    "🇵🇼",
    "🇵🇾",
    "🇶🇦",
    "🇷🇪",
    "🇷🇴",
    "🇷🇸",
    "🇷🇺",
    "🇷🇼",
    "🇸🇦",
    "🇸🇧",
    "🇸🇨",
    "🇸🇩",
    "🇸🇪",
    "🇸🇬",
    "🇸🇭",
    "🇸🇮",
    "🇸🇯",
    "🇸🇰",
    "🇸🇱",
    "🇸🇲",
    "🇸🇳",
    "🇸🇴",
    "🇸🇷",
    "🇸🇸",
    "🇸🇹",
    "🇸🇻",
    "🇸🇽",
    "🇸🇾",
    "🇸🇿",
    "🇹🇦",
    "🇹🇨",
    "🇹🇩",
    "🇹🇫",
    "🇹🇬",
    "🇹🇭",
    "🇹🇯",
    "🇹🇰",
    "🇹🇱",
    "🇹🇲",
    "🇹🇳",
    "🇹🇴",
    "🇹🇷",
    "🇹🇹",
    "🇹🇻",
    "🇹🇼",
    "🇹🇿",
    "🇺🇦",
    "🇺🇬",
    "🇺🇲",
    "🇺🇳",
    "🇺🇸",
    "🇺🇾",
    "🇺🇿",
    "🇻🇦",
    "🇻🇨",
    "🇻🇪",
    "🇻🇬",
    "🇻🇮",
    "🇻🇳",
    "🇻🇺",
    "🇼🇫",
    "🇼🇸",
    "🇽🇰",
    "🇾🇪",
    "🇾🇹",
    "🇿🇦",
    "🇿🇲",
    "🇿🇼",
    "🏴󠁧󠁢󠁥󠁮󠁧󠁿",
    "🏴󠁧󠁢󠁳󠁣󠁴󠁿",
    "🏴󠁧󠁢󠁷󠁬󠁳󠁿",
]

# Define success messages for different workflow types
WORKFLOW_DELETE_MESSAGES = {
    WorkflowTypeEnum.MODEL_DEPLOYMENT: "Successfully cancelled model deployment.",
    WorkflowTypeEnum.MODEL_SECURITY_SCAN: "Successfully cancelled model security scan.",
    WorkflowTypeEnum.CLUSTER_ONBOARDING: "Successfully cancelled cluster onboarding.",
    WorkflowTypeEnum.CLUSTER_DELETION: "Successfully cancelled cluster deletion.",
    WorkflowTypeEnum.ENDPOINT_DELETION: "Successfully cancelled deployment deletion.",
    WorkflowTypeEnum.CLOUD_MODEL_ONBOARDING: "Successfully cancelled model onboarding.",
    WorkflowTypeEnum.LOCAL_MODEL_ONBOARDING: "Successfully cancelled model onboarding.",
    WorkflowTypeEnum.ADD_WORKER_TO_ENDPOINT: "Successfully cancelled worker to deployment.",
}


# Notification types
class NotificationTypeEnum(StrEnum):
    """Notification types.

    Attributes:
        DEPLOYMENT_SUCCESS: Represents the deployment success notification.
        MODEL_ONBOARDING_SUCCESS: Represents the model onboarding success notification.
        CLUSTER_ONBOARDING_SUCCESS: Represents the cluster onboarding success notification.
        MODEL_SCAN_SUCCESS: Represents the model scan success notification.
        RECOMMENDED_CLUSTER_SUCCESS: Represents the recommended cluster success notification.
        UPDATE_PASSWORD_SUCCESS: Represents the update password success notification.
        CLUSTER_DELETION_SUCCESS: Represents the cluster deletion success notification.
        DEPLOYMENT_DELETION_SUCCESS: Represents the deployment deletion success notification.
    """

    DEPLOYMENT_SUCCESS = auto()
    MODEL_ONBOARDING_SUCCESS = auto()
    CLUSTER_ONBOARDING_SUCCESS = auto()
    MODEL_SCAN_SUCCESS = auto()
    RECOMMENDED_CLUSTER_SUCCESS = auto()
    UPDATE_PASSWORD_SUCCESS = auto()
    CLUSTER_DELETION_SUCCESS = auto()
    DEPLOYMENT_DELETION_SUCCESS = auto()<|MERGE_RESOLUTION|>--- conflicted
+++ resolved
@@ -419,11 +419,8 @@
     ENDPOINT_WORKER_DELETION = auto()
     CLOUD_MODEL_ONBOARDING = auto()
     LOCAL_MODEL_ONBOARDING = auto()
-<<<<<<< HEAD
+    ADD_WORKER_TO_ENDPOINT = auto()
     LICENSE_FAQ_FETCH = auto()
-=======
-    ADD_WORKER_TO_ENDPOINT = auto()
->>>>>>> 174302fe
 
 
 class NotificationType(Enum):
@@ -469,12 +466,9 @@
     PERFORM_MODEL_SECURITY_SCAN = "perform_model_security_scan"
     CLUSTER_STATUS_UPDATE = "cluster-status-update"
     DEPLOYMENT_STATUS_UPDATE = "deployment-status-update"
-<<<<<<< HEAD
-    PERFORM_LICENSE_FAQS_FETCH = "perform_license_faqs_fetch"
-=======
     DELETE_WORKER = "delete_worker"
     ADD_WORKER = "add_worker"
->>>>>>> 174302fe
+    PERFORM_LICENSE_FAQS_FETCH = "perform_license_faqs_fetch"
 
 
 class BudServeWorkflowStepEventName(str, Enum):
@@ -495,11 +489,8 @@
     MODEL_SECURITY_SCAN_EVENTS = "model_security_scan_events"
     DELETE_CLUSTER_EVENTS = "delete_cluster_events"
     DELETE_ENDPOINT_EVENTS = "delete_endpoint_events"
-<<<<<<< HEAD
+    DELETE_WORKER_EVENTS = "delete_worker_events"
     LICENSE_FAQ_EVENTS = "license_faq_events"
-=======
-    DELETE_WORKER_EVENTS = "delete_worker_events"
->>>>>>> 174302fe
 
 
 class ClusterStatusEnum(StrEnum):
