--- conflicted
+++ resolved
@@ -2870,16 +2870,15 @@
         return result
 
 
-<<<<<<< HEAD
+class BenchmarkFilterResourceEnum(Enum):
+    """Benchmark filter resource types."""
+
+    MODEL = "model"
+    CLUSTER = "cluster"
+
+
 class ModelLicenseObjectTypeEnum(StrEnum):
     """Model license object type."""
 
     URL = "url"
-    MINIO = "minio"
-=======
-class BenchmarkFilterResourceEnum(Enum):
-    """Benchmark filter resource types."""
-
-    MODEL = "model"
-    CLUSTER = "cluster"
->>>>>>> 414a2424
+    MINIO = "minio"