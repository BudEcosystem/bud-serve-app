#  -----------------------------------------------------------------------------
#  Copyright (c) 2024 Bud Ecosystem Inc.
#  #
#  Licensed under the Apache License, Version 2.0 (the "License");
#  you may not use this file except in compliance with the License.
#  You may obtain a copy of the License at
#  #
#      http://www.apache.org/licenses/LICENSE-2.0
#  #
#  Unless required by applicable law or agreed to in writing, software
#  distributed under the License is distributed on an "AS IS" BASIS,
#  WITHOUT WARRANTIES OR CONDITIONS OF ANY KIND, either express or implied.
#  See the License for the specific language governing permissions and
#  limitations under the License.
#  -----------------------------------------------------------------------------

"""The model ops package, containing essential business logic, services, and routing configurations for the user ops."""

from typing import Union
from uuid import UUID

from fastapi import APIRouter, Depends, HTTPException, Query, status
from sqlalchemy.orm import Session
from typing_extensions import Annotated, List, Optional

from budapp.commons import logging
from budapp.commons.constants import PermissionEnum
from budapp.commons.dependencies import (
    get_current_active_invite_user,
    get_current_active_user,
    get_session,
    get_user_realm,
    parse_ordering_fields,
)
from budapp.commons.exceptions import ClientException
from budapp.commons.permission_handler import require_permissions
from budapp.commons.schemas import ErrorResponse, SuccessResponse
<<<<<<< HEAD
from budapp.user_ops.schemas import (
    MyPermissions,
    ResetPasswordRequest,
    ResetPasswordResponse,
    User,
    UserListFilter,
    UserListResponse,
    UserPermissions,
    UserResponse,
    UserUpdate,
)
=======
from budapp.user_ops.schemas import ResetPasswordRequest, ResetPasswordResponse, User
>>>>>>> 51447ac4
from budapp.user_ops.services import UserService

from ..permissions.schemas import CheckUserResourceScope
from ..permissions.service import PermissionService


logger = logging.get_logger(__name__)

user_router = APIRouter(prefix="/users", tags=["user"])


@user_router.get(
    "/me",
    responses={
        status.HTTP_500_INTERNAL_SERVER_ERROR: {
            "model": ErrorResponse,
            "description": "Service is unavailable due to server error",
        },
        status.HTTP_400_BAD_REQUEST: {
            "model": ErrorResponse,
            "description": "Service is unavailable due to client error",
        },
        status.HTTP_200_OK: {
            "model": UserResponse,
            "description": "Successfully get current user",
        },
    },
    description="Get current user",
)
# @require_permissions(permissions=[PermissionEnum.CLUSTER_VIEW])
async def get_current_user(
    current_user: Annotated[User, Depends(get_current_active_invite_user)],
    session: Annotated[Session, Depends(get_session)],
) -> Union[UserResponse, ErrorResponse]:
    """Get current user."""
    try:
        logger.debug(f"Active user retrieved: {current_user.email}")
        return UserResponse(
            object="user.me", code=status.HTTP_200_OK, message="Successfully get current user", user=current_user
        ).to_http_response()
    except Exception as e:
        logger.exception(f"Failed to get current user: {e}")
        return ErrorResponse(
            code=status.HTTP_500_INTERNAL_SERVER_ERROR, message="Failed to get current user"
        ).to_http_response()


@user_router.patch(
    "/onboard",
    responses={
        status.HTTP_200_OK: {
            "model": UserResponse,
            "description": "Set user onboarding status to completed",
        },
        status.HTTP_400_BAD_REQUEST: {
            "model": ErrorResponse,
            "description": "Service is unavailable due to client error",
        },
        status.HTTP_500_INTERNAL_SERVER_ERROR: {
            "model": ErrorResponse,
            "description": "Service is unavailable due to server error",
        },
    },
    description="Api to set user onboarding status to completed",
)
async def complete_user_onboarding(
    current_user: Annotated[User, Depends(get_current_active_user)],
    session: Session = Depends(get_session),
) -> Union[UserResponse, ErrorResponse]:
    """Complete user onboarding."""
    try:
        db_user = await UserService(session).complete_user_onboarding(current_user)
        logger.info(f"User onboarding completed: {current_user.id}")

        return UserResponse(
            object="user.retrieve",
            code=status.HTTP_200_OK,
            message="Successfully set user onboarding status to completed",
            user=db_user,
        ).to_http_response()
    except ClientException as e:
        logger.error(f"Failed to complete user onboarding: {e}")
        return ErrorResponse(code=e.status_code, message=e.message).to_http_response()
    except Exception as e:
        logger.exception(f"Failed to complete user onboarding: {e}")
        return ErrorResponse(
            code=status.HTTP_500_INTERNAL_SERVER_ERROR, message="Failed to complete user onboarding"
        ).to_http_response()


@user_router.post(
    "/reset-password",
    responses={
        status.HTTP_200_OK: {
            "model": ResetPasswordResponse,
            "description": "Set user onboarding status to completed",
        },
        status.HTTP_400_BAD_REQUEST: {
            "model": ErrorResponse,
            "description": "Service is unavailable due to client error",
        },
        status.HTTP_500_INTERNAL_SERVER_ERROR: {
            "model": ErrorResponse,
            "description": "Service is unavailable due to server error",
        },
    },
    description="Trigger a reset password email notification",
)
async def reset_password(
    request: ResetPasswordRequest,
    session: Session = Depends(get_session),
) -> Union[ResetPasswordResponse, ErrorResponse]:
    """Trigger a reset password email notification."""
    try:
        response = await UserService(session).reset_password_email(request)
        logger.debug("Email notification triggered for reset password. %s", response)

        return ResetPasswordResponse(
            object="user.reset-password",
            code=status.HTTP_200_OK,
            message="Email notification triggered for reset password",
            acknowledged=response["acknowledged"],
            status=response["status"],
            transaction_id=response["transaction_id"]
        ).to_http_response()
    except ClientException as e:
        logger.error(f"Failed to trigger reset password email: {e}")
        return ErrorResponse(code=e.status_code, message=e.message).to_http_response()
    except Exception as e:
        logger.exception(f"Failed to trigger reset password email: {e}")
        return ErrorResponse(
            code=status.HTTP_500_INTERNAL_SERVER_ERROR, message="Failed to trigger reset password email"
        ).to_http_response()


@user_router.patch(
    "/{user_id}",
    responses={
        status.HTTP_200_OK: {
            "model": UserResponse,
            "description": "Successfully update current user",
        },
        status.HTTP_400_BAD_REQUEST: {
            "model": ErrorResponse,
            "description": "Service is unavailable due to client error",
        },
        status.HTTP_401_UNAUTHORIZED: {
            "model": ErrorResponse,
            "description": "Unauthorized",
        },
        status.HTTP_500_INTERNAL_SERVER_ERROR: {
            "model": ErrorResponse,
            "description": "Service is unavailable due to server error",
        },
    },
    description="Update current user",
)
async def update_current_user(
    user_id: UUID,
    user: UserUpdate,
    current_user: Annotated[User, Depends(get_current_active_invite_user)],
    realm_name: Annotated[str, Depends(get_user_realm)],
    session: Annotated[Session, Depends(get_session)],
) -> Union[UserResponse, ErrorResponse]:
    """Update current user."""
    try:
        # Check if user is updating another user's profile
        if str(user_id) != str(current_user.id):
            try:
                # Check if current user has USER_MANAGE permission
                has_permission = await PermissionService(session).check_resource_permission_by_user(
                    current_user,
                    CheckUserResourceScope(
                        resource_type="user",
                        scope="manage",
                        entity_id=None,  # Global permission check
                    ),
                )

                if not has_permission:
                    raise HTTPException(
                        status_code=status.HTTP_403_FORBIDDEN, detail="Insufficient permissions for this operation"
                    )
            except HTTPException as e:
                raise e
            except Exception as e:
                logger.exception(f"Failed to check user permission: {e}")
                raise HTTPException(
                    status_code=status.HTTP_403_FORBIDDEN, detail="Insufficient permissions for this operation"
                )

        db_user = await UserService(session).update_active_user(
            user_id, user.model_dump(exclude_unset=True, exclude_none=True), current_user, realm_name
        )
        return UserResponse(
            object="user.me", code=status.HTTP_200_OK, message="Successfully update current user", user=db_user
        ).to_http_response()
    except HTTPException as e:
        raise e
    except Exception as e:
        logger.exception(f"Failed to update current user: {e}")
        return ErrorResponse(
            code=status.HTTP_500_INTERNAL_SERVER_ERROR, message="Failed to update current user"
        ).to_http_response()

@user_router.get(
    "/me/permissions",
    responses={
        status.HTTP_200_OK: {
            "model": MyPermissions,
            "description": "Successfully get user permissions",
        },
        status.HTTP_401_UNAUTHORIZED: {
            "model": ErrorResponse,
            "description": "Authentication failed or token expired",
        },
        status.HTTP_500_INTERNAL_SERVER_ERROR: {
            "model": ErrorResponse,
            "description": "Service is unavailable due to server error",
        },
    },
    description="Get user roles and permissions",
)
async def get_user_roles(
    current_user: Annotated[User, Depends(get_current_active_invite_user)],
    session: Annotated[Session, Depends(get_session)],
) -> Union[MyPermissions, ErrorResponse]:
    """Get user roles and permissions."""
    try:
        kc_user = await UserService(session).get_user_roles_and_permissions(current_user)
        permissions_list = kc_user.get("permissions", [])
        return MyPermissions(
            object="user.permissions", code=status.HTTP_200_OK, message="Successfully get user permissions", permissions=permissions_list
        ).to_http_response()
    except ClientException as e:
        logger.error(f"Client error getting user permissions: {e.message}")
        return ErrorResponse(
            code=e.status_code or status.HTTP_401_UNAUTHORIZED, message=e.message
        ).to_http_response()
    except Exception as e:
        logger.exception(f"Unexpected error getting user permissions: {e}")
        return ErrorResponse(
            code=status.HTTP_401_UNAUTHORIZED, message="Authentication failed or token expired"
        ).to_http_response()


@user_router.get(
    "/",
    responses={
        status.HTTP_200_OK: {
            "model": UserListResponse,
            "description": "Successfully get user list",
        },
        status.HTTP_400_BAD_REQUEST: {
            "model": ErrorResponse,
            "description": "Service is unavailable due to client error",
        },
        status.HTTP_500_INTERNAL_SERVER_ERROR: {
            "model": ErrorResponse,
            "description": "Service is unavailable due to server error",
        },
    },
    description="Get all active users from the database",
)
@require_permissions(permissions=[PermissionEnum.USER_MANAGE])
async def get_all_users(
    current_user: Annotated[User, Depends(get_current_active_user)],
    page: int = Query(1, ge=1),
    limit: int = Query(10, ge=0),
    filters: UserListFilter = Depends(),
    order_by: Optional[List[str]] = Depends(parse_ordering_fields),
    search: bool = False,
    session: Session = Depends(get_session),
) -> Union[MyPermissions, ErrorResponse]:
    """Get all active users from the database."""
    # Calculate offset
    offset = (page - 1) * limit

    # Convert UserFilter to dictionary
    filters_dict = filters.model_dump(exclude_none=True)

    try:
        db_users, count = await UserService(session).get_all_users(offset, limit, filters_dict, order_by, search)
    except ClientException as e:
        logger.error(f"Failed to get user list: {e}")
        return ErrorResponse(code=e.status_code, message=e.message).to_http_response()
    except Exception as e:
        logger.exception(f"Failed to get user list: {e}")
        return ErrorResponse(
            code=status.HTTP_500_INTERNAL_SERVER_ERROR, message="Failed to get all users"
        ).to_http_response()

    return UserListResponse(
        users=db_users,
        total_record=count,
        page=page,
        limit=limit,
        object="users.list",
        code=status.HTTP_200_OK,
    ).to_http_response()


@user_router.get(
    "/{user_id}",
    responses={
        status.HTTP_200_OK: {
            "model": UserResponse,
            "description": "Successfully get user by id",
        },
        status.HTTP_400_BAD_REQUEST: {
            "model": ErrorResponse,
            "description": "Service is unavailable due to client error",
        },
        status.HTTP_500_INTERNAL_SERVER_ERROR: {
            "model": ErrorResponse,
            "description": "Service is unavailable due to server error",
        },
    },
    description="Get a single active user from the database",
)
@require_permissions(permissions=[PermissionEnum.USER_MANAGE])
async def retrieve_user(
    user_id: UUID,
    current_user: Annotated[User, Depends(get_current_active_user)],
    session: Session = Depends(get_session),
) -> Union[UserResponse, ErrorResponse]:
    """Get a single active user from the database."""
    try:
        db_user = await UserService(session).retrieve_active_user(user_id)
        return UserResponse(
            object="user.retrieve", code=status.HTTP_200_OK, message="Successfully get user by id", user=db_user
        ).to_http_response()
    except ClientException as e:
        logger.error(f"Failed to get user by id: {e}")
        return ErrorResponse(code=e.status_code, message=e.message).to_http_response()
    except Exception as e:
        logger.exception(f"Failed to get user by id: {e}")
        return ErrorResponse(
            code=status.HTTP_500_INTERNAL_SERVER_ERROR, message="Failed to get user by id"
        ).to_http_response()

@user_router.get(
    "/{user_id}/permissions",
    responses={
        status.HTTP_200_OK: {
            "model": UserPermissions,
            "description": "Successfully get user permissions",
        },
        status.HTTP_400_BAD_REQUEST: {
            "model": ErrorResponse,
            "description": "Service is unavailable due to client error",
        },
        status.HTTP_500_INTERNAL_SERVER_ERROR: {
            "model": ErrorResponse,
            "description": "Service is unavailable due to server error",
        },
    },
    description="Get user roles",
)
@require_permissions(permissions=[PermissionEnum.USER_MANAGE])
async def get_user_permissions_by_id(
    user_id: UUID,
    current_user: Annotated[User, Depends(get_current_active_invite_user)],
    session: Annotated[Session, Depends(get_session)],
) -> Union[UserPermissions, ErrorResponse]:
    """Get user roles."""
    try:
        kc_user = await UserService(session).get_user_permissions_by_id(user_id)
        permissions_list = kc_user.get("result", [])
        return UserPermissions(
            object="user.permissions", code=status.HTTP_200_OK, message="Successfully get user permissions", result=permissions_list
        ).to_http_response()
    except Exception as e:
        logger.exception(f"Failed to get user permissions: {e}")
        return ErrorResponse(
            code=status.HTTP_500_INTERNAL_SERVER_ERROR, message="Failed to get user roles"
        ).to_http_response()


@user_router.delete(
    "/{user_id}",
    responses={
        status.HTTP_200_OK: {
            "model": SuccessResponse,
            "description": "Delete an active user from the database",
        },
        status.HTTP_400_BAD_REQUEST: {
            "model": ErrorResponse,
            "description": "Service is unavailable due to client error",
        },
        status.HTTP_500_INTERNAL_SERVER_ERROR: {
            "model": ErrorResponse,
            "description": "Service is unavailable due to server error",
        },
    },
    description="Delete an active user from the database",
)
@require_permissions(permissions=[PermissionEnum.USER_MANAGE])
async def delete_user(
    user_id: UUID,
    current_user: Annotated[User, Depends(get_current_active_user)],
    remove_credential: bool = True,
    session: Session = Depends(get_session),
) -> Union[SuccessResponse, ErrorResponse]:
    """Delete an active user from the database."""
    try:
        _ = await UserService(session).delete_active_user(user_id, remove_credential)
        logger.debug(f"User deleted: {user_id}")
        return SuccessResponse(message="User deleted successfully", code=status.HTTP_200_OK).to_http_response()
    except ClientException as e:
        logger.error(f"Failed to delete user: {e}")
        return ErrorResponse(code=e.status_code, message=e.message).to_http_response()
    except Exception as e:
        logger.exception(f"Failed to delete user: {e}")
        return ErrorResponse(
            code=status.HTTP_500_INTERNAL_SERVER_ERROR, message="Failed to delete user"
        ).to_http_response()


@user_router.patch(
    "/{user_id}/reactivate",
    responses={
        status.HTTP_200_OK: {
            "model": UserResponse,
            "description": "Reactivate an inactive user from the database",
        },
        status.HTTP_400_BAD_REQUEST: {
            "model": ErrorResponse,
            "description": "Service is unavailable due to client error",
        },
        status.HTTP_500_INTERNAL_SERVER_ERROR: {
            "model": ErrorResponse,
            "description": "Service is unavailable due to server error",
        },
    },
    description="Reactivate an inactive user from the database",
)
@require_permissions(permissions=[PermissionEnum.USER_MANAGE])
async def reactivate_user(
    user_id: UUID,
    current_user: Annotated[User, Depends(get_current_active_user)],
    session: Session = Depends(get_session),
) -> Union[SuccessResponse, ErrorResponse]:
    """Reactivate an inactive user from the database."""
    try:
        db_user = await UserService(session).reactivate_user(user_id)
        logger.debug(f"User reactivated: {user_id}")
        return UserResponse(
            object="user.retrieve", code=status.HTTP_200_OK, message="Successfully reactivate user", user=db_user
        ).to_http_response()
    except ClientException as e:
        logger.error(f"Failed to reactivate user: {e}")
        return ErrorResponse(code=e.status_code, message=e.message).to_http_response()
    except Exception as e:
        logger.exception(f"Failed to reactivate user: {e}")
        return ErrorResponse(
            code=status.HTTP_500_INTERNAL_SERVER_ERROR, message="Failed to reactivate user"
        ).to_http_response()<|MERGE_RESOLUTION|>--- conflicted
+++ resolved
@@ -35,7 +35,6 @@
 from budapp.commons.exceptions import ClientException
 from budapp.commons.permission_handler import require_permissions
 from budapp.commons.schemas import ErrorResponse, SuccessResponse
-<<<<<<< HEAD
 from budapp.user_ops.schemas import (
     MyPermissions,
     ResetPasswordRequest,
@@ -47,9 +46,6 @@
     UserResponse,
     UserUpdate,
 )
-=======
-from budapp.user_ops.schemas import ResetPasswordRequest, ResetPasswordResponse, User
->>>>>>> 51447ac4
 from budapp.user_ops.services import UserService
 
 from ..permissions.schemas import CheckUserResourceScope
