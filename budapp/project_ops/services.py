#  -----------------------------------------------------------------------------
#  Copyright (c) 2024 Bud Ecosystem Inc.
#  #
#  Licensed under the Apache License, Version 2.0 (the "License");
#  you may not use this file except in compliance with the License.
#  You may obtain a copy of the License at
#  #
#      http://www.apache.org/licenses/LICENSE-2.0
#  #
#  Unless required by applicable law or agreed to in writing, software
#  distributed under the License is distributed on an "AS IS" BASIS,
#  WITHOUT WARRANTIES OR CONDITIONS OF ANY KIND, either express or implied.
#  See the License for the specific language governing permissions and
#  limitations under the License.
#  -----------------------------------------------------------------------------

"""The project ops services. Contains business logic for project ops."""

from typing import Any, Dict, List, Tuple, Union
from uuid import UUID
from fastapi import status

from fastapi import HTTPException, status

from budapp.commons import logging
from budapp.commons.db_utils import SessionMixin
from budapp.commons.exceptions import ClientException
from ..commons.config import app_settings
from ..shared.notification_service import BudNotifyService, NotificationBuilder, NotificaitonService

from ..cluster_ops.crud import ClusterDataManager
<<<<<<< HEAD
from ..endpoint_ops.crud import EndpointDataManager
from ..endpoint_ops.models import Endpoint as EndpointModel
from ..credential_ops.crud import CredentialDataManager
from ..credential_ops.models import Credential as CredentialModel
from ..commons.constants import (
    ProjectStatusEnum,
    PermissionEnum,
    NotificationCategory,
    UserRoleEnum,
    PROJECT_INVITATION_WORKFLOW,
    EndpointStatusEnum,
)
from ..commons.helpers import get_hardware_types, generate_valid_password
from ..commons.exceptions import BudNotifyException
from .crud import ProjectDataManager
from .models import Project as ProjectModel
from .schemas import ProjectClusterListResponse, ProjectResponse, ProjectUserAdd, ProjectListResponse, ProjectUserList
from ..permissions.models import ProjectPermission as ProjectPermissionModel, Permission as PermissionModel
from ..permissions.schemas import ProjectPermissionCreate, PermissionList
from ..permissions.crud import ProjectPermissionDataManager, PermissionDataManager
from ..user_ops.crud import UserDataManager
from ..user_ops.schemas import UserCreate
from ..user_ops.models import User as UserModel
from ..auth.services import AuthService
=======
from ..commons.config import app_settings
from ..commons.constants import PermissionEnum, ProjectStatusEnum
from ..commons.helpers import get_hardware_types
from ..permissions.crud import ProjectPermissionDataManager
from ..permissions.models import ProjectPermission
from ..permissions.schemas import ProjectPermissionCreate
from ..user_ops.crud import UserDataManager
from .crud import ProjectDataManager
from .models import Project as ProjectModel
from .schemas import ProjectClusterListResponse, ProjectCreate, ProjectRequest, ProjectResponse, ProjectUserAdd

>>>>>>> 86bad5db

logger = logging.get_logger(__name__)


class ProjectService(SessionMixin):
    """Project service."""

    async def create_project(self, project: ProjectRequest, current_user_id: UUID) -> ProjectModel:
        if await ProjectDataManager(self.session).retrieve_project_by_fields(
            {"name": project.name, "status": ProjectStatusEnum.ACTIVE},
            missing_ok=True,
            case_sensitive=False,
        ):
            raise HTTPException(
                status_code=status.HTTP_400_BAD_REQUEST,
                detail="Project already exist with same name",
            )

        project_data = ProjectCreate(**project.model_dump(), created_by=current_user_id)
        project_model = ProjectModel(**project_data.model_dump())
        db_project = await ProjectDataManager(self.session).create_project(project_model)

        # Add current user to project
        default_project_level_scopes = PermissionEnum.get_project_default_permissions()
        add_users_data = ProjectUserAdd(user_id=current_user_id, scopes=default_project_level_scopes)
        db_project = await self.add_users_to_project(db_project.id, [add_users_data])

        return db_project

    async def edit_project(self, project_id: UUID, data: Dict[str, Any]) -> ProjectResponse:
        """Edit project by validating and updating specific fields."""
        # Retrieve existing model
        db_project = await ProjectDataManager(self.session).retrieve_by_fields(
            model=ProjectModel,
            fields={"id": project_id, "status": ProjectStatusEnum.ACTIVE},
        )

        if "name" in data:
            duplicate_project = await ProjectDataManager(self.session).retrieve_by_fields(
                model=ProjectModel,
                fields={"name": data["name"], "status": ProjectStatusEnum.ACTIVE},
                exclude_fields={"id": project_id},
                missing_ok=True,
                case_sensitive=False,
            )
            if duplicate_project:
                raise ClientException("Project name already exists")

        db_project = await ProjectDataManager(self.session).update_by_fields(db_project, data)

        return db_project

    async def get_all_clusters_in_project(
        self, project_id: UUID, offset: int, limit: int, filters: Dict[str, Any], order_by: List[str], search: bool
    ) -> Tuple[List[ProjectClusterListResponse], int]:
        """Get all clusters in a project."""
        db_results, count = await ClusterDataManager(self.session).get_all_clusters_in_project(
            project_id, offset, limit, filters, order_by, search
        )

        result = []
        for db_result in db_results:
            db_cluster = db_result[0]
            endpoint_count = db_result[1]
            total_nodes = db_result[2]
            total_replicas = db_result[3]
            result.append(
                ProjectClusterListResponse(
                    id=db_cluster.id,
                    name=db_cluster.name,
                    endpoint_count=endpoint_count,
                    hardware_type=get_hardware_types(db_cluster.cpu_count, db_cluster.gpu_count, db_cluster.hpu_count),
                    node_count=total_nodes,
                    worker_count=total_replicas,
                    status=db_cluster.status,
                    created_at=db_cluster.created_at,
                    modified_at=db_cluster.modified_at,
                )
            )

        return result, count

<<<<<<< HEAD
    async def search_project_tags(self, search_term: str, offset: int = 0, limit: int = 10) -> Tuple[List[Dict], int]:
        """Search project tags by name."""
        db_tags, count = await ProjectDataManager(self.session).search_tags_by_name(search_term, offset, limit)
        return db_tags, count

    async def get_project_tags(self) -> Tuple[List[Dict], int]:
        db_tags, count = await ProjectDataManager(self.session).get_all_tags()
        return db_tags, count

    async def create_project(self, project_data: Dict[str, Any], current_user_id: UUID) -> ProjectModel:
        if await ProjectDataManager(self.session).retrieve_by_fields(
            ProjectModel,
            {"name": project_data["name"], "status": ProjectStatusEnum.ACTIVE},
            missing_ok=True,
            case_sensitive=False,
        ):
            raise ClientException("Project already exist with same name")

        project_data["created_by"] = current_user_id
        project_model = ProjectModel(**project_data)
        db_project = await ProjectDataManager(self.session).insert_one(project_model)

        # Add current user to project
        default_project_level_scopes = PermissionEnum.get_project_default_permissions()
        add_users_data = ProjectUserAdd(user_id=current_user_id, scopes=default_project_level_scopes)
        db_project = await self.add_users_to_project(db_project.id, [add_users_data])

        return db_project
=======
    async def check_project_membership(self, project_id: UUID, user_id: UUID) -> None:
        user_ids_list = await ProjectDataManager(self.session).get_active_user_ids_in_project(project_id)

        if user_id not in user_ids_list:
            raise HTTPException(
                status_code=status.HTTP_403_FORBIDDEN,
                detail="User is not a member of the project",
            )
>>>>>>> 86bad5db

    async def add_users_to_project(
        self,
        project_id: UUID,
        users_to_add: List[ProjectUserAdd],
    ) -> ProjectModel:
<<<<<<< HEAD
        """Function to add users to project
=======
        """Function to add users to project.
>>>>>>> 86bad5db

        - For existing budserve users, user_id must be provided.
            - App, Email notification will be sent to the users.
        - For non budserve users, email must be provided.
            - New user will be created and email notification will be send to user with temporary password.
        - Specified permissions will be added to the users.
        """
        # Validate project id
<<<<<<< HEAD
        db_project = await ProjectDataManager(self.session).retrieve_by_fields(
            ProjectModel, {"id": project_id, "status": ProjectStatusEnum.ACTIVE}
=======
        db_project = await ProjectDataManager(self.session).retrieve_project_by_fields(
            {"id": project_id, "status": ProjectStatusEnum.ACTIVE}
>>>>>>> 86bad5db
        )
        logger.info("Project retrieved successfully")

        # Extract user ids, emails from add users schema
        user_ids = [user.user_id for user in users_to_add if user.user_id is not None]
        emails = [user.email for user in users_to_add if user.email is not None]

        # Check if any of the email is already in the database
        # If exists, Remove email from emails and add related id to user_ids
        db_user_emails = await UserDataManager(self.session).get_users_by_emails(emails)
        email_user_id_mapping = {}
        if db_user_emails:
            logger.info(f"Found {len(db_user_emails)} users which already exist")
            for db_user_email in db_user_emails:
                emails.remove(db_user_email.email)
                user_ids.append(db_user_email.id)
                email_user_id_mapping[db_user_email.email] = db_user_email.id

        # Remove duplicate user ids and emails
        user_ids = list(set(user_ids))
        emails = list(set(emails))
        logger.info(f"Found {len(user_ids)} user ids and {len(emails)} emails")

        # Create a permission mapping with user_id or email as key and scopes as value
        # This mapping will be used to add default permissions to the users
        project_permission_mapping = {}
        for user in users_to_add:
            if user.user_id is not None:
                project_permission_mapping[user.user_id] = user.scopes
            elif user.email is not None:
                project_permission_mapping[user.email] = user.scopes

            # if user email is already in the database, add user id to the permission mapping
            if user.email is not None and user.email in email_user_id_mapping:
                project_permission_mapping[email_user_id_mapping[user.email]] = user.scopes

        # Store project permissions to be added in database
        project_permissions = []

        # Store email notification payloads
        email_notification_payloads = []
        project_notification_payload = {
            "name": db_project.name,
            "description": db_project.description,
            "url": f"{app_settings.frontend_url}/projects/{db_project.id}",
        }

        # Handle existing budserve users
        if user_ids:
            # Fetch all related user ids
            existing_user_ids = [user.id for user in db_project.users]

            # Check if any of the user ids are already in the project
            if any(user_id in existing_user_ids for user_id in user_ids):
<<<<<<< HEAD
                raise ClientException("User already in project")
=======
                raise HTTPException(
                    status_code=status.HTTP_400_BAD_REQUEST,
                    detail="User already in project",
                )
>>>>>>> 86bad5db

            # Fetch active invited users by ids
            db_users = await UserDataManager(self.session).get_active_invited_users_by_ids(user_ids)

            # If queried user id count is not equal to db user id count, it means some users are not active
            if len(user_ids) != len(db_users):
<<<<<<< HEAD
                raise ClientException("Found non active users in request")
=======
                raise HTTPException(
                    status_code=status.HTTP_400_BAD_REQUEST,
                    detail="Found non active users in request",
                )
>>>>>>> 86bad5db

            for db_user in db_users:
                # Add user to project instance
                db_project.users.append(db_user)

                project_permission_data = ProjectPermissionCreate(
                    project_id=db_project.id,
                    user_id=db_user.id,
                    auth_id=db_user.auth_id,
                    scopes=project_permission_mapping[db_user.id],
                )
<<<<<<< HEAD
                project_permissions.append(ProjectPermissionModel(**project_permission_data.model_dump()))
=======
                project_permissions.append(ProjectPermission(**project_permission_data.model_dump()))
>>>>>>> 86bad5db

                # Store email notification payload
                email_notification_payloads.append(
                    {
                        "subscriber_id": str(db_user.id),
                        "user": {"name": db_user.name, "is_budserve_user": True},
                        "project": project_notification_payload,
                    }
                )

        # Store newly created user ids
<<<<<<< HEAD
        new_user_ids = []

        # Handle non budserve users
        if emails:
            # User name, role will be static
            user_name = "Bud User"
            user_role = UserRoleEnum.DEVELOPER

            for new_email in emails:
                password = generate_valid_password()

                # NOTE: New user created with help of auth service, it will handle different scenarios like notification, permission, etc.
                user_data = UserCreate(name=user_name, email=new_email, password=password, role=user_role)
                db_user = await AuthService(self.session).register_user(user_data)

                # Add user to project
                db_project.users.append(db_user)

                project_permission_data = ProjectPermissionCreate(
                    project_id=db_project.id,
                    user_id=db_user.id,
                    auth_id=db_user.auth_id,
                    scopes=project_permission_mapping[db_user.email],
                )
                project_permissions.append(ProjectPermissionModel(**project_permission_data.model_dump()))

                new_user_ids.append(db_user.id)

                # Store email notification payload
                email_notification_payloads.append(
                    {
                        "subscriber_id": str(db_user.id),
                        "user": {
                            "name": db_user.name,
                            "is_budserve_user": False,
                            "password": password,
                        },
                        "project": project_notification_payload,
                    }
                )

        # Update project to reflect changes in db
        db_project = ProjectDataManager(self.session).update_one(db_project)
        logger.info(f"{len(user_ids)} BudServe users added to project")
        logger.info(f"{len(emails)} Non BudServe users added to project")

        # Add project level permissions
        _ = ProjectPermissionDataManager(self.session).add_all(project_permissions)
        logger.info(f"Added project level permissions to {len(project_permissions)} users")

        # Send app notification for budserve users
        if user_ids:
            user_ids_str = [str(user_id) for user_id in user_ids]
            _ = await NotificaitonService(self.session).send_app_notification_to_users(
                {"Content": f"You have been added to {db_project.name} project"},
                user_ids_str,
            )
            logger.info(f"Sent app notification to {len(user_ids)} users")

        # NOTE: Email Notification sent sequentially because user name in payload is different

        # Commented out old implementation
=======
        # new_user_ids = []

        # Handle non budserve users
        # if emails:
        #     # User name, role will be static
        #     user_name = "Bud User"
        #     user_role = UserRoleEnum.DEVELOPER

        #     for new_email in emails:
        #         password = generate_valid_password()

        #         # NOTE: New user created with help of auth service, it will handle different scenarios like notification, permission, etc.
        #         user_data = UserCreate(name=user_name, email=new_email, password=password, role=user_role)
        #         db_user = await AuthService(self.session).register_user(user_data)

        #         # Add user to project
        #         db_project.users.append(db_user)

        #         project_permission_data = ProjectPermissionCreate(
        #             project_id=db_project.id,
        #             user_id=db_user.id,
        #             auth_id=db_user.auth_id,
        #             scopes=project_permission_mapping[db_user.email],
        #         )
        #         project_permissions.append(ProjectPermission(**project_permission_data.model_dump()))

        #         new_user_ids.append(db_user.id)

        #         # Store email notification payload
        #         email_notification_payloads.append(
        #             {
        #                 "subscriber_id": str(db_user.id),
        #                 "user": {
        #                     "name": db_user.name,
        #                     "is_budserve_user": False,
        #                     "password": password,
        #                 },
        #                 "project": project_notification_payload,
        #             }
        #         )

        # Update project to reflect changes in db
        # db_project = await ProjectDataManager(self.session).update_project_instance(db_project)
        # logger.info(f"{len(user_ids)} BudServe users added to project")
        # logger.info(f"{len(emails)} Non BudServe users added to project")

        # # Add project level permissions
        # _ = await ProjectPermissionDataManager(self.session).create_project_permissions(project_permissions)
        # logger.info(f"Added project level permissions to {len(project_permissions)} users")

        # Send app notification for budserve users
        # if user_ids:
        #     user_ids_str = [str(user_id) for user_id in user_ids]
        #     _ = await NotificaitonService(self.session).send_app_notification_to_users(
        #         {"Content": f"You have been added to {db_project.name} project"},
        #         user_ids_str,
        #     )
        #     logger.info(f"Sent app notification to {len(user_ids)} users")

        # NOTE: Email Notification sent sequentially because user name in payload is different
>>>>>>> 86bad5db
        # for payload in email_notification_payloads:
        #     subscriber_id = payload.pop("subscriber_id")
        #     notification_data = NotificationTrigger(
        #         notification_type=NotificationType.EVENT,
        #         name=PROJECT_INVITATION_WORKFLOW,
        #         subscriber_ids=[subscriber_id],
        #         payload=payload,
        #     )
        #     try:
        #         await BudNotifyHandler().trigger_notification(notification_data)
        #         logger.info(f"Sent email notification to {subscriber_id}")
        #     except BudNotifyException as e:
        #         logger.error(f"Failed to trigger notification {e.message}")

<<<<<<< HEAD
        for content in email_notification_payloads:
            subscriber_id = content.pop("subscriber_id")
            notification_request = (
                NotificationBuilder()
                .set_payload(content=content, category=NotificationCategory.INTERNAL)
                .set_notification_request(subscriber_ids=[subscriber_id], name=PROJECT_INVITATION_WORKFLOW)
                .build()
            )
            try:
                await BudNotifyService().send_notification(notification_request)
                logger.info(f"Sent email notification to {subscriber_id}")
            except BudNotifyException as err:
                logger.error(f"Failed to send email notification {err.message}")

        return db_project

    async def get_all_active_projects(
        self,
        user_id: UUID,
        offset: int = 0,
        limit: int = 10,
        filters: Dict = {},
        order_by: List = [],
        search: bool = False,
    ) -> Tuple[List[ProjectModel], int]:
        filters_dict = filters
        filters_dict["status"] = ProjectStatusEnum.ACTIVE
        filters_dict["benchmark"] = False

        # Get current user scopes
        db_permissions = await PermissionDataManager(self.session).retrieve_by_fields(
            PermissionModel, {"user_id": user_id}
        )
        user_scopes = db_permissions.scopes_list

        # NOTE: Only project manager can list all projects, otherwise only participated projects will be listed
        if PermissionEnum.PROJECT_MANAGE.value in user_scopes:
            result, count = await ProjectDataManager(self.session).get_all_active_projects(
                offset, limit, filters_dict, order_by, search
            )
        else:
            result, count = await ProjectDataManager(self.session).get_all_participated_projects(
                user_id, offset, limit, filters_dict, order_by, search
            )

        return await self.parse_project_list_results(result), count

    async def parse_project_list_results(self, db_results: List) -> List[ProjectListResponse]:
        result = []

        for db_result in db_results:
            db_project, users_count, profile_colors, endpoints_count = db_result
            profile_colors = profile_colors.split(",") if profile_colors else []
            result.append(
                ProjectListResponse(
                    project=db_project,
                    endpoints_count=endpoints_count,
                    users_count=users_count,
                    profile_colors=profile_colors[:3],
                )
            )

        return result

    async def retrieve_active_project_details(self, project_id: UUID) -> Union[Tuple[ProjectModel, int], None]:
        db_project, endpoints_count = await ProjectDataManager(self.session).retrieve_project_details(
            project_id=project_id
        )

        return db_project, endpoints_count

    async def delete_active_project(
        self,
        project_id: UUID,
        remove_credential: bool = False,
        is_benchmark: bool = False,
    ) -> ProjectModel:
        """Delete a project from the database."""

        db_project = await ProjectDataManager(self.session).retrieve_by_fields(
            ProjectModel, {"id": project_id, "status": ProjectStatusEnum.ACTIVE}
        )

        # Check active endpoint exists
        db_endpoints = await EndpointDataManager(self.session).get_all_by_fields(
            EndpointModel,
            fields={"project_id": project_id},
            exclude_fields={"status": EndpointStatusEnum.DELETED},
        )

        if db_endpoints:
            raise ClientException("Cannot delete the project because it has an active endpoint.")

        db_credentials = await CredentialDataManager(self.session).get_all_by_fields(
            CredentialModel, fields={"project_id": project_id}
        )

        if db_credentials and not remove_credential:
            logger.info("Found user created credentials related to project")
            raise ClientException("Credentials need to be removed")
        else:
            # Delete all credentials related to the project
            await CredentialDataManager(self.session).delete_by_fields(CredentialModel, {"project_id": project_id})
            logger.info("Deleted all credentials related to project")

        # NOTE: keep project level permissions instead of deleting it on project deletion
        # Remove project permissions on benchmark
        if is_benchmark:
            _ = await ProjectPermissionDataManager(self.session).delete_by_fields(
                ProjectPermissionModel, {"project_id": project_id}
            )
            logger.info("Deleted all project level permissions")

        if db_project.benchmark:
            return await ProjectDataManager(self.session).delete_one(db_project)

        data = {"status": ProjectStatusEnum.DELETED}
        return await ProjectDataManager(self.session).update_by_fields(db_project, data)

    async def remove_users_from_project(
        self, project_id: UUID, user_ids: List[UUID], remove_credential: bool
    ) -> ProjectModel:
        db_project = await ProjectDataManager(self.session).retrieve_by_fields(
            ProjectModel, {"id": project_id, "status": ProjectStatusEnum.ACTIVE}
        )

        # Fetch all related user ids
        existing_user_ids = [user.id for user in db_project.users]

        # Check if any of the user ids are already in the project
        if not any(user_id in existing_user_ids for user_id in user_ids):
            raise ClientException("User not in project")

        # Cannot remove all users from project
        if len(existing_user_ids) == len(user_ids):
            raise ClientException(detail="Cannot remove all users from project")

        # Fetch active invited users by ids
        db_users = await UserDataManager(self.session).get_active_invited_users_by_ids(user_ids)

        for db_user in db_users:
            db_credentials = await CredentialDataManager(self.session).get_all_by_fields(
                CredentialModel,
                fields={
                    "user_id": db_user.id,
                    "project_id": project_id,
                },
            )

            # Credential related to project need to be removed
            if db_credentials and not remove_credential:
                raise ClientException("Credentials need to be removed")

            # Remove credentials
            if db_credentials:
                await CredentialDataManager(self.session).delete_by_fields(
                    CredentialModel,
                    fields={
                        "user_id": db_user.id,
                        "project_id": project_id,
                    },
                )
                logger.info("Deleted project credentials related to user")

            # Remove user from project
            db_project.users.remove(db_user)

        # update project
        db_project = ProjectDataManager(self.session).update_one(db_project)
        logger.info(f"{len(user_ids)} users removed from project")

        # delete project permissions
        await ProjectPermissionDataManager(self.session).delete_project_permissions_by_user_ids(user_ids, project_id)
        logger.info(f"Deleted project permissions of {len(user_ids)} users")

        return db_project

    async def get_all_project_users(
        self,
        project_id: UUID,
        offset: int = 0,
        limit: int = 10,
        filters: Dict = {},
        order_by: List = [],
        search: bool = False,
    ) -> Tuple[List[ProjectUserList], int]:
        filters_dict = filters

        db_results, count = await ProjectDataManager(self.session).get_all_users(
            project_id, offset, limit, filters_dict, order_by, search
        )

        return await self._get_parsed_project_user_permissions(db_results), count

    async def _get_parsed_project_user_permissions(
        self,
        results: List[Tuple[UserModel, str, ProjectPermissionModel, PermissionModel]],
    ) -> List[ProjectUserList]:
        """Get parsed project user list response"""

        data = []
        project_level_permissions = PermissionEnum.get_project_level_scopes()
        global_project_permissions = [
            PermissionEnum.PROJECT_MANAGE.value,
            PermissionEnum.PROJECT_VIEW.value,
        ]

        for result in results:
            permissions = []
            # Add project level permissions to specific user
            for permission in project_level_permissions:
                permissions.append(
                    PermissionList(
                        name=permission,
                        has_permission=permission in result[2].scopes_list,
                    )
                )
            # Add project-related global level permissions to specific user
            for permission in global_project_permissions:
                permissions.append(
                    PermissionList(
                        name=permission,
                        has_permission=permission in result[3].scopes_list,
                    )
                )
            data.append(
                ProjectUserList(
                    name=result[0].name,
                    email=result[0].email,
                    id=result[0].id,
                    color=result[0].color,
                    role=result[0].role,
                    status=result[0].status,
                    permissions=permissions,
                    project_role=result[1],
                )
            )

        return data
=======
        return db_project
>>>>>>> 86bad5db
<|MERGE_RESOLUTION|>--- conflicted
+++ resolved
@@ -18,7 +18,6 @@
 
 from typing import Any, Dict, List, Tuple, Union
 from uuid import UUID
-from fastapi import status
 
 from fastapi import HTTPException, status
 
@@ -29,7 +28,6 @@
 from ..shared.notification_service import BudNotifyService, NotificationBuilder, NotificaitonService
 
 from ..cluster_ops.crud import ClusterDataManager
-<<<<<<< HEAD
 from ..endpoint_ops.crud import EndpointDataManager
 from ..endpoint_ops.models import Endpoint as EndpointModel
 from ..credential_ops.crud import CredentialDataManager
@@ -46,7 +44,16 @@
 from ..commons.exceptions import BudNotifyException
 from .crud import ProjectDataManager
 from .models import Project as ProjectModel
-from .schemas import ProjectClusterListResponse, ProjectResponse, ProjectUserAdd, ProjectListResponse, ProjectUserList
+from .schemas import (
+    ProjectClusterListResponse,
+    ProjectCreate,
+    ProjectRequest,
+    ProjectResponse,
+    ProjectUserAdd,
+    ProjectUserAdd,
+    ProjectListResponse,
+    ProjectUserList,
+)
 from ..permissions.models import ProjectPermission as ProjectPermissionModel, Permission as PermissionModel
 from ..permissions.schemas import ProjectPermissionCreate, PermissionList
 from ..permissions.crud import ProjectPermissionDataManager, PermissionDataManager
@@ -54,19 +61,6 @@
 from ..user_ops.schemas import UserCreate
 from ..user_ops.models import User as UserModel
 from ..auth.services import AuthService
-=======
-from ..commons.config import app_settings
-from ..commons.constants import PermissionEnum, ProjectStatusEnum
-from ..commons.helpers import get_hardware_types
-from ..permissions.crud import ProjectPermissionDataManager
-from ..permissions.models import ProjectPermission
-from ..permissions.schemas import ProjectPermissionCreate
-from ..user_ops.crud import UserDataManager
-from .crud import ProjectDataManager
-from .models import Project as ProjectModel
-from .schemas import ProjectClusterListResponse, ProjectCreate, ProjectRequest, ProjectResponse, ProjectUserAdd
-
->>>>>>> 86bad5db
 
 logger = logging.get_logger(__name__)
 
@@ -149,36 +143,6 @@
 
         return result, count
 
-<<<<<<< HEAD
-    async def search_project_tags(self, search_term: str, offset: int = 0, limit: int = 10) -> Tuple[List[Dict], int]:
-        """Search project tags by name."""
-        db_tags, count = await ProjectDataManager(self.session).search_tags_by_name(search_term, offset, limit)
-        return db_tags, count
-
-    async def get_project_tags(self) -> Tuple[List[Dict], int]:
-        db_tags, count = await ProjectDataManager(self.session).get_all_tags()
-        return db_tags, count
-
-    async def create_project(self, project_data: Dict[str, Any], current_user_id: UUID) -> ProjectModel:
-        if await ProjectDataManager(self.session).retrieve_by_fields(
-            ProjectModel,
-            {"name": project_data["name"], "status": ProjectStatusEnum.ACTIVE},
-            missing_ok=True,
-            case_sensitive=False,
-        ):
-            raise ClientException("Project already exist with same name")
-
-        project_data["created_by"] = current_user_id
-        project_model = ProjectModel(**project_data)
-        db_project = await ProjectDataManager(self.session).insert_one(project_model)
-
-        # Add current user to project
-        default_project_level_scopes = PermissionEnum.get_project_default_permissions()
-        add_users_data = ProjectUserAdd(user_id=current_user_id, scopes=default_project_level_scopes)
-        db_project = await self.add_users_to_project(db_project.id, [add_users_data])
-
-        return db_project
-=======
     async def check_project_membership(self, project_id: UUID, user_id: UUID) -> None:
         user_ids_list = await ProjectDataManager(self.session).get_active_user_ids_in_project(project_id)
 
@@ -187,18 +151,13 @@
                 status_code=status.HTTP_403_FORBIDDEN,
                 detail="User is not a member of the project",
             )
->>>>>>> 86bad5db
 
     async def add_users_to_project(
         self,
         project_id: UUID,
         users_to_add: List[ProjectUserAdd],
     ) -> ProjectModel:
-<<<<<<< HEAD
-        """Function to add users to project
-=======
         """Function to add users to project.
->>>>>>> 86bad5db
 
         - For existing budserve users, user_id must be provided.
             - App, Email notification will be sent to the users.
@@ -207,13 +166,8 @@
         - Specified permissions will be added to the users.
         """
         # Validate project id
-<<<<<<< HEAD
-        db_project = await ProjectDataManager(self.session).retrieve_by_fields(
-            ProjectModel, {"id": project_id, "status": ProjectStatusEnum.ACTIVE}
-=======
         db_project = await ProjectDataManager(self.session).retrieve_project_by_fields(
             {"id": project_id, "status": ProjectStatusEnum.ACTIVE}
->>>>>>> 86bad5db
         )
         logger.info("Project retrieved successfully")
 
@@ -268,28 +222,20 @@
 
             # Check if any of the user ids are already in the project
             if any(user_id in existing_user_ids for user_id in user_ids):
-<<<<<<< HEAD
-                raise ClientException("User already in project")
-=======
                 raise HTTPException(
                     status_code=status.HTTP_400_BAD_REQUEST,
                     detail="User already in project",
                 )
->>>>>>> 86bad5db
 
             # Fetch active invited users by ids
             db_users = await UserDataManager(self.session).get_active_invited_users_by_ids(user_ids)
 
             # If queried user id count is not equal to db user id count, it means some users are not active
             if len(user_ids) != len(db_users):
-<<<<<<< HEAD
-                raise ClientException("Found non active users in request")
-=======
                 raise HTTPException(
                     status_code=status.HTTP_400_BAD_REQUEST,
                     detail="Found non active users in request",
                 )
->>>>>>> 86bad5db
 
             for db_user in db_users:
                 # Add user to project instance
@@ -301,11 +247,7 @@
                     auth_id=db_user.auth_id,
                     scopes=project_permission_mapping[db_user.id],
                 )
-<<<<<<< HEAD
-                project_permissions.append(ProjectPermissionModel(**project_permission_data.model_dump()))
-=======
                 project_permissions.append(ProjectPermission(**project_permission_data.model_dump()))
->>>>>>> 86bad5db
 
                 # Store email notification payload
                 email_notification_payloads.append(
@@ -317,70 +259,6 @@
                 )
 
         # Store newly created user ids
-<<<<<<< HEAD
-        new_user_ids = []
-
-        # Handle non budserve users
-        if emails:
-            # User name, role will be static
-            user_name = "Bud User"
-            user_role = UserRoleEnum.DEVELOPER
-
-            for new_email in emails:
-                password = generate_valid_password()
-
-                # NOTE: New user created with help of auth service, it will handle different scenarios like notification, permission, etc.
-                user_data = UserCreate(name=user_name, email=new_email, password=password, role=user_role)
-                db_user = await AuthService(self.session).register_user(user_data)
-
-                # Add user to project
-                db_project.users.append(db_user)
-
-                project_permission_data = ProjectPermissionCreate(
-                    project_id=db_project.id,
-                    user_id=db_user.id,
-                    auth_id=db_user.auth_id,
-                    scopes=project_permission_mapping[db_user.email],
-                )
-                project_permissions.append(ProjectPermissionModel(**project_permission_data.model_dump()))
-
-                new_user_ids.append(db_user.id)
-
-                # Store email notification payload
-                email_notification_payloads.append(
-                    {
-                        "subscriber_id": str(db_user.id),
-                        "user": {
-                            "name": db_user.name,
-                            "is_budserve_user": False,
-                            "password": password,
-                        },
-                        "project": project_notification_payload,
-                    }
-                )
-
-        # Update project to reflect changes in db
-        db_project = ProjectDataManager(self.session).update_one(db_project)
-        logger.info(f"{len(user_ids)} BudServe users added to project")
-        logger.info(f"{len(emails)} Non BudServe users added to project")
-
-        # Add project level permissions
-        _ = ProjectPermissionDataManager(self.session).add_all(project_permissions)
-        logger.info(f"Added project level permissions to {len(project_permissions)} users")
-
-        # Send app notification for budserve users
-        if user_ids:
-            user_ids_str = [str(user_id) for user_id in user_ids]
-            _ = await NotificaitonService(self.session).send_app_notification_to_users(
-                {"Content": f"You have been added to {db_project.name} project"},
-                user_ids_str,
-            )
-            logger.info(f"Sent app notification to {len(user_ids)} users")
-
-        # NOTE: Email Notification sent sequentially because user name in payload is different
-
-        # Commented out old implementation
-=======
         # new_user_ids = []
 
         # Handle non budserve users
@@ -441,7 +319,6 @@
         #     logger.info(f"Sent app notification to {len(user_ids)} users")
 
         # NOTE: Email Notification sent sequentially because user name in payload is different
->>>>>>> 86bad5db
         # for payload in email_notification_payloads:
         #     subscriber_id = payload.pop("subscriber_id")
         #     notification_data = NotificationTrigger(
@@ -456,7 +333,214 @@
         #     except BudNotifyException as e:
         #         logger.error(f"Failed to trigger notification {e.message}")
 
-<<<<<<< HEAD
+        return db_project
+
+    async def search_project_tags(self, search_term: str, offset: int = 0, limit: int = 10) -> Tuple[List[Dict], int]:
+        """Search project tags by name."""
+        db_tags, count = await ProjectDataManager(self.session).search_tags_by_name(search_term, offset, limit)
+        return db_tags, count
+
+    async def get_project_tags(self) -> Tuple[List[Dict], int]:
+        db_tags, count = await ProjectDataManager(self.session).get_all_tags()
+        return db_tags, count
+
+    async def create_project(self, project_data: Dict[str, Any], current_user_id: UUID) -> ProjectModel:
+        if await ProjectDataManager(self.session).retrieve_by_fields(
+            ProjectModel,
+            {"name": project_data["name"], "status": ProjectStatusEnum.ACTIVE},
+            missing_ok=True,
+            case_sensitive=False,
+        ):
+            raise ClientException("Project already exist with same name")
+
+        project_data["created_by"] = current_user_id
+        project_model = ProjectModel(**project_data)
+        db_project = await ProjectDataManager(self.session).insert_one(project_model)
+
+        # Add current user to project
+        default_project_level_scopes = PermissionEnum.get_project_default_permissions()
+        add_users_data = ProjectUserAdd(user_id=current_user_id, scopes=default_project_level_scopes)
+        db_project = await self.add_users_to_project(db_project.id, [add_users_data])
+
+        return db_project
+
+    async def add_users_to_project(
+        self,
+        project_id: UUID,
+        users_to_add: List[ProjectUserAdd],
+    ) -> ProjectModel:
+        """Function to add users to project
+
+        - For existing budserve users, user_id must be provided.
+            - App, Email notification will be sent to the users.
+        - For non budserve users, email must be provided.
+            - New user will be created and email notification will be send to user with temporary password.
+        - Specified permissions will be added to the users.
+        """
+        # Validate project id
+        db_project = await ProjectDataManager(self.session).retrieve_by_fields(
+            ProjectModel, {"id": project_id, "status": ProjectStatusEnum.ACTIVE}
+        )
+        logger.info("Project retrieved successfully")
+
+        # Extract user ids, emails from add users schema
+        user_ids = [user.user_id for user in users_to_add if user.user_id is not None]
+        emails = [user.email for user in users_to_add if user.email is not None]
+
+        # Check if any of the email is already in the database
+        # If exists, Remove email from emails and add related id to user_ids
+        db_user_emails = await UserDataManager(self.session).get_users_by_emails(emails)
+        email_user_id_mapping = {}
+        if db_user_emails:
+            logger.info(f"Found {len(db_user_emails)} users which already exist")
+            for db_user_email in db_user_emails:
+                emails.remove(db_user_email.email)
+                user_ids.append(db_user_email.id)
+                email_user_id_mapping[db_user_email.email] = db_user_email.id
+
+        # Remove duplicate user ids and emails
+        user_ids = list(set(user_ids))
+        emails = list(set(emails))
+        logger.info(f"Found {len(user_ids)} user ids and {len(emails)} emails")
+
+        # Create a permission mapping with user_id or email as key and scopes as value
+        # This mapping will be used to add default permissions to the users
+        project_permission_mapping = {}
+        for user in users_to_add:
+            if user.user_id is not None:
+                project_permission_mapping[user.user_id] = user.scopes
+            elif user.email is not None:
+                project_permission_mapping[user.email] = user.scopes
+
+            # if user email is already in the database, add user id to the permission mapping
+            if user.email is not None and user.email in email_user_id_mapping:
+                project_permission_mapping[email_user_id_mapping[user.email]] = user.scopes
+
+        # Store project permissions to be added in database
+        project_permissions = []
+
+        # Store email notification payloads
+        email_notification_payloads = []
+        project_notification_payload = {
+            "name": db_project.name,
+            "description": db_project.description,
+            "url": f"{app_settings.frontend_url}/projects/{db_project.id}",
+        }
+
+        # Handle existing budserve users
+        if user_ids:
+            # Fetch all related user ids
+            existing_user_ids = [user.id for user in db_project.users]
+
+            # Check if any of the user ids are already in the project
+            if any(user_id in existing_user_ids for user_id in user_ids):
+                raise ClientException("User already in project")
+
+            # Fetch active invited users by ids
+            db_users = await UserDataManager(self.session).get_active_invited_users_by_ids(user_ids)
+
+            # If queried user id count is not equal to db user id count, it means some users are not active
+            if len(user_ids) != len(db_users):
+                raise ClientException("Found non active users in request")
+
+            for db_user in db_users:
+                # Add user to project instance
+                db_project.users.append(db_user)
+
+                project_permission_data = ProjectPermissionCreate(
+                    project_id=db_project.id,
+                    user_id=db_user.id,
+                    auth_id=db_user.auth_id,
+                    scopes=project_permission_mapping[db_user.id],
+                )
+                project_permissions.append(ProjectPermissionModel(**project_permission_data.model_dump()))
+
+                # Store email notification payload
+                email_notification_payloads.append(
+                    {
+                        "subscriber_id": str(db_user.id),
+                        "user": {"name": db_user.name, "is_budserve_user": True},
+                        "project": project_notification_payload,
+                    }
+                )
+
+        # Store newly created user ids
+        new_user_ids = []
+
+        # Handle non budserve users
+        if emails:
+            # User name, role will be static
+            user_name = "Bud User"
+            user_role = UserRoleEnum.DEVELOPER
+
+            for new_email in emails:
+                password = generate_valid_password()
+
+                # NOTE: New user created with help of auth service, it will handle different scenarios like notification, permission, etc.
+                user_data = UserCreate(name=user_name, email=new_email, password=password, role=user_role)
+                db_user = await AuthService(self.session).register_user(user_data)
+
+                # Add user to project
+                db_project.users.append(db_user)
+
+                project_permission_data = ProjectPermissionCreate(
+                    project_id=db_project.id,
+                    user_id=db_user.id,
+                    auth_id=db_user.auth_id,
+                    scopes=project_permission_mapping[db_user.email],
+                )
+                project_permissions.append(ProjectPermissionModel(**project_permission_data.model_dump()))
+
+                new_user_ids.append(db_user.id)
+
+                # Store email notification payload
+                email_notification_payloads.append(
+                    {
+                        "subscriber_id": str(db_user.id),
+                        "user": {
+                            "name": db_user.name,
+                            "is_budserve_user": False,
+                            "password": password,
+                        },
+                        "project": project_notification_payload,
+                    }
+                )
+
+        # Update project to reflect changes in db
+        db_project = ProjectDataManager(self.session).update_one(db_project)
+        logger.info(f"{len(user_ids)} BudServe users added to project")
+        logger.info(f"{len(emails)} Non BudServe users added to project")
+
+        # Add project level permissions
+        _ = ProjectPermissionDataManager(self.session).add_all(project_permissions)
+        logger.info(f"Added project level permissions to {len(project_permissions)} users")
+
+        # Send app notification for budserve users
+        if user_ids:
+            user_ids_str = [str(user_id) for user_id in user_ids]
+            _ = await NotificaitonService(self.session).send_app_notification_to_users(
+                {"Content": f"You have been added to {db_project.name} project"},
+                user_ids_str,
+            )
+            logger.info(f"Sent app notification to {len(user_ids)} users")
+
+        # NOTE: Email Notification sent sequentially because user name in payload is different
+
+        # Commented out old implementation
+        # for payload in email_notification_payloads:
+        #     subscriber_id = payload.pop("subscriber_id")
+        #     notification_data = NotificationTrigger(
+        #         notification_type=NotificationType.EVENT,
+        #         name=PROJECT_INVITATION_WORKFLOW,
+        #         subscriber_ids=[subscriber_id],
+        #         payload=payload,
+        #     )
+        #     try:
+        #         await BudNotifyHandler().trigger_notification(notification_data)
+        #         logger.info(f"Sent email notification to {subscriber_id}")
+        #     except BudNotifyException as e:
+        #         logger.error(f"Failed to trigger notification {e.message}")
+
         for content in email_notification_payloads:
             subscriber_id = content.pop("subscriber_id")
             notification_request = (
@@ -695,7 +779,4 @@
                 )
             )
 
-        return data
-=======
-        return db_project
->>>>>>> 86bad5db
+        return data