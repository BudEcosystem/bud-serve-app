--- conflicted
+++ resolved
@@ -38,12 +38,8 @@
 from budapp.workflow_ops.models import Workflow as WorkflowModel
 from budapp.workflow_ops.models import WorkflowStep as WorkflowStepModel
 from budapp.workflow_ops.services import WorkflowService, WorkflowStepService
-<<<<<<< HEAD
-=======
-from ..endpoint_ops.schemas import WorkerInfoFilter
 from budapp.cluster_ops.utils import ClusterMetricsFetcher
 from budapp.cluster_ops.schemas import ClusterMetricsResponse
->>>>>>> a15177df
 
 from ..commons.constants import (
     APP_ICONS,
@@ -74,10 +70,7 @@
     ClusterResponse,
     CreateClusterWorkflowRequest,
     CreateClusterWorkflowSteps,
-<<<<<<< HEAD
     ClusterDetailResponse,
-=======
->>>>>>> a15177df
 )
 
 
