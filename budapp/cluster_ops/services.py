#  -----------------------------------------------------------------------------
#  Copyright (c) 2024 Bud Ecosystem Inc.
#  #
#  Licensed under the Apache License, Version 2.0 (the "License");
#  you may not use this file except in compliance with the License.
#  You may obtain a copy of the License at
#  #
#      http://www.apache.org/licenses/LICENSE-2.0
#  #
#  Unless required by applicable law or agreed to in writing, software
#  distributed under the License is distributed on an "AS IS" BASIS,
#  WITHOUT WARRANTIES OR CONDITIONS OF ANY KIND, either express or implied.
#  See the License for the specific language governing permissions and
#  limitations under the License.
#  -----------------------------------------------------------------------------

"""The cluster ops services. Contains business logic for cluster ops."""

import json
import tempfile
from datetime import datetime, timezone
from typing import Any, Dict, List, Tuple
from uuid import UUID

import aiohttp
import yaml
from fastapi import UploadFile

from budapp.commons import logging
from budapp.commons.async_utils import check_file_extension
from budapp.commons.config import app_settings
from budapp.commons.constants import BudServeWorkflowStepEventName, ClusterStatusEnum, WorkflowStatusEnum, StatusEnum
from budapp.commons.db_utils import SessionMixin
from budapp.commons.exceptions import ClientException
from budapp.core.schemas import NotificationPayload
from budapp.endpoint_ops.crud import EndpointDataManager
from budapp.endpoint_ops.models import Endpoint as EndpointModel
from budapp.workflow_ops.crud import WorkflowDataManager, WorkflowStepDataManager
from budapp.workflow_ops.models import Workflow as WorkflowModel
from budapp.workflow_ops.models import WorkflowStep as WorkflowStepModel
from budapp.workflow_ops.services import WorkflowService, WorkflowStepService

from .crud import ClusterDataManager
from .models import Cluster as ClusterModel
from .schemas import (
    ClusterCreate,
    ClusterPaginatedResponse,
    ClusterResourcesInfo,
    ClusterResponse,
    CreateClusterWorkflowRequest,
    CreateClusterWorkflowSteps,
)


logger = logging.get_logger(__name__)


class ClusterService(SessionMixin):
    """Cluster service."""

    async def get_all_active_clusters(
        self,
        offset: int = 0,
        limit: int = 10,
        filters: Dict = {},
        order_by: List = [],
        search: bool = False,
    ) -> Tuple[List[ClusterPaginatedResponse], int]:
        """Get all active clusters."""
        filters_dict = filters
        filters_dict["cluster_status"] = StatusEnum.ACTIVE

        clusters, count = await ClusterDataManager(self.session).get_all_clusters(
            offset, limit, filters_dict, order_by, search
        )
        # Add dummy data and additional fields
        updated_clusters = []
        for cluster in clusters:
            updated_cluster = ClusterPaginatedResponse(
                id=cluster.id,
                cluster_id=cluster.cluster_id,
                name=cluster.name,
                icon=cluster.icon,
                ingress_url=cluster.ingress_url,
                created_at=cluster.created_at,
                modified_at=cluster.modified_at,
                endpoint_count=12,  # TODO: Add endpoint count
                status=cluster.status,
                gpu_count=cluster.gpu_count,
                cpu_count=cluster.cpu_count,
                hpu_count=cluster.hpu_count,
                cpu_total_workers=cluster.cpu_total_workers,
                cpu_available_workers=cluster.cpu_available_workers,
                gpu_total_workers=cluster.gpu_total_workers,
                gpu_available_workers=cluster.gpu_available_workers,
                hpu_total_workers=cluster.hpu_total_workers,
                hpu_available_workers=cluster.hpu_available_workers,
            )
            updated_clusters.append(updated_cluster)

        return updated_clusters, count

    async def create_cluster_workflow(
        self,
        current_user_id: UUID,
        request: CreateClusterWorkflowRequest,
        configuration_file: UploadFile | None = None,
    ) -> None:
        """Create a cluster workflow.

        Args:
            current_user_id: The current user id.
            request: The request to create the cluster workflow with.
            configuration_file: The configuration file to create the cluster with.

        Raises:
            ClientException: If the cluster already exists.
        """
        # Get request data
        workflow_id = request.workflow_id
        workflow_total_steps = request.workflow_total_steps
        step_number = request.step_number
        cluster_name = request.name
        cluster_icon = request.icon
        ingress_url = request.ingress_url
        trigger_workflow = request.trigger_workflow

        current_step_number = step_number

        # Retrieve or create workflow
        db_workflow = await WorkflowService(self.session).retrieve_or_create_workflow(
            workflow_id, workflow_total_steps, current_user_id
        )

        # Validate the configuration file
        if configuration_file:
            if not await check_file_extension(configuration_file.filename, ["yaml", "yml"]):
                logger.error("Invalid file extension for configuration file")
                raise ClientException("Invalid file extension for configuration file")

            try:
                configuration_yaml = yaml.safe_load(configuration_file.file)
            except yaml.YAMLError as e:
                logger.exception(f"Invalid cluster configuration yaml file found: {e}")
                raise ClientException("Invalid cluster configuration yaml file found") from e

        if cluster_name:
            # Check duplicate cluster name
            db_cluster = await ClusterDataManager(self.session).retrieve_by_fields(
                ClusterModel, {"name": cluster_name, "cluster_status": StatusEnum.ACTIVE}, missing_ok=True
            )
            if db_cluster:
                raise ClientException("Cluster name already exists")

        # Prepare workflow step data
        workflow_step_data = CreateClusterWorkflowSteps(
            name=cluster_name,
            icon=cluster_icon,
            ingress_url=ingress_url,
            configuration_yaml=configuration_yaml if configuration_file else None,
        ).model_dump(exclude_none=True, exclude_unset=True, mode="json")

        # Get workflow steps
        db_workflow_steps = await WorkflowStepDataManager(self.session).get_all_workflow_steps(
            {"workflow_id": db_workflow.id}
        )

        # For avoiding another db call for record retrieval, storing db object while iterating over db_workflow_steps
        db_current_workflow_step = None

        if db_workflow_steps:
            for db_step in db_workflow_steps:
                # Get current workflow step
                if db_step.step_number == current_step_number:
                    db_current_workflow_step = db_step

        if db_current_workflow_step:
            logger.debug(f"Workflow {db_workflow.id} step {current_step_number} already exists")

            # Update workflow step data in db
            db_workflow_step = await WorkflowStepDataManager(self.session).update_by_fields(
                db_current_workflow_step,
                {"data": workflow_step_data},
            )
            logger.debug(f"Workflow {db_workflow.id} step {current_step_number} updated")
        else:
            logger.debug(f"Creating workflow step {current_step_number} for workflow {db_workflow.id}")

            # Insert step details in db
            db_workflow_step = await WorkflowStepDataManager(self.session).insert_one(
                WorkflowStepModel(
                    workflow_id=db_workflow.id,
                    step_number=current_step_number,
                    data=workflow_step_data,
                )
            )

        # Update workflow current step as the highest step_number
        db_max_workflow_step_number = max(step.step_number for step in db_workflow_steps) if db_workflow_steps else 0
        workflow_current_step = max(current_step_number, db_max_workflow_step_number)
        logger.info(f"The current step of workflow {db_workflow.id} is {workflow_current_step}")

        # Execute workflow
        # Create next step if workflow is triggered
        if trigger_workflow:
            logger.debug("Workflow triggered")

            # Increment step number of workflow and workflow step
            current_step_number = current_step_number + 1
            workflow_current_step = current_step_number

            # Update or create next workflow step
            db_workflow_step = await WorkflowStepService(self.session).create_or_update_next_workflow_step(
                db_workflow.id, current_step_number, {}
            )

            # Update workflow step data in db
            db_workflow = await WorkflowDataManager(self.session).update_by_fields(
                db_workflow,
                {"current_step": workflow_current_step},
            )

            # TODO: Currently querying workflow steps again by ordering steps in ascending order
            # To ensure the latest step update is fetched, Consider excluding it later
            db_workflow_steps = await WorkflowStepDataManager(self.session).get_all_workflow_steps(
                {"workflow_id": db_workflow.id}
            )

            # Define the keys required for cluster creation
            keys_of_interest = [
                "name",
                "icon",
                "ingress_url",
                "configuration_yaml",
            ]

            # from workflow steps extract necessary information
            required_data = {}
            for db_workflow_step in db_workflow_steps:
                for key in keys_of_interest:
                    if key in db_workflow_step.data:
                        required_data[key] = db_workflow_step.data[key]

            # Check if all required keys are present
            required_keys = ["name", "icon", "ingress_url", "configuration_yaml"]
            missing_keys = [key for key in required_keys if key not in required_data]
            if missing_keys:
                raise ClientException(f"Missing required data: {', '.join(missing_keys)}")

            # Check duplicate cluster name
            db_cluster = await ClusterDataManager(self.session).retrieve_by_fields(
                ClusterModel, {"name": required_data["name"], "cluster_status": StatusEnum.ACTIVE}, missing_ok=True
            )
            if db_cluster:
                raise ClientException("Cluster name already exists")

            # Trigger create cluster workflow by step
            await self._execute_create_cluster_workflow(required_data, db_workflow.id, current_user_id)
            logger.debug("Successfully executed create cluster workflow")

            # Increment step number of workflow and workflow step
            current_step_number = current_step_number + 1
            workflow_current_step = current_step_number

            # Create next step for storing success event
            await WorkflowStepService(self.session).create_or_update_next_workflow_step(
                db_workflow.id, current_step_number, {}
            )

        # Update workflow step data in db
        db_workflow = await WorkflowDataManager(self.session).update_by_fields(
            db_workflow,
            {"current_step": workflow_current_step},
        )

        return db_workflow

    async def _execute_create_cluster_workflow(
        self, data: Dict[str, Any], workflow_id: UUID, current_user_id: UUID
    ) -> None:
        """Execute create cluster workflow."""
        db_workflow_steps = await WorkflowStepDataManager(self.session).get_all_workflow_steps(
            {"workflow_id": workflow_id}
        )

        # Latest step
        db_latest_workflow_step = db_workflow_steps[-1]

        # Check for duplicate cluster name
        db_cluster = await ClusterDataManager(self.session).retrieve_by_fields(
            ClusterModel, {"name": data["name"], "cluster_status": StatusEnum.ACTIVE}, missing_ok=True
        )

        if db_cluster:
            logger.error(f"Cluster {data['name']} already exists")
            raise ClientException(f"Cluster {data['name']} already exists")

        # Create cluster in bud_cluster app
        bud_cluster_response = await self._perform_create_cluster_request(data, workflow_id, current_user_id)

        # Add payload dict to response
        for step in bud_cluster_response["steps"]:
            step["payload"] = {}

        create_cluster_events = {BudServeWorkflowStepEventName.CREATE_CLUSTER_EVENTS.value: bud_cluster_response}

        # Update workflow step with response
        await WorkflowStepDataManager(self.session).update_by_fields(
            db_latest_workflow_step, {"data": create_cluster_events}
        )

    async def _perform_create_cluster_request(
        self, data: Dict[str, str], workflow_id: UUID, current_user_id: UUID
    ) -> dict:
        """Make async POST request to create cluster to budcluster app.

        Args:
            data (Dict[str, str]): Data to be sent in the request.

        Returns:
            dict: Response from the server.

        Raises:
            aiohttp.ClientError: If the request fails.
        """
        create_cluster_endpoint = (
            f"{app_settings.dapr_base_url}/v1.0/invoke/{app_settings.bud_cluster_app_id}/method/cluster"
        )
        cluster_create_request = {
            "enable_master_node": True,
            "name": data["name"],
            "ingress_url": data["ingress_url"],
            "notification_metadata": {
                "name": "bud-notification",
                "subscriber_ids": str(current_user_id),
                "workflow_id": str(workflow_id),
            },
            "source_topic": f"{app_settings.source_topic}",
        }

        # Create temporary yaml file
        with tempfile.NamedTemporaryFile(delete=False, suffix=".yaml", mode="w") as temp_file:
            try:
                # Write configuration yaml to temporary yaml file
                yaml.safe_dump(data["configuration_yaml"], temp_file)

                logger.debug(f"cluster_create_request: {cluster_create_request}")
                # Perform the request as a form data
                async with aiohttp.ClientSession() as session:
                    form = aiohttp.FormData()
                    form.add_field("cluster_create_request", json.dumps(cluster_create_request))

                    # Open the file for reading after writing is complete
                    with open(temp_file.name, "rb") as config_file:
                        form.add_field("configuration", config_file, filename=temp_file.name)
                        try:
                            async with session.post(create_cluster_endpoint, data=form) as response:
                                response_data = await response.json()
                                logger.debug(f"Response from budcluster service: {response_data}")

                                if response.status != 200:
                                    error_message = response_data.get("message", "Failed to create cluster")
                                    logger.error(f"Failed to create cluster with external service: {error_message}")
                                    raise ClientException(error_message)

                                logger.debug("Successfully created cluster with budcluster service")
                                return response_data

                        except ClientException as e:
                            raise e

                        except Exception as e:
                            logger.error(f"Failed to make request to budcluster service: {e}")
                            raise ClientException("Unable to create cluster with external service") from e

            except yaml.YAMLError as e:
                logger.error(f"Failed to process YAML configuration: {e}")
                raise ClientException("Invalid YAML configuration") from e

            except IOError as e:
                logger.error(f"Failed to write temporary file: {e}")
                raise ClientException("Failed to process configuration file") from e

            except ClientException as e:
                raise e

            except Exception as e:
                logger.exception(f"Unexpected error during cluster creation request {e}")
                raise ClientException("Unexpected error during cluster creation") from e

            finally:
                # Delete the temporary file
                temp_file.close()

    async def create_cluster_from_notification_event(self, payload: NotificationPayload) -> None:
        """Create a cluster in database.

        Args:
            payload: The payload to create the cluster with.

        Raises:
            ClientException: If the cluster already exists.
        """
        logger.debug("Received event for creating cluster")

        # Get workflow and steps
        workflow_id = payload.workflow_id
        db_workflow = await WorkflowDataManager(self.session).retrieve_by_fields(WorkflowModel, {"id": workflow_id})
        db_workflow_steps = await WorkflowStepDataManager(self.session).get_all_workflow_steps(
            {"workflow_id": workflow_id}
        )

        # Get last step
        db_latest_workflow_step = db_workflow_steps[-1]

        # Define the keys required for endpoint creation
        keys_of_interest = [
            "name",
            "icon",
            "ingress_url",
        ]

        # from workflow steps extract necessary information
        required_data = {}
        for db_workflow_step in db_workflow_steps:
            for key in keys_of_interest:
                if key in db_workflow_step.data:
                    required_data[key] = db_workflow_step.data[key]

        logger.debug("Collected required data from workflow steps")

        # Check duplicate cluster name
        db_cluster = await ClusterDataManager(self.session).retrieve_by_fields(
            ClusterModel, {"name": required_data["name"], "cluster_status": StatusEnum.ACTIVE}, missing_ok=True
        )

        if db_cluster:
            logger.error(f"Cluster {required_data['name']} already exists")
            raise ClientException(f"Cluster {required_data['name']} already exists")

        # Get cluster resources from event
        cluster_resources = await self._calculate_cluster_resources(payload.content.result)
        logger.debug("Cluster resources calculated.")

        # Get bud cluster id from event
        bud_cluster_id = payload.content.result["id"]

        cluster_data = ClusterCreate(
            name=required_data["name"],
            icon=required_data["icon"],
            ingress_url=required_data["ingress_url"],
            created_by=db_workflow.created_by,
            cluster_id=UUID(bud_cluster_id),
            **cluster_resources.model_dump(exclude_unset=True, exclude_none=True),
            status=ClusterStatusEnum.AVAILABLE,
            status_sync_at=datetime.now(tz=timezone.utc),
        )

        # Mark workflow as completed
        logger.debug(f"Updating workflow status: {workflow_id}")

        # Update status for last step
        execution_status = {"status": "success", "message": "Cluster successfully created"}
        try:
            db_cluster = await ClusterDataManager(self.session).insert_one(
                ClusterModel(**cluster_data.model_dump(exclude_unset=True, exclude_none=True))
            )
            logger.debug(f"Cluster created successfully: {db_cluster.id}")
        except Exception as e:
            logger.exception(f"Failed to create cluster: {e}")
            execution_status.update({"status": "error", "message": "Failed to create cluster"})
            workflow_data = {"status": WorkflowStatusEnum.FAILED, "reason": str(e)}
        else:
            workflow_data = {"status": WorkflowStatusEnum.COMPLETED}
        finally:
            execution_status_data = {"workflow_execution_status": execution_status}
            db_workflow_step = await WorkflowStepDataManager(self.session).update_by_fields(
                db_latest_workflow_step, {"data": execution_status_data}
            )
            await WorkflowDataManager(self.session).update_by_fields(db_workflow, workflow_data)

    async def delete_cluster_from_notification_event(self, payload: NotificationPayload) -> None:
        """Delete a cluster in database.

        Args:
            payload: The payload to delete the cluster with.

        Raises:
            ClientException: If the cluster already exists.
        """
        logger.debug("Received event for deleting cluster")

        # Get workflow and steps
        workflow_id = payload.workflow_id
        db_workflow = await WorkflowDataManager(self.session).retrieve_by_fields(WorkflowModel, {"id": workflow_id})
        db_workflow_steps = await WorkflowStepDataManager(self.session).get_all_workflow_steps(
            {"workflow_id": workflow_id}
        )

        # Define the keys required for endpoint creation
        keys_of_interest = [
            "cluster_id",
        ]

        # from workflow steps extract necessary information
        required_data = {}
        for db_workflow_step in db_workflow_steps:
            for key in keys_of_interest:
                if key in db_workflow_step.data:
                    required_data[key] = db_workflow_step.data[key]

        logger.debug("Collected required data from workflow steps")

        # Retrieve cluster from db
        db_cluster = await ClusterDataManager(self.session).retrieve_by_fields(
            ClusterModel, {"id": required_data["cluster_id"], "is_active": True}, missing_ok=True
        )
        logger.debug(f"Cluster retrieved successfully: {db_cluster.id}")

        # Mark cluster as deleted
        db_cluster = await ClusterDataManager(self.session).update_by_fields(
            db_cluster, {"status": ClusterStatusEnum.DELETED, "is_active": False}
        )
        logger.debug(f"Cluster {db_cluster.id} marked as deleted")

        # Mark workflow as completed
        await WorkflowDataManager(self.session).update_by_fields(db_workflow, {"status": WorkflowStatusEnum.COMPLETED})
        logger.debug(f"Workflow {db_workflow.id} marked as completed")

    async def _calculate_cluster_resources(self, data: Dict[str, Any]) -> ClusterResourcesInfo:
        """Calculate the cluster resources.

        Args:
            data: The data to calculate the cluster resources with.

        Returns:
            ClusterResourcesInfo: The cluster resources.
        """
        cpu_count = 0
        gpu_count = 0
        hpu_count = 0
        cpu_total_workers = 0
        gpu_total_workers = 0
        hpu_total_workers = 0

        # Iterate through each node
        for node in data.get("nodes", []):
            # Iterate through devices in each node
            for device in node.get("devices", []):
                # Get the available count and device type
                worker_count = device.get("available_count", 0)
                device_type = device.get("type", "").lower()

                # Increment the appropriate counter
                if device_type == "cpu":
                    cpu_count += 1
                    cpu_total_workers += worker_count
                elif device_type == "gpu":
                    gpu_count += 1
                    gpu_total_workers += worker_count
                elif device_type == "hpu":
                    hpu_count += 1
                    hpu_total_workers += worker_count

        return ClusterResourcesInfo(
            cpu_count=cpu_count,
            gpu_count=gpu_count,
            hpu_count=hpu_count,
            cpu_total_workers=cpu_total_workers,
            cpu_available_workers=cpu_total_workers,
            gpu_total_workers=gpu_total_workers,
            gpu_available_workers=gpu_total_workers,
            hpu_total_workers=hpu_total_workers,
            hpu_available_workers=hpu_total_workers,
        )

    async def edit_cluster(self, cluster_id: UUID, data: Dict[str, Any]) -> ClusterResponse:
        """Edit cloud model by validating and updating specific fields, and saving an uploaded file if provided."""
        # Retrieve existing model
        db_cluster = await ClusterDataManager(self.session).retrieve_by_fields(
            model=ClusterModel, fields={"id": cluster_id}
        )

        if "name" in data:
            duplicate_cluster = await ClusterDataManager(self.session).retrieve_by_fields(
                model=ClusterModel,
                fields={"name": data["name"], "cluster_status": StatusEnum.ACTIVE},
                exclude_fields={"id": cluster_id},
                missing_ok=True,
            )
            if duplicate_cluster:
                raise ClientException("Cluster name already exists")

        db_cluster = await ClusterDataManager(self.session).update_by_fields(db_cluster, data)

        return db_cluster

    async def get_cluster_details(self, cluster_id: UUID) -> ClusterModel:
        """Retrieve model details by model ID."""
        cluster_details = await ClusterDataManager(self.session).retrieve_by_fields(
            ClusterModel, {"id": cluster_id}, missing_ok=True
        )
        cluster_details = ClusterResponse.model_validate(cluster_details)

        return cluster_details

    async def delete_cluster(self, cluster_id: UUID, current_user_id: UUID) -> WorkflowModel:
        """Delete a cluster by its ID.

        Args:
            cluster_id: The ID of the cluster to delete.
        """
        db_cluster = await ClusterDataManager(self.session).retrieve_by_fields(
            ClusterModel, {"id": cluster_id, "cluster_status": StatusEnum.ACTIVE}
        )

        # Check for active endpoints
        db_endpoint = await EndpointDataManager(self.session).retrieve_by_fields(
            EndpointModel, {"cluster_id": cluster_id, "is_active": True}, missing_ok=True
        )

        # Raise error if cluster has active endpoints
        if db_endpoint:
            raise ClientException("Cannot delete cluster with active endpoints")

        current_step_number = 1

        # Retrieve or create workflow
        db_workflow = await WorkflowService(self.session).retrieve_or_create_workflow(
            workflow_id=None, workflow_total_steps=current_step_number, current_user_id=current_user_id
        )
        logger.debug(f"Delete cluster workflow {db_workflow.id} created")

        # Perform delete cluster request to bud_cluster app
        bud_cluster_response = await self._perform_bud_cluster_delete_request(
            db_cluster.cluster_id, current_user_id, db_workflow.id
        )

        # Add payload dict to response
        for step in bud_cluster_response["steps"]:
            step["payload"] = {}

        delete_cluster_workflow_id = bud_cluster_response.get("workflow_id")
        delete_cluster_events = {
            BudServeWorkflowStepEventName.DELETE_CLUSTER_EVENTS.value: bud_cluster_response,
            "delete_cluster_workflow_id": delete_cluster_workflow_id,
            "cluster_id": str(db_cluster.id),
        }

        # Insert step details in db
        db_workflow_step = await WorkflowStepDataManager(self.session).insert_one(
            WorkflowStepModel(
                workflow_id=db_workflow.id,
                step_number=current_step_number,
                data=delete_cluster_events,
            )
        )
        logger.debug(f"Created workflow step {current_step_number} for workflow {db_workflow.id}")

<<<<<<< HEAD
        # Update cluster status in db
        await ClusterDataManager(self.session).update_by_fields(db_cluster, {"cluster_status": StatusEnum.DELETED})
=======
        # Update cluster status to deleting
        await ClusterDataManager(self.session).update_by_fields(db_cluster, {"status": ClusterStatusEnum.DELETING})
        logger.debug(f"Cluster {db_cluster.id} status updated to {ClusterStatusEnum.DELETING.value}")
>>>>>>> 3b08759b

        return db_workflow

    async def _perform_bud_cluster_delete_request(
        self, bud_cluster_id: UUID, current_user_id: UUID, workflow_id: UUID
    ) -> Dict:
        """Perform delete cluster request to bud_cluster app.

        Args:
            bud_cluster_id: The ID of the cluster to delete.
        """
        delete_cluster_endpoint = (
            f"{app_settings.dapr_base_url}/v1.0/invoke/{app_settings.bud_cluster_app_id}/method/cluster/delete"
        )

        payload = {
            "cluster_id": str(bud_cluster_id),
            "notification_metadata": {
                "name": "bud-notification",
                "subscriber_ids": str(current_user_id),
                "workflow_id": str(workflow_id),
            },
            "source_topic": f"{app_settings.source_topic}",
        }

        logger.debug(f"Performing delete cluster request to budcluster {payload}")
        try:
            async with aiohttp.ClientSession() as session:
                async with session.post(delete_cluster_endpoint, json=payload) as response:
                    response_data = await response.json()
                    if response.status != 200:
                        logger.error(f"Failed to delete cluster: {response.status} {response_data}")
                        raise ClientException("Failed to delete cluster")

                    logger.debug("Successfully deleted cluster from budcluster")
                    return response_data
        except Exception as e:
            logger.exception(f"Failed to send delete cluster request: {e}")
            raise ClientException("Failed to delete cluster") from e<|MERGE_RESOLUTION|>--- conflicted
+++ resolved
@@ -657,14 +657,9 @@
         )
         logger.debug(f"Created workflow step {current_step_number} for workflow {db_workflow.id}")
 
-<<<<<<< HEAD
-        # Update cluster status in db
-        await ClusterDataManager(self.session).update_by_fields(db_cluster, {"cluster_status": StatusEnum.DELETED})
-=======
         # Update cluster status to deleting
         await ClusterDataManager(self.session).update_by_fields(db_cluster, {"status": ClusterStatusEnum.DELETING})
         logger.debug(f"Cluster {db_cluster.id} status updated to {ClusterStatusEnum.DELETING.value}")
->>>>>>> 3b08759b
 
         return db_workflow
 
