--- conflicted
+++ resolved
@@ -282,25 +282,6 @@
         self, data: Dict[str, Any], current_user_id: UUID, db_workflow: WorkflowModel, current_step_number: int
     ) -> None:
         """Execute create cluster workflow."""
-<<<<<<< HEAD
-        db_workflow_steps = await WorkflowStepDataManager(self.session).get_all_workflow_steps(
-            {"workflow_id": workflow_id}
-        )
-
-        # Latest step
-        db_latest_workflow_step = db_workflow_steps[-1]
-
-        # Check for duplicate cluster name
-        db_cluster = await ClusterDataManager(self.session).retrieve_by_fields(
-            ClusterModel, {"name": data["name"]}, exclude_fields={"status": ClusterStatusEnum.DELETED}, missing_ok=True
-        )
-
-        if db_cluster:
-            logger.error(f"Cluster {data['name']} already exists")
-            raise ClientException(f"Cluster {data['name']} already exists")
-
-=======
->>>>>>> d605a144
         # Create cluster in bud_cluster app
         bud_cluster_response = await self._perform_create_cluster_request(data, db_workflow.id, current_user_id)
 
