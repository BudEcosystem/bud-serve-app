# budapp/cluster_ops/cluster_routes.py
#  -----------------------------------------------------------------------------
#  Copyright (c) 2024 Bud Ecosystem Inc.
#  #
#  Licensed under the Apache License, Version 2.0 (the "License");
#  you may not use this file except in compliance with the License.
#  You may obtain a copy of the License at
#  #
#      http://www.apache.org/licenses/LICENSE-2.0
#  #
#  Unless required by applicable law or agreed to in writing, software
#  distributed under the License is distributed on an "AS IS" BASIS,
#  WITHOUT WARRANTIES OR CONDITIONS OF ANY KIND, either express or implied.
#  See the License for the specific language governing permissions and
#  limitations under the License.
#  -----------------------------------------------------------------------------

"""The cluster ops package, containing essential business logic, services, and routing configurations for the cluster ops."""

from typing import List, Optional, Union
from uuid import UUID

from fastapi import APIRouter, Depends, File, Form, Query, UploadFile, status
from fastapi.exceptions import RequestValidationError
from pydantic import AnyHttpUrl, ValidationError
from sqlalchemy.orm import Session
from typing_extensions import Annotated

from budapp.commons import logging
from budapp.commons.dependencies import (
    get_current_active_user,
    get_session,
    parse_ordering_fields,
)
from budapp.commons.exceptions import ClientException
from budapp.commons.schemas import ErrorResponse, SuccessResponse
from budapp.user_ops.schemas import User
from budapp.workflow_ops.schemas import RetrieveWorkflowDataResponse
from budapp.workflow_ops.services import WorkflowService

from .schemas import (
    CancelClusterOnboardingRequest,
    ClusterEndpointFilter,
    ClusterEndpointPaginatedResponse,
    ClusterFilter,
    ClusterListResponse,
    CreateClusterWorkflowRequest,
    EditClusterRequest,
    SingleClusterResponse,
    ClusterMetricsResponse,
    MetricTypeEnum,
)
from .services import ClusterService


logger = logging.get_logger(__name__)

cluster_router = APIRouter(prefix="/clusters", tags=["cluster"])


@cluster_router.post(
    "/clusters",
    responses={
        status.HTTP_500_INTERNAL_SERVER_ERROR: {
            "model": ErrorResponse,
            "description": "Service is unavailable due to server error",
        },
        status.HTTP_400_BAD_REQUEST: {
            "model": ErrorResponse,
            "description": "Service is unavailable due to client error",
        },
        status.HTTP_200_OK: {
            "model": RetrieveWorkflowDataResponse,
            "description": "Create cluster workflow executed successfully",
        },
    },
    description="Create cluster workflow",
)
async def create_cluster_workflow(
    current_user: Annotated[User, Depends(get_current_active_user)],
    session: Annotated[Session, Depends(get_session)],
    step_number: Annotated[int, Form(gt=0)],
    name: Annotated[str | None, Form(min_length=1, max_length=100)] = None,
    icon: Annotated[str | None, Form(min_length=1, max_length=100)] = None,
    ingress_url: Annotated[AnyHttpUrl | None, Form()] = None,
    configuration_file: Annotated[
        UploadFile | None, File(description="The configuration file for the cluster")
    ] = None,
    workflow_id: Annotated[UUID | None, Form()] = None,
    workflow_total_steps: Annotated[int | None, Form()] = None,
    trigger_workflow: Annotated[bool, Form()] = False,
) -> Union[RetrieveWorkflowDataResponse, ErrorResponse]:
    """Create cluster workflow."""
    # Perform router level validation
    if workflow_id is None and workflow_total_steps is None:
        return ErrorResponse(
            code=status.HTTP_400_BAD_REQUEST,
            message="workflow_total_steps is required when workflow_id is not provided",
        ).to_http_response()

    if workflow_id is not None and workflow_total_steps is not None:
        return ErrorResponse(
            code=status.HTTP_400_BAD_REQUEST,
            message="workflow_total_steps and workflow_id cannot be provided together",
        ).to_http_response()

    # Check if at least one of the other fields is provided
    other_fields = [name, ingress_url, configuration_file]
    required_fields = ["name", "ingress_url", "configuration_file"]
    if not any(other_fields):
        return ErrorResponse(
            code=status.HTTP_400_BAD_REQUEST,
            message=f"At least one of {', '.join(required_fields)} is required when workflow_id is provided",
        )

    try:
        db_workflow = await ClusterService(session).create_cluster_workflow(
            current_user_id=current_user.id,
            request=CreateClusterWorkflowRequest(
                name=name,
                icon=icon,
                ingress_url=str(ingress_url) if ingress_url else None,
                workflow_id=workflow_id,
                workflow_total_steps=workflow_total_steps,
                step_number=step_number,
                trigger_workflow=trigger_workflow,
            ),
            configuration_file=configuration_file,
        )

        return await WorkflowService(session).retrieve_workflow_data(db_workflow.id)
    except ClientException as e:
        logger.exception(f"Failed to execute create cluster workflow: {e}")
        return ErrorResponse(code=e.status_code, message=e.message).to_http_response()
    except ValidationError as e:
        logger.exception(f"ValidationErrors: {str(e)}")
        raise RequestValidationError(e.errors())
    except Exception as e:
        logger.error(f"Error occurred while executing create cluster workflow: {str(e)}")
        return ErrorResponse(
            code=status.HTTP_500_INTERNAL_SERVER_ERROR, message="Failed to execute create cluster workflow"
        ).to_http_response()


@cluster_router.get(
    "/clusters",
    responses={
        status.HTTP_500_INTERNAL_SERVER_ERROR: {
            "model": ErrorResponse,
            "description": "Service is unavailable due to server error",
        },
        status.HTTP_400_BAD_REQUEST: {
            "model": ErrorResponse,
            "description": "Service is unavailable due to client error",
        },
        status.HTTP_200_OK: {
            "model": ClusterListResponse,
            "description": "Successfully listed all clusters",
        },
    },
    description="List all clusters",
)
async def list_clusters(
    current_user: Annotated[User, Depends(get_current_active_user)],
    session: Annotated[Session, Depends(get_session)],
    filters: ClusterFilter = Depends(),
    page: int = Query(1, ge=1),
    limit: int = Query(10, ge=0),
    order_by: Optional[List[str]] = Depends(parse_ordering_fields),
    search: bool = False,
) -> Union[ClusterListResponse, ErrorResponse]:
    """List all clusters."""
    offset = (page - 1) * limit

    filters_dict = filters.model_dump(exclude_none=True)

    try:
        db_clusters, count = await ClusterService(session).get_all_active_clusters(
            offset, limit, filters_dict, order_by, search
        )
    except Exception as e:
        logger.error(f"Error occurred while listing clusters: {str(e)}")
        return ErrorResponse(
            code=status.HTTP_500_INTERNAL_SERVER_ERROR, message="Failed to list clusters"
        ).to_http_response()

    return ClusterListResponse(
        clusters=db_clusters,
        total_record=count,
        page=page,
        limit=limit,
        object="cluster.list",
        code=status.HTTP_200_OK,
    ).to_http_response()


@cluster_router.patch(
    "/{cluster_id}",
    responses={
        status.HTTP_500_INTERNAL_SERVER_ERROR: {
            "model": ErrorResponse,
            "description": "Service is unavailable due to server error",
        },
        status.HTTP_400_BAD_REQUEST: {
            "model": ErrorResponse,
            "description": "Service is unavailable due to client error",
        },
        status.HTTP_200_OK: {
            "model": SingleClusterResponse,
            "description": "Successfully edited cluster",
        },
    },
    description="Edit cluster",
)
async def edit_cluster(
    cluster_id: UUID,
    current_user: Annotated[User, Depends(get_current_active_user)],
    session: Annotated[Session, Depends(get_session)],
    edit_cluster: EditClusterRequest,
) -> Union[SingleClusterResponse, ErrorResponse]:
    """Edit cluster."""
    try:
        db_cluster = await ClusterService(session).edit_cluster(
            cluster_id=cluster_id, data=edit_cluster.model_dump(exclude_unset=True, exclude_none=True)
        )
        return SingleClusterResponse(
            cluster=db_cluster,
            message="Cluster details updated successfully",
            code=status.HTTP_200_OK,
            object="cluster.edit",
        )
    except ClientException as e:
        logger.exception(f"Failed to edit cluster: {e}")
        return ErrorResponse(code=status.HTTP_400_BAD_REQUEST, message=e.message).to_http_response()
    except Exception as e:
        logger.exception(f"Failed to edit cluster: {e}")
        return ErrorResponse(
            code=status.HTTP_500_INTERNAL_SERVER_ERROR, message="Failed to edit cluster"
        ).to_http_response()


@cluster_router.get(
    "/{cluster_id}",
    responses={
        status.HTTP_500_INTERNAL_SERVER_ERROR: {
            "model": ErrorResponse,
            "description": "Service is unavailable due to server error",
        },
        status.HTTP_400_BAD_REQUEST: {
            "model": ErrorResponse,
            "description": "Invalid request parameters",
        },
        status.HTTP_200_OK: {
            "model": SingleClusterResponse,
            "description": "Successfully retrieved cluster details",
        },
    },
    description="Retrieve details of a cluster by ID",
)
async def get_cluster_details(
    current_user: Annotated[User, Depends(get_current_active_user)],
    session: Annotated[Session, Depends(get_session)],
    cluster_id: UUID,
) -> Union[SingleClusterResponse, ErrorResponse]:
    """Retrieve details of a cluster by its ID."""
    try:
        cluster_details = await ClusterService(session).get_cluster_details(cluster_id)
    except ClientException as e:
        logger.exception(f"Failed to get cluster details: {e}")
        return ErrorResponse(code=status.HTTP_400_BAD_REQUEST, message=e.message).to_http_response()
    except Exception as e:
        logger.exception(f"Failed to get cluster details: {e}")
        return ErrorResponse(
            code=status.HTTP_500_INTERNAL_SERVER_ERROR,
            message="Failed to retrieve cluster details",
        ).to_http_response()

    return SingleClusterResponse(
        cluster=cluster_details,
        message="Cluster details fetched successfully",
        code=status.HTTP_200_OK,
        object="cluster.get",
    )


@cluster_router.post(
    "/{cluster_id}/delete-workflow",
    responses={
        status.HTTP_500_INTERNAL_SERVER_ERROR: {
            "model": ErrorResponse,
            "description": "Service is unavailable due to server error",
        },
        status.HTTP_400_BAD_REQUEST: {
            "model": ErrorResponse,
            "description": "Invalid request parameters",
        },
        status.HTTP_200_OK: {
            "model": SuccessResponse,
            "description": "Successfully executed delete cluster workflow",
        },
    },
    description="Delete a cluster by ID",
)
async def delete_cluster(
    current_user: Annotated[User, Depends(get_current_active_user)],
    session: Annotated[Session, Depends(get_session)],
    cluster_id: UUID,
) -> Union[SuccessResponse, ErrorResponse]:
    """Delete a cluster by its ID."""
    try:
        db_workflow = await ClusterService(session).delete_cluster(cluster_id, current_user.id)
        logger.debug(f"Cluster deleting initiated with workflow id: {db_workflow.id}")
        return SuccessResponse(
            message="Cluster deleting initiated successfully",
            code=status.HTTP_200_OK,
            object="cluster.delete",
        )
    except ClientException as e:
        logger.exception(f"Failed to delete cluster: {e}")
        return ErrorResponse(code=e.status_code, message=e.message).to_http_response()
    except Exception as e:
        logger.exception(f"Failed to delete cluster: {e}")
        return ErrorResponse(
            code=status.HTTP_500_INTERNAL_SERVER_ERROR,
            message="Failed to delete cluster",
        ).to_http_response()


@cluster_router.post(
    "/cancel-onboarding",
    responses={
        status.HTTP_500_INTERNAL_SERVER_ERROR: {
            "model": ErrorResponse,
            "description": "Service is unavailable due to server error",
        },
        status.HTTP_400_BAD_REQUEST: {
            "model": ErrorResponse,
            "description": "Service is unavailable due to client error",
        },
        status.HTTP_200_OK: {
            "model": SuccessResponse,
            "description": "Successfully cancel cluster onboarding",
        },
    },
    description="Cancel cluster onboarding",
)
async def cancel_cluster_onboarding(
    current_user: Annotated[User, Depends(get_current_active_user)],
    session: Annotated[Session, Depends(get_session)],
    cancel_request: CancelClusterOnboardingRequest,
) -> Union[SuccessResponse, ErrorResponse]:
    """Cancel cluster onboarding."""
    try:
        await ClusterService(session).cancel_cluster_onboarding_workflow(cancel_request.workflow_id)
        return SuccessResponse(
            message="Cluster onboarding cancelled successfully",
            code=status.HTTP_200_OK,
            object="cluster.cancel",
        )
    except ClientException as e:
        logger.exception(f"Failed to cancel cluster onboarding: {e}")
        return ErrorResponse(code=e.status_code, message=e.message).to_http_response()
    except Exception as e:
        logger.exception(f"Failed to cancel cluster onboarding: {e}")
        return ErrorResponse(
            code=status.HTTP_500_INTERNAL_SERVER_ERROR, message="Failed to cancel cluster onboarding"
        ).to_http_response()


@cluster_router.get(
    "/{cluster_id}/endpoints",
    responses={
        status.HTTP_500_INTERNAL_SERVER_ERROR: {
            "model": ErrorResponse,
            "description": "Service is unavailable due to server error",
        },
        status.HTTP_400_BAD_REQUEST: {
            "model": ErrorResponse,
            "description": "Service is unavailable due to client error",
        },
        status.HTTP_200_OK: {
            "model": ClusterEndpointPaginatedResponse,
            "description": "Successfully listed all endpoints in the cluster",
        },
    },
    description="List all endpoints in a cluster.\n\nOrder by values are: name, status, created_at, project_name, model_name.",
)
async def list_all_endpoints(
    current_user: Annotated[User, Depends(get_current_active_user)],
    session: Annotated[Session, Depends(get_session)],
    cluster_id: UUID,
    filters: Annotated[ClusterEndpointFilter, Depends()],
    page: int = Query(1, ge=1),
    limit: int = Query(10, ge=0),
    order_by: Optional[List[str]] = Depends(parse_ordering_fields),
    search: bool = False,
) -> Union[ClusterEndpointPaginatedResponse, ErrorResponse]:
    """List all endpoints in a cluster."""
    # Calculate offset
    offset = (page - 1) * limit

    # Construct filters
    filters_dict = filters.model_dump(exclude_none=True, exclude_unset=True)

    try:
        result, count = await ClusterService(session).get_all_endpoints_in_cluster(
            cluster_id, offset, limit, filters_dict, order_by, search
        )
    except ClientException as e:
        logger.exception(f"Failed to get all endpoints: {e}")
        return ErrorResponse(code=e.status_code, message=e.message).to_http_response()
    except Exception as e:
        logger.exception(f"Failed to get all endpoints: {e}")
        return ErrorResponse(
            code=status.HTTP_500_INTERNAL_SERVER_ERROR, message="Failed to get all endpoints"
        ).to_http_response()

    return ClusterEndpointPaginatedResponse(
        endpoints=result,
        total_record=count,
        page=page,
        limit=limit,
        object="cluster.endpoints.list",
        code=status.HTTP_200_OK,
        message="Successfully listed all endpoints in the cluster",
    ).to_http_response()

# Cluster Metrics Endpoint
@cluster_router.get(
    "/{cluster_id}/metrics",
    responses={
        status.HTTP_500_INTERNAL_SERVER_ERROR: {
            "model": ErrorResponse,
            "description": "Service is unavailable due to server error",
        },
        status.HTTP_400_BAD_REQUEST: {
            "model": ErrorResponse,
            "description": "Service is unavailable due to client error",
        },
        status.HTTP_200_OK: {
            "model": ClusterMetricsResponse,
            "description": "Successfully retrieved cluster metrics",
        },
    },
    description="Get detailed metrics for a specific cluster including CPU, memory, disk, GPU, HPU, and network statistics. Use metric_type to filter specific metrics."
)
async def get_cluster_metrics(
    cluster_id: UUID,
    current_user: Annotated[User, Depends(get_current_active_user)],
    session: Annotated[Session, Depends(get_session)],
    time_range: str = Query('today', enum=['today', '7days', 'month']),
    metric_type: MetricTypeEnum = Query(MetricTypeEnum.ALL, description="Type of metrics to return"),
) -> Union[ClusterMetricsResponse, ErrorResponse]:
    """Get cluster metrics."""
    try:
        metrics = await ClusterService(session).get_cluster_metrics(cluster_id, time_range, metric_type)
        return ClusterMetricsResponse(
            code=status.HTTP_200_OK,
            message="Successfully retrieved cluster metrics",
            **metrics
        )
    except ClientException as e:
        return ErrorResponse(
            code=status.HTTP_400_BAD_REQUEST,
            message=str(e),
        ).to_http_response()
    except Exception as e:
        logger.exception(f"Error retrieving cluster metrics: {e}")
        return ErrorResponse(
            code=status.HTTP_500_INTERNAL_SERVER_ERROR,
<<<<<<< HEAD
            message="Error retrieving cluster metrics",
        ).to_http_response()
=======
            message="Failed to get cluster metrics"
        ).to_http_response()
>>>>>>> 9537c69f
<|MERGE_RESOLUTION|>--- conflicted
+++ resolved
@@ -468,10 +468,5 @@
         logger.exception(f"Error retrieving cluster metrics: {e}")
         return ErrorResponse(
             code=status.HTTP_500_INTERNAL_SERVER_ERROR,
-<<<<<<< HEAD
             message="Error retrieving cluster metrics",
         ).to_http_response()
-=======
-            message="Failed to get cluster metrics"
-        ).to_http_response()
->>>>>>> 9537c69f
