# budapp/cluster_ops/cluster_routes.py
#  -----------------------------------------------------------------------------
#  Copyright (c) 2024 Bud Ecosystem Inc.
#  #
#  Licensed under the Apache License, Version 2.0 (the "License");
#  you may not use this file except in compliance with the License.
#  You may obtain a copy of the License at
#  #
#      http://www.apache.org/licenses/LICENSE-2.0
#  #
#  Unless required by applicable law or agreed to in writing, software
#  distributed under the License is distributed on an "AS IS" BASIS,
#  WITHOUT WARRANTIES OR CONDITIONS OF ANY KIND, either express or implied.
#  See the License for the specific language governing permissions and
#  limitations under the License.
#  -----------------------------------------------------------------------------

"""The cluster ops package, containing essential business logic, services, and routing configurations for the cluster ops."""

from typing import List, Optional, Union
from uuid import UUID

from fastapi import APIRouter, Depends, File, Form, Query, UploadFile, status
from fastapi.exceptions import RequestValidationError
from pydantic import AnyHttpUrl, ValidationError
from sqlalchemy.orm import Session
from typing_extensions import Annotated

from budapp.commons import logging
from budapp.commons.dependencies import (
    get_current_active_user,
    get_session,
    parse_ordering_fields,
)
from budapp.commons.exceptions import ClientException
from budapp.commons.schemas import ErrorResponse, SuccessResponse
from budapp.shared.grafana import Grafana
from budapp.user_ops.schemas import User
from budapp.workflow_ops.schemas import RetrieveWorkflowDataResponse
from budapp.workflow_ops.services import WorkflowService

from .schemas import (
    AnalyticsPanelResponse,
    AnalyticsPanelsResponse,
    CancelClusterOnboardingRequest,
    ClusterEndpointFilter,
    ClusterEndpointPaginatedResponse,
    ClusterFilter,
    ClusterListResponse,
    ClusterMetricsResponse,
    ClusterNodeWiseEventsResponse,
    CreateClusterWorkflowRequest,
    EditClusterRequest,
<<<<<<< HEAD
=======
    GrafanaDashboardResponse,
>>>>>>> 7553f73c
    MetricTypeEnum,
    NodeMetricsResponse,
    RecommendedClusterResponse,
    SingleClusterResponse,
)
from .services import ClusterService
from .workflows import ClusterRecommendedSchedulerWorkflows


logger = logging.get_logger(__name__)

cluster_router = APIRouter(prefix="/clusters", tags=["cluster"])

@cluster_router.get(
    "/{cluster_id}/grafana-dashboard",
    responses={
        status.HTTP_200_OK: {
            "model": GrafanaDashboardResponse,
            "description": "Successfully retrieved Grafana dashboard URL",
        },
        status.HTTP_500_INTERNAL_SERVER_ERROR: {
            "model": ErrorResponse,
            "description": "Service is unavailable due to server error",
        },
        status.HTTP_400_BAD_REQUEST: {
            "model": ErrorResponse,
            "description": "Service is unavailable due to client error",
        },
    },
    description="Get Grafana dashboard URL by cluster id",
)
async def get_grafana_dashboard_url(
    cluster_id: UUID,
    current_user: Annotated[User, Depends(get_current_active_user)],
    session: Annotated[Session, Depends(get_session)],
) -> Union[GrafanaDashboardResponse, ErrorResponse]:
    """Get Grafana dashboard URL by cluster id."""
    try:
        cluster_details = await ClusterService(session).get_cluster_details(cluster_id)
        grafana = Grafana()
        url = grafana.get_public_dashboard_url_by_uid(cluster_details.cluster_id)
        return GrafanaDashboardResponse(
            message="Successfully retrieved Grafana dashboard URL",
            code=status.HTTP_200_OK,
            object="cluster.grafana-dashboard",
            url=url
        )
    except Exception as e:
        logger.exception(f"Error retrieving Grafana dashboard URL: {e}")
        return ErrorResponse(
            code=status.HTTP_500_INTERNAL_SERVER_ERROR,
            message="Error retrieving Grafana dashboard URL",
        ).to_http_response()


@cluster_router.post(
    "/clusters",
    responses={
        status.HTTP_500_INTERNAL_SERVER_ERROR: {
            "model": ErrorResponse,
            "description": "Service is unavailable due to server error",
        },
        status.HTTP_400_BAD_REQUEST: {
            "model": ErrorResponse,
            "description": "Service is unavailable due to client error",
        },
        status.HTTP_200_OK: {
            "model": RetrieveWorkflowDataResponse,
            "description": "Create cluster workflow executed successfully",
        },
    },
    description="Create cluster workflow",
)
async def create_cluster_workflow(
    current_user: Annotated[User, Depends(get_current_active_user)],
    session: Annotated[Session, Depends(get_session)],
    step_number: Annotated[int, Form(gt=0)],
    name: Annotated[str | None, Form(min_length=1, max_length=100)] = None,
    icon: Annotated[str | None, Form(min_length=1, max_length=100)] = None,


    ingress_url: Annotated[AnyHttpUrl | None, Form()] = None,
    configuration_file: Annotated[
        UploadFile | None, File(description="The configuration file for the cluster")
    ] = None,

    workflow_id: Annotated[UUID | None, Form()] = None,
    workflow_total_steps: Annotated[int | None, Form()] = None,
    trigger_workflow: Annotated[bool, Form()] = False,
    # Cloud Cluster
    cluster_type: Annotated[str, Form(description="Type of cluster", enum=["ON_PREM", "CLOUD"])] = "ON_PREM",
    # Cluster Specific Inputs
    credential_id:  Annotated[UUID | None, Form()] = None,
    provider_id:  Annotated[UUID | None, Form()] = None,
    region: Annotated[str | None, Form()] = None
) -> Union[RetrieveWorkflowDataResponse, ErrorResponse]:
    """Create cluster workflow."""
    # Perform router level validation
    if workflow_id is None and workflow_total_steps is None:
        return ErrorResponse(
            code=status.HTTP_400_BAD_REQUEST,
            message="workflow_total_steps is required when workflow_id is not provided",
        ).to_http_response()

    if workflow_id is not None and workflow_total_steps is not None:
        return ErrorResponse(
            code=status.HTTP_400_BAD_REQUEST,
            message="workflow_total_steps and workflow_id cannot be provided together",
        ).to_http_response()

    if cluster_type == "CLOUD" and workflow_id is not None and trigger_workflow:
        # validate all the details are
        required_fields = [credential_id, provider_id, region]
        if None in required_fields:
            return ErrorResponse(
                code=status.HTTP_400_BAD_REQUEST,
                message="credential_id, provider_id, and region are required for CLOUD cluster creation",
            ).to_http_response()

    # Check if at least one of the other fields is provided
    other_fields = [name, ingress_url, configuration_file]
    required_fields = ["name", "ingress_url", "configuration_file"]
    if not any(other_fields):
        return ErrorResponse(
            code=status.HTTP_400_BAD_REQUEST,
            message=f"At least one of {', '.join(required_fields)} is required when workflow_id is provided",
        )

    try:
        db_workflow = await ClusterService(session).create_cluster_workflow(
            current_user_id=current_user.id,
            request=CreateClusterWorkflowRequest(
                name=name,
                icon=icon,
                ingress_url=str(ingress_url) if ingress_url else None,
                workflow_id=workflow_id,
                workflow_total_steps=workflow_total_steps,
                step_number=step_number,
                trigger_workflow=trigger_workflow,
                credential_id=credential_id,
                provider_id=provider_id,
                region=region,
                cluster_type=cluster_type
            ),
            configuration_file=configuration_file,
        )

        return await WorkflowService(session).retrieve_workflow_data(db_workflow.id)
    except ClientException as e:
        logger.exception(f"Failed to execute create cluster workflow: {e}")
        return ErrorResponse(code=e.status_code, message=e.message).to_http_response()
    except ValidationError as e:
        logger.exception(f"ValidationErrors: {str(e)}")
        raise RequestValidationError(e.errors())
    except Exception as e:
        logger.error(f"Error occurred while executing create cluster workflow: {str(e)}", exc_info=True)
        return ErrorResponse(
            code=status.HTTP_500_INTERNAL_SERVER_ERROR, message="Failed to execute create cluster workflow"
        ).to_http_response()


@cluster_router.get(
    "/clusters",
    responses={
        status.HTTP_500_INTERNAL_SERVER_ERROR: {
            "model": ErrorResponse,
            "description": "Service is unavailable due to server error",
        },
        status.HTTP_400_BAD_REQUEST: {
            "model": ErrorResponse,
            "description": "Service is unavailable due to client error",
        },
        status.HTTP_200_OK: {
            "model": ClusterListResponse,
            "description": "Successfully listed all clusters",
        },
    },
    description="List all clusters",
)
async def list_clusters(
    current_user: Annotated[User, Depends(get_current_active_user)],
    session: Annotated[Session, Depends(get_session)],
    filters: ClusterFilter = Depends(),
    page: int = Query(1, ge=1),
    limit: int = Query(10, ge=0),
    order_by: Optional[List[str]] = Depends(parse_ordering_fields),
    search: bool = False,
) -> Union[ClusterListResponse, ErrorResponse]:
    """List all clusters."""
    offset = (page - 1) * limit

    filters_dict = filters.model_dump(exclude_none=True)

    try:
        db_clusters, count = await ClusterService(session).get_all_active_clusters(
            offset, limit, filters_dict, order_by, search
        )
    except Exception as e:
        logger.error(f"Error occurred while listing clusters: {str(e)}")
        return ErrorResponse(
            code=status.HTTP_500_INTERNAL_SERVER_ERROR, message="Failed to list clusters"
        ).to_http_response()

    return ClusterListResponse(
        clusters=db_clusters,
        total_record=count,
        page=page,
        limit=limit,
        object="cluster.list",
        code=status.HTTP_200_OK,
    ).to_http_response()


@cluster_router.patch(
    "/{cluster_id}",
    responses={
        status.HTTP_500_INTERNAL_SERVER_ERROR: {
            "model": ErrorResponse,
            "description": "Service is unavailable due to server error",
        },
        status.HTTP_400_BAD_REQUEST: {
            "model": ErrorResponse,
            "description": "Service is unavailable due to client error",
        },
        status.HTTP_200_OK: {
            "model": SingleClusterResponse,
            "description": "Successfully edited cluster",
        },
    },
    description="Edit cluster",
)
async def edit_cluster(
    cluster_id: UUID,
    current_user: Annotated[User, Depends(get_current_active_user)],
    session: Annotated[Session, Depends(get_session)],
    edit_cluster: EditClusterRequest,
) -> Union[SingleClusterResponse, ErrorResponse]:
    """Edit cluster."""
    try:
        db_cluster = await ClusterService(session).edit_cluster(
            cluster_id=cluster_id, data=edit_cluster.model_dump(exclude_unset=True, exclude_none=True)
        )
        return SingleClusterResponse(
            cluster=db_cluster,
            message="Cluster details updated successfully",
            code=status.HTTP_200_OK,
            object="cluster.edit",
        )
    except ClientException as e:
        logger.exception(f"Failed to edit cluster: {e}")
        return ErrorResponse(code=status.HTTP_400_BAD_REQUEST, message=e.message).to_http_response()
    except Exception as e:
        logger.exception(f"Failed to edit cluster: {e}")
        return ErrorResponse(
            code=status.HTTP_500_INTERNAL_SERVER_ERROR, message="Failed to edit cluster"
        ).to_http_response()


@cluster_router.get(
    "/{cluster_id}",
    responses={
        status.HTTP_500_INTERNAL_SERVER_ERROR: {
            "model": ErrorResponse,
            "description": "Service is unavailable due to server error",
        },
        status.HTTP_400_BAD_REQUEST: {
            "model": ErrorResponse,
            "description": "Invalid request parameters",
        },
        status.HTTP_200_OK: {
            "model": SingleClusterResponse,
            "description": "Successfully retrieved cluster details",
        },
    },
    description="Retrieve details of a cluster by ID",
)
async def get_cluster_details(
    current_user: Annotated[User, Depends(get_current_active_user)],
    session: Annotated[Session, Depends(get_session)],
    cluster_id: UUID,
) -> Union[SingleClusterResponse, ErrorResponse]:
    """Retrieve details of a cluster by its ID."""
    try:
        cluster_details = await ClusterService(session).get_cluster_details(cluster_id)
    except ClientException as e:
        logger.exception(f"Failed to get cluster details: {e}")
        return ErrorResponse(code=status.HTTP_400_BAD_REQUEST, message=e.message).to_http_response()
    except Exception as e:
        logger.exception(f"Failed to get cluster details: {e}")
        return ErrorResponse(
            code=status.HTTP_500_INTERNAL_SERVER_ERROR,
            message="Failed to retrieve cluster details",
        ).to_http_response()

    return SingleClusterResponse(
        cluster=cluster_details,
        message="Cluster details fetched successfully",
        code=status.HTTP_200_OK,
        object="cluster.get",
    )


@cluster_router.post(
    "/{cluster_id}/delete-workflow",
    responses={
        status.HTTP_500_INTERNAL_SERVER_ERROR: {
            "model": ErrorResponse,
            "description": "Service is unavailable due to server error",
        },
        status.HTTP_400_BAD_REQUEST: {
            "model": ErrorResponse,
            "description": "Invalid request parameters",
        },
        status.HTTP_200_OK: {
            "model": SuccessResponse,
            "description": "Successfully executed delete cluster workflow",
        },
    },
    description="Delete a cluster by ID",
)
async def delete_cluster(
    current_user: Annotated[User, Depends(get_current_active_user)],
    session: Annotated[Session, Depends(get_session)],
    cluster_id: UUID,
) -> Union[SuccessResponse, ErrorResponse]:
    """Delete a cluster by its ID."""
    try:
        db_workflow = await ClusterService(session).delete_cluster(cluster_id, current_user.id)
        logger.debug(f"Cluster deleting initiated with workflow id: {db_workflow.id}")
        return SuccessResponse(
            message="Cluster deleting initiated successfully",
            code=status.HTTP_200_OK,
            object="cluster.delete",
        )
    except ClientException as e:
        logger.exception(f"Failed to delete cluster: {e}")
        return ErrorResponse(code=e.status_code, message=e.message).to_http_response()
    except Exception as e:
        logger.exception(f"Failed to delete cluster: {e}")
        return ErrorResponse(
            code=status.HTTP_500_INTERNAL_SERVER_ERROR,
            message="Failed to delete cluster",
        ).to_http_response()


@cluster_router.post(
    "/cancel-onboarding",
    responses={
        status.HTTP_500_INTERNAL_SERVER_ERROR: {
            "model": ErrorResponse,
            "description": "Service is unavailable due to server error",
        },
        status.HTTP_400_BAD_REQUEST: {
            "model": ErrorResponse,
            "description": "Service is unavailable due to client error",
        },
        status.HTTP_200_OK: {
            "model": SuccessResponse,
            "description": "Successfully cancel cluster onboarding",
        },
    },
    description="Cancel cluster onboarding",
)
async def cancel_cluster_onboarding(
    current_user: Annotated[User, Depends(get_current_active_user)],
    session: Annotated[Session, Depends(get_session)],
    cancel_request: CancelClusterOnboardingRequest,
) -> Union[SuccessResponse, ErrorResponse]:
    """Cancel cluster onboarding."""
    try:
        await ClusterService(session).cancel_cluster_onboarding_workflow(cancel_request.workflow_id)
        return SuccessResponse(
            message="Cluster onboarding cancelled successfully",
            code=status.HTTP_200_OK,
            object="cluster.cancel",
        )
    except ClientException as e:
        logger.exception(f"Failed to cancel cluster onboarding: {e}")
        return ErrorResponse(code=e.status_code, message=e.message).to_http_response()
    except Exception as e:
        logger.exception(f"Failed to cancel cluster onboarding: {e}")
        return ErrorResponse(
            code=status.HTTP_500_INTERNAL_SERVER_ERROR, message="Failed to cancel cluster onboarding"
        ).to_http_response()


@cluster_router.get(
    "/{cluster_id}/endpoints",
    responses={
        status.HTTP_500_INTERNAL_SERVER_ERROR: {
            "model": ErrorResponse,
            "description": "Service is unavailable due to server error",
        },
        status.HTTP_400_BAD_REQUEST: {
            "model": ErrorResponse,
            "description": "Service is unavailable due to client error",
        },
        status.HTTP_200_OK: {
            "model": ClusterEndpointPaginatedResponse,
            "description": "Successfully listed all endpoints in the cluster",
        },
    },
    description="List all endpoints in a cluster.\n\nOrder by values are: name, status, created_at, project_name, model_name.",
)
async def list_all_endpoints(
    current_user: Annotated[User, Depends(get_current_active_user)],
    session: Annotated[Session, Depends(get_session)],
    cluster_id: UUID,
    filters: Annotated[ClusterEndpointFilter, Depends()],
    page: int = Query(1, ge=1),
    limit: int = Query(10, ge=0),
    order_by: Optional[List[str]] = Depends(parse_ordering_fields),
    search: bool = False,
) -> Union[ClusterEndpointPaginatedResponse, ErrorResponse]:
    """List all endpoints in a cluster."""
    # Calculate offset
    offset = (page - 1) * limit

    # Construct filters
    filters_dict = filters.model_dump(exclude_none=True, exclude_unset=True)

    try:
        result, count = await ClusterService(session).get_all_endpoints_in_cluster(
            cluster_id, offset, limit, filters_dict, order_by, search
        )
    except ClientException as e:
        logger.exception(f"Failed to get all endpoints: {e}")
        return ErrorResponse(code=e.status_code, message=e.message).to_http_response()
    except Exception as e:
        logger.exception(f"Failed to get all endpoints: {e}")
        return ErrorResponse(
            code=status.HTTP_500_INTERNAL_SERVER_ERROR, message="Failed to get all endpoints"
        ).to_http_response()

    return ClusterEndpointPaginatedResponse(
        endpoints=result,
        total_record=count,
        page=page,
        limit=limit,
        object="cluster.endpoints.list",
        code=status.HTTP_200_OK,
        message="Successfully listed all endpoints in the cluster",
    ).to_http_response()


# Cluster Metrics Endpoint
@cluster_router.get(
    "/{cluster_id}/metrics",
    responses={
        status.HTTP_500_INTERNAL_SERVER_ERROR: {
            "model": ErrorResponse,
            "description": "Service is unavailable due to server error",
        },
        status.HTTP_400_BAD_REQUEST: {
            "model": ErrorResponse,
            "description": "Service is unavailable due to client error",
        },
        status.HTTP_200_OK: {
            "model": ClusterMetricsResponse,
            "description": "Successfully retrieved cluster metrics",
        },
    },
    description="Get detailed metrics for a specific cluster including CPU, memory, disk, GPU, HPU, and network statistics. Use metric_type to filter specific metrics.",
)
async def get_cluster_metrics(
    cluster_id: UUID,
    current_user: Annotated[User, Depends(get_current_active_user)],
    session: Annotated[Session, Depends(get_session)],
    time_range: str = Query("today", enum=["today", "7days", "month"]),
    metric_type: MetricTypeEnum = Query(MetricTypeEnum.ALL, description="Type of metrics to return"),
) -> Union[ClusterMetricsResponse, ErrorResponse]:
    """Get cluster metrics."""
    try:
        metrics = await ClusterService(session).get_cluster_metrics(cluster_id, time_range, metric_type)
        return ClusterMetricsResponse(
            code=status.HTTP_200_OK, message="Successfully retrieved cluster metrics", **metrics
        )
    except ClientException as e:
        return ErrorResponse(
            code=status.HTTP_400_BAD_REQUEST,
            message=str(e),
        ).to_http_response()
    except Exception as e:
        logger.exception(f"Error retrieving cluster metrics: {e}")
        return ErrorResponse(
            code=status.HTTP_500_INTERNAL_SERVER_ERROR,
            message="Error retrieving cluster metrics",
        ).to_http_response()


@cluster_router.get(
    "/{cluster_id}/node-metrics",
    responses={
        status.HTTP_500_INTERNAL_SERVER_ERROR: {
            "model": ErrorResponse,
            "description": "Service is unavailable due to server error",
        },
        status.HTTP_400_BAD_REQUEST: {
            "model": ErrorResponse,
            "description": "Service is unavailable due to client error",
        },
        status.HTTP_200_OK: {
            "model": NodeMetricsResponse,
            "description": "Successfully retrieved node-wise metrics",
        },
    },
    description="Get node-wise metrics for a cluster",
)
async def get_node_wise_metrics(
    cluster_id: UUID,
    current_user: Annotated[User, Depends(get_current_active_user)],
    session: Annotated[Session, Depends(get_session)],
) -> Union[NodeMetricsResponse, ErrorResponse]:
    """Get node-wise metrics for a cluster."""
    try:
        metrics = await ClusterService(session).get_node_wise_metrics(cluster_id)

        return NodeMetricsResponse(
            code=status.HTTP_200_OK, message="Successfully retrieved node metrics", **metrics
        )
    except ClientException as e:
        return ErrorResponse(code=e.status_code, message=e.message).to_http_response()
    except Exception as e:
        logger.exception(f"Error retrieving node-wise metrics: {e}")
        return ErrorResponse(
            code=status.HTTP_500_INTERNAL_SERVER_ERROR,
            message="Error retrieving node-wise metrics",
        ).to_http_response()

@cluster_router.get(
    "/{cluster_id}/node-events/{node_hostname}",
    responses={
        status.HTTP_500_INTERNAL_SERVER_ERROR: {
            "model": ErrorResponse,
            "description": "Service is unavailable due to server error",
        },
        status.HTTP_400_BAD_REQUEST: {
            "model": ErrorResponse,
            "description": "Service is unavailable due to client error",
        },
        status.HTTP_200_OK: {
            "model": ClusterNodeWiseEventsResponse,
            "description": "Successfully retrieved node-wise metrics by hostname with pagination",
        },
    },
    description="Get node-wise Events by hostname with pagination",
)
async def get_node_wise_events_by_hostname(
    cluster_id: UUID,
    node_hostname: str,
    current_user: Annotated[User, Depends(get_current_active_user)],
    session: Annotated[Session, Depends(get_session)],
) -> Union[ClusterNodeWiseEventsResponse, ErrorResponse]:
    """Get node-wise metrics by hostname with pagination."""
    try:
        events_raw = await ClusterService(session).get_node_wise_events_by_hostname(cluster_id, node_hostname)

        events = events_raw.get("events", [])

        return ClusterNodeWiseEventsResponse(
            code=status.HTTP_200_OK, message="Successfully retrieved node metrics by hostname",
            events=events
        )
    except ClientException as e:
        return ErrorResponse(code=e.status_code, message=e.message).to_http_response()
    except Exception as e:
        logger.exception(f"Error retrieving node-wise metrics by hostname: {e}")
        return ErrorResponse(
            code=status.HTTP_500_INTERNAL_SERVER_ERROR,
            message="Error retrieving node-wise metrics by hostname",
        ).to_http_response()


@cluster_router.post("/recommended-scheduler")
async def recommended_scheduler():
    """Recommended scheduler cron job.

    This endpoint processes the recommended scheduler cron job.

    Returns:
        HTTP response containing the recommended scheduler.
    """
    response: Union[SuccessResponse, ErrorResponse]
    try:
        await ClusterRecommendedSchedulerWorkflows().__call__()
        logger.debug("Recommended cluster scheduler triggered")
        response = SuccessResponse(
            message="Recommended cluster scheduler triggered",
            code=status.HTTP_200_OK,
            object="cluster.recommended-scheduler",
        )
    except Exception as e:
        logger.exception("Error recommended scheduler: %s", str(e))
        response = ErrorResponse(message="Error recommended scheduler", code=500)

    return response.to_http_response()


@cluster_router.get(
    "/recommended/{workflow_id}",
    responses={
        status.HTTP_500_INTERNAL_SERVER_ERROR: {
            "model": ErrorResponse,
            "description": "Service is unavailable due to server error",
        },
        status.HTTP_400_BAD_REQUEST: {
            "model": ErrorResponse,
            "description": "Service is unavailable due to client error",
        },
        status.HTTP_200_OK: {
            "model": RecommendedClusterResponse,
            "description": "Successfully retrieved recommended clusters",
        },
    },
    description="Get all recommended clusters by id",
)
async def get_recommended_clusters(
    workflow_id: UUID,
    current_user: Annotated[User, Depends(get_current_active_user)],
    session: Annotated[Session, Depends(get_session)],
) -> Union[RecommendedClusterResponse, ErrorResponse]:
    """Get recommended clusters by workflow id."""
    try:
        recommended_clusters = await ClusterService(session).get_recommended_clusters(workflow_id)

        return RecommendedClusterResponse(
            code=status.HTTP_200_OK,
            message="Successfully retrieved recommended clusters",
            clusters=recommended_clusters,
            object="cluster.recommended_clusters",
            workflow_id=workflow_id,
        )
    except ClientException as e:
        return ErrorResponse(code=e.status_code, message=e.message).to_http_response()
    except Exception as e:
        logger.exception(f"Error retrieving recommended clusters: {e}")
        return ErrorResponse(
            code=status.HTTP_500_INTERNAL_SERVER_ERROR,
            message="Error retrieving recommended clusters",
        ).to_http_response()<|MERGE_RESOLUTION|>--- conflicted
+++ resolved
@@ -48,16 +48,15 @@
     ClusterFilter,
     ClusterListResponse,
     ClusterMetricsResponse,
+    ClusterMetricsResponse,
     ClusterNodeWiseEventsResponse,
     CreateClusterWorkflowRequest,
     EditClusterRequest,
-<<<<<<< HEAD
-=======
     GrafanaDashboardResponse,
->>>>>>> 7553f73c
     MetricTypeEnum,
     NodeMetricsResponse,
     RecommendedClusterResponse,
+    SingleClusterResponse,
     SingleClusterResponse,
 )
 from .services import ClusterService
