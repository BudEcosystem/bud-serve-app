# budapp/cluster_ops/cluster_routes.py
#  -----------------------------------------------------------------------------
#  Copyright (c) 2024 Bud Ecosystem Inc.
#  #
#  Licensed under the Apache License, Version 2.0 (the "License");
#  you may not use this file except in compliance with the License.
#  You may obtain a copy of the License at
#  #
#      http://www.apache.org/licenses/LICENSE-2.0
#  #
#  Unless required by applicable law or agreed to in writing, software
#  distributed under the License is distributed on an "AS IS" BASIS,
#  WITHOUT WARRANTIES OR CONDITIONS OF ANY KIND, either express or implied.
#  See the License for the specific language governing permissions and
#  limitations under the License.
#  -----------------------------------------------------------------------------

"""The cluster ops package, containing essential business logic, services, and routing configurations for the cluster ops."""

from typing import List, Optional, Union
from uuid import UUID

from fastapi import APIRouter, Depends, File, Form, Query, UploadFile, status
from fastapi.exceptions import RequestValidationError
from pydantic import AnyHttpUrl, ValidationError
from sqlalchemy.orm import Session
from typing_extensions import Annotated

from budapp.commons import logging
from budapp.commons.dependencies import (
    get_current_active_user,
    get_session,
    parse_ordering_fields,
)
from budapp.commons.exceptions import ClientException
from budapp.commons.schemas import ErrorResponse, SuccessResponse
from budapp.user_ops.schemas import User
from budapp.workflow_ops.schemas import RetrieveWorkflowDataResponse
from budapp.workflow_ops.services import WorkflowService

from .schemas import (
    CancelClusterOnboardingRequest,
    ClusterDeploymentStatsResponse,
    ClusterEndpointFilter,
    ClusterEndpointPaginatedResponse,
    ClusterFilter,
    ClusterListResponse,
    CreateClusterWorkflowRequest,
    EditClusterRequest,
    SingleClusterResponse,
<<<<<<< HEAD
    SingleClusterDetailResponse,
=======
    ClusterEndpointFilter,
    ClusterEndpointPaginatedResponse,
    ClusterMetricsResponse,
>>>>>>> a15177df
)
from .services import ClusterService


logger = logging.get_logger(__name__)

cluster_router = APIRouter(prefix="/clusters", tags=["cluster"])


@cluster_router.post(
    "/clusters",
    responses={
        status.HTTP_500_INTERNAL_SERVER_ERROR: {
            "model": ErrorResponse,
            "description": "Service is unavailable due to server error",
        },
        status.HTTP_400_BAD_REQUEST: {
            "model": ErrorResponse,
            "description": "Service is unavailable due to client error",
        },
        status.HTTP_200_OK: {
            "model": RetrieveWorkflowDataResponse,
            "description": "Create cluster workflow executed successfully",
        },
    },
    description="Create cluster workflow",
)
async def create_cluster_workflow(
    current_user: Annotated[User, Depends(get_current_active_user)],
    session: Annotated[Session, Depends(get_session)],
    step_number: Annotated[int, Form(gt=0)],
    name: Annotated[str | None, Form(min_length=1, max_length=100)] = None,
    icon: Annotated[str | None, Form(min_length=1, max_length=100)] = None,
    ingress_url: Annotated[AnyHttpUrl | None, Form()] = None,
    configuration_file: Annotated[
        UploadFile | None, File(description="The configuration file for the cluster")
    ] = None,
    workflow_id: Annotated[UUID | None, Form()] = None,
    workflow_total_steps: Annotated[int | None, Form()] = None,
    trigger_workflow: Annotated[bool, Form()] = False,
) -> Union[RetrieveWorkflowDataResponse, ErrorResponse]:
    """Create cluster workflow."""
    # Perform router level validation
    if workflow_id is None and workflow_total_steps is None:
        return ErrorResponse(
            code=status.HTTP_400_BAD_REQUEST,
            message="workflow_total_steps is required when workflow_id is not provided",
        ).to_http_response()

    if workflow_id is not None and workflow_total_steps is not None:
        return ErrorResponse(
            code=status.HTTP_400_BAD_REQUEST,
            message="workflow_total_steps and workflow_id cannot be provided together",
        ).to_http_response()

    # Check if at least one of the other fields is provided
    other_fields = [name, ingress_url, configuration_file]
    required_fields = ["name", "ingress_url", "configuration_file"]
    if not any(other_fields):
        return ErrorResponse(
            code=status.HTTP_400_BAD_REQUEST,
            message=f"At least one of {', '.join(required_fields)} is required when workflow_id is provided",
        )

    try:
        db_workflow = await ClusterService(session).create_cluster_workflow(
            current_user_id=current_user.id,
            request=CreateClusterWorkflowRequest(
                name=name,
                icon=icon,
                ingress_url=str(ingress_url) if ingress_url else None,
                workflow_id=workflow_id,
                workflow_total_steps=workflow_total_steps,
                step_number=step_number,
                trigger_workflow=trigger_workflow,
            ),
            configuration_file=configuration_file,
        )

        return await WorkflowService(session).retrieve_workflow_data(db_workflow.id)
    except ClientException as e:
        logger.exception(f"Failed to execute create cluster workflow: {e}")
        return ErrorResponse(code=e.status_code, message=e.message).to_http_response()
    except ValidationError as e:
        logger.exception(f"ValidationErrors: {str(e)}")
        raise RequestValidationError(e.errors())
    except Exception as e:
        logger.error(f"Error occurred while executing create cluster workflow: {str(e)}")
        return ErrorResponse(
            code=status.HTTP_500_INTERNAL_SERVER_ERROR, message="Failed to execute create cluster workflow"
        ).to_http_response()


@cluster_router.get(
    "/clusters",
    responses={
        status.HTTP_500_INTERNAL_SERVER_ERROR: {
            "model": ErrorResponse,
            "description": "Service is unavailable due to server error",
        },
        status.HTTP_400_BAD_REQUEST: {
            "model": ErrorResponse,
            "description": "Service is unavailable due to client error",
        },
        status.HTTP_200_OK: {
            "model": ClusterListResponse,
            "description": "Successfully listed all clusters",
        },
    },
    description="List all clusters",
)
async def list_clusters(
    current_user: Annotated[User, Depends(get_current_active_user)],
    session: Annotated[Session, Depends(get_session)],
    filters: ClusterFilter = Depends(),
    page: int = Query(1, ge=1),
    limit: int = Query(10, ge=0),
    order_by: Optional[List[str]] = Depends(parse_ordering_fields),
    search: bool = False,
) -> Union[ClusterListResponse, ErrorResponse]:
    """List all clusters."""
    offset = (page - 1) * limit

    filters_dict = filters.model_dump(exclude_none=True)

    try:
        db_clusters, count = await ClusterService(session).get_all_active_clusters(
            offset, limit, filters_dict, order_by, search
        )
    except Exception as e:
        logger.error(f"Error occurred while listing clusters: {str(e)}")
        return ErrorResponse(
            code=status.HTTP_500_INTERNAL_SERVER_ERROR, message="Failed to list clusters"
        ).to_http_response()

    return ClusterListResponse(
        clusters=db_clusters,
        total_record=count,
        page=page,
        limit=limit,
        object="cluster.list",
        code=status.HTTP_200_OK,
    ).to_http_response()


@cluster_router.patch(
    "/{cluster_id}",
    responses={
        status.HTTP_500_INTERNAL_SERVER_ERROR: {
            "model": ErrorResponse,
            "description": "Service is unavailable due to server error",
        },
        status.HTTP_400_BAD_REQUEST: {
            "model": ErrorResponse,
            "description": "Service is unavailable due to client error",
        },
        status.HTTP_200_OK: {
            "model": SingleClusterResponse,
            "description": "Successfully edited cluster",
        },
    },
    description="Edit cluster",
)
async def edit_cluster(
    cluster_id: UUID,
    current_user: Annotated[User, Depends(get_current_active_user)],
    session: Annotated[Session, Depends(get_session)],
    edit_cluster: EditClusterRequest,
) -> Union[SingleClusterResponse, ErrorResponse]:
    """Edit cluster."""
    try:
        db_cluster = await ClusterService(session).edit_cluster(
            cluster_id=cluster_id, data=edit_cluster.model_dump(exclude_unset=True, exclude_none=True)
        )
        return SingleClusterResponse(
            cluster=db_cluster,
            message="Cluster details updated successfully",
            code=status.HTTP_200_OK,
            object="cluster.edit",
        )
    except ClientException as e:
        logger.exception(f"Failed to edit cluster: {e}")
        return ErrorResponse(code=status.HTTP_400_BAD_REQUEST, message=e.message).to_http_response()
    except Exception as e:
        logger.exception(f"Failed to edit cluster: {e}")
        return ErrorResponse(
            code=status.HTTP_500_INTERNAL_SERVER_ERROR, message="Failed to edit cluster"
        ).to_http_response()


@cluster_router.get(
    "/{cluster_id}",
    responses={
        status.HTTP_500_INTERNAL_SERVER_ERROR: {
            "model": ErrorResponse,
            "description": "Service is unavailable due to server error",
        },
        status.HTTP_400_BAD_REQUEST: {
            "model": ErrorResponse,
            "description": "Invalid request parameters",
        },
        status.HTTP_200_OK: {
            "model": SingleClusterDetailResponse,
            "description": "Successfully retrieved cluster details",
        },
    },
    description="Retrieve details of a cluster by ID",
)
async def get_cluster_details(
    current_user: Annotated[User, Depends(get_current_active_user)],
    session: Annotated[Session, Depends(get_session)],
    cluster_id: UUID,
) -> Union[SingleClusterDetailResponse, ErrorResponse]:
    """Retrieve details of a cluster by its ID."""
    try:
        cluster_details = await ClusterService(session).get_cluster_details(cluster_id)
    except ClientException as e:
        logger.exception(f"Failed to get cluster details: {e}")
        return ErrorResponse(code=status.HTTP_400_BAD_REQUEST, message=e.message).to_http_response()
    except Exception as e:
        logger.exception(f"Failed to get cluster details: {e}")
        return ErrorResponse(
            code=status.HTTP_500_INTERNAL_SERVER_ERROR,
            message="Failed to retrieve cluster details",
        ).to_http_response()

    return SingleClusterDetailResponse(
        cluster=cluster_details,
        message="Cluster details fetched successfully",
        code=status.HTTP_200_OK,
        object="cluster.get",
    )


@cluster_router.post(
    "/{cluster_id}/delete-workflow",
    responses={
        status.HTTP_500_INTERNAL_SERVER_ERROR: {
            "model": ErrorResponse,
            "description": "Service is unavailable due to server error",
        },
        status.HTTP_400_BAD_REQUEST: {
            "model": ErrorResponse,
            "description": "Invalid request parameters",
        },
        status.HTTP_200_OK: {
            "model": SuccessResponse,
            "description": "Successfully executed delete cluster workflow",
        },
    },
    description="Delete a cluster by ID",
)
async def delete_cluster(
    current_user: Annotated[User, Depends(get_current_active_user)],
    session: Annotated[Session, Depends(get_session)],
    cluster_id: UUID,
) -> Union[SuccessResponse, ErrorResponse]:
    """Delete a cluster by its ID."""
    try:
        db_workflow = await ClusterService(session).delete_cluster(cluster_id, current_user.id)
        logger.debug(f"Cluster deleting initiated with workflow id: {db_workflow.id}")
        return SuccessResponse(
            message="Cluster deleting initiated successfully",
            code=status.HTTP_200_OK,
            object="cluster.delete",
        )
    except ClientException as e:
        logger.exception(f"Failed to delete cluster: {e}")
        return ErrorResponse(code=e.status_code, message=e.message).to_http_response()
    except Exception as e:
        logger.exception(f"Failed to delete cluster: {e}")
        return ErrorResponse(
            code=status.HTTP_500_INTERNAL_SERVER_ERROR,
            message="Failed to delete cluster",
        ).to_http_response()


@cluster_router.post(
    "/cancel-onboarding",
    responses={
        status.HTTP_500_INTERNAL_SERVER_ERROR: {
            "model": ErrorResponse,
            "description": "Service is unavailable due to server error",
        },
        status.HTTP_400_BAD_REQUEST: {
            "model": ErrorResponse,
            "description": "Service is unavailable due to client error",
        },
        status.HTTP_200_OK: {
            "model": SuccessResponse,
            "description": "Successfully cancel cluster onboarding",
        },
    },
    description="Cancel cluster onboarding",
)
async def cancel_cluster_onboarding(
    current_user: Annotated[User, Depends(get_current_active_user)],
    session: Annotated[Session, Depends(get_session)],
    cancel_request: CancelClusterOnboardingRequest,
) -> Union[SuccessResponse, ErrorResponse]:
    """Cancel cluster onboarding."""
    try:
        await ClusterService(session).cancel_cluster_onboarding_workflow(cancel_request.workflow_id)
        return SuccessResponse(
            message="Cluster onboarding cancelled successfully",
            code=status.HTTP_200_OK,
            object="cluster.cancel",
        )
    except ClientException as e:
        logger.exception(f"Failed to cancel cluster onboarding: {e}")
        return ErrorResponse(code=e.status_code, message=e.message).to_http_response()
    except Exception as e:
        logger.exception(f"Failed to cancel cluster onboarding: {e}")
        return ErrorResponse(
            code=status.HTTP_500_INTERNAL_SERVER_ERROR, message="Failed to cancel cluster onboarding"
        ).to_http_response()


@cluster_router.get(
    "/{cluster_id}/endpoints",
    responses={
        status.HTTP_500_INTERNAL_SERVER_ERROR: {
            "model": ErrorResponse,
            "description": "Service is unavailable due to server error",
        },
        status.HTTP_400_BAD_REQUEST: {
            "model": ErrorResponse,
            "description": "Service is unavailable due to client error",
        },
        status.HTTP_200_OK: {
            "model": ClusterEndpointPaginatedResponse,
            "description": "Successfully listed all endpoints in the cluster",
        },
    },
    description="List all endpoints in a cluster.\n\nOrder by values are: name, status, created_at, project_name, model_name.",
)
async def list_all_endpoints(
    current_user: Annotated[User, Depends(get_current_active_user)],
    session: Annotated[Session, Depends(get_session)],
    cluster_id: UUID,
    filters: Annotated[ClusterEndpointFilter, Depends()],
    page: int = Query(1, ge=1),
    limit: int = Query(10, ge=0),
    order_by: Optional[List[str]] = Depends(parse_ordering_fields),
    search: bool = False,
) -> Union[ClusterEndpointPaginatedResponse, ErrorResponse]:
    """List all endpoints in a cluster."""
    # Calculate offset
    offset = (page - 1) * limit

    # Construct filters
    filters_dict = filters.model_dump(exclude_none=True, exclude_unset=True)

    try:
        result, count = await ClusterService(session).get_all_endpoints_in_cluster(
            cluster_id, offset, limit, filters_dict, order_by, search
        )
    except ClientException as e:
        logger.exception(f"Failed to get all endpoints: {e}")
        return ErrorResponse(code=e.status_code, message=e.message).to_http_response()
    except Exception as e:
        logger.exception(f"Failed to get all endpoints: {e}")
        return ErrorResponse(
            code=status.HTTP_500_INTERNAL_SERVER_ERROR, message="Failed to get all endpoints"
        ).to_http_response()

    return ClusterEndpointPaginatedResponse(
        endpoints=result,
        total_record=count,
        page=page,
        limit=limit,
        object="cluster.endpoints.list",
        code=status.HTTP_200_OK,
        message="Successfully listed all endpoints in the cluster",
    ).to_http_response()

<<<<<<< HEAD

@cluster_router.get(
    "/{cluster_id}/count",
    responses={
        status.HTTP_500_INTERNAL_SERVER_ERROR: {
            "model": ErrorResponse,
            "description": "Service is unavailable due to a server error.",
        },
        status.HTTP_400_BAD_REQUEST: {
            "model": ErrorResponse,
            "description": "Service is unavailable due to a client error.",
        },
        status.HTTP_200_OK: {
            "model": ClusterDeploymentStatsResponse,
            "description": "Successfully retrieved cluster deployment statistics, including counts for nodes and replicas.",
        },
    },
    description="Retrieve the cluster deployment statistics, including the total number of nodes and replicas for a specified cluster.",
)
async def get_cluster_deployment_stats(
    current_user: Annotated[User, Depends(get_current_active_user)],
    cluster_id: UUID,
    session: Annotated[Session, Depends(get_session)],
) -> ClusterDeploymentStatsResponse:
    """Retrieve the cluster deployment statistics, including the total number of nodes and replicas for a specified cluster.

    Args:
        current_user (User): The current authenticated user making the request.
        cluster_id (UUID): The ID of the cluster for which deployment statistics are to be retrieved.
        session (Session): The database session used for querying data.

    Returns:
        ClusterDeploymentStatsResponse: An object containing the aggregated statistics for the specified cluster,
        such as the total number of nodes and replicas.

    Raises:
        ClientException: If there is an error specific to the client request.
        Exception: For any other server-side issues during the operation.
    """
    try:
        return await ClusterService(session).get_cluster_deployment_stats(cluster_id)
    except ClientException as e:
        logger.exception(f"Failed to fetch cluster deployment statistics: {e}")
        return ErrorResponse(code=e.status_code, message=e.message).to_http_response()
    except Exception as e:
        logger.exception(f"Failed to fetch cluster deployment statistics: {e}")
        return ErrorResponse(
            code=status.HTTP_500_INTERNAL_SERVER_ERROR, message="Failed to fetch cluster deployment statistics"
=======
# Cluster Metrics Endpoint
@cluster_router.get(
    "/{cluster_id}/metrics",
    responses={
        status.HTTP_500_INTERNAL_SERVER_ERROR: {
            "model": ErrorResponse,
            "description": "Service is unavailable due to server error",
        },
        status.HTTP_400_BAD_REQUEST: {
            "model": ErrorResponse,
            "description": "Service is unavailable due to client error",
        },
        status.HTTP_200_OK: {
            "model": ClusterMetricsResponse,
            "description": "Successfully retrieved cluster metrics",
        },
    },
    description="Get detailed metrics for a specific cluster including CPU, memory, disk, GPU, HPU, and network statistics"
)
async def get_cluster_metrics(
    cluster_id: UUID,
    current_user: Annotated[User, Depends(get_current_active_user)],
    session: Annotated[Session, Depends(get_session)],
    time_range: str = Query('today', enum=['today', '7days', 'month']),
) -> Union[ClusterMetricsResponse, ErrorResponse]:
    """Get detailed metrics for a specific cluster."""
    try:
        logger.debug(f"Getting cluster metrics for cluster_id: {cluster_id}, time_range: {time_range}")
        
        metrics = await ClusterService(session).get_cluster_metrics(
            cluster_id,
            time_range=time_range
        )

        return ClusterMetricsResponse(
            nodes=metrics["nodes"],
            cluster_summary=metrics["cluster_summary"],
            historical_data=metrics["historical_data"],
            time_range=metrics["time_range"],
            message=f"Successfully retrieved cluster metrics for {time_range}",
            code=status.HTTP_200_OK,
            object="cluster.metrics"
        ).to_http_response()
    except ClientException as e:
        logger.exception(f"Failed to get cluster metrics: {e}")
        return ErrorResponse(
            code=e.status_code,
            message=e.message
        ).to_http_response()
    except Exception as e:
        logger.exception(f"Failed to get cluster metrics: {e}")
        return ErrorResponse(
            code=status.HTTP_500_INTERNAL_SERVER_ERROR,
            message="Failed to get cluster metrics"
>>>>>>> a15177df
        ).to_http_response()<|MERGE_RESOLUTION|>--- conflicted
+++ resolved
@@ -48,13 +48,8 @@
     CreateClusterWorkflowRequest,
     EditClusterRequest,
     SingleClusterResponse,
-<<<<<<< HEAD
-    SingleClusterDetailResponse,
-=======
-    ClusterEndpointFilter,
-    ClusterEndpointPaginatedResponse,
+    SingleClusterDetailResponse,,
     ClusterMetricsResponse,
->>>>>>> a15177df
 )
 from .services import ClusterService
 
@@ -431,56 +426,6 @@
         message="Successfully listed all endpoints in the cluster",
     ).to_http_response()
 
-<<<<<<< HEAD
-
-@cluster_router.get(
-    "/{cluster_id}/count",
-    responses={
-        status.HTTP_500_INTERNAL_SERVER_ERROR: {
-            "model": ErrorResponse,
-            "description": "Service is unavailable due to a server error.",
-        },
-        status.HTTP_400_BAD_REQUEST: {
-            "model": ErrorResponse,
-            "description": "Service is unavailable due to a client error.",
-        },
-        status.HTTP_200_OK: {
-            "model": ClusterDeploymentStatsResponse,
-            "description": "Successfully retrieved cluster deployment statistics, including counts for nodes and replicas.",
-        },
-    },
-    description="Retrieve the cluster deployment statistics, including the total number of nodes and replicas for a specified cluster.",
-)
-async def get_cluster_deployment_stats(
-    current_user: Annotated[User, Depends(get_current_active_user)],
-    cluster_id: UUID,
-    session: Annotated[Session, Depends(get_session)],
-) -> ClusterDeploymentStatsResponse:
-    """Retrieve the cluster deployment statistics, including the total number of nodes and replicas for a specified cluster.
-
-    Args:
-        current_user (User): The current authenticated user making the request.
-        cluster_id (UUID): The ID of the cluster for which deployment statistics are to be retrieved.
-        session (Session): The database session used for querying data.
-
-    Returns:
-        ClusterDeploymentStatsResponse: An object containing the aggregated statistics for the specified cluster,
-        such as the total number of nodes and replicas.
-
-    Raises:
-        ClientException: If there is an error specific to the client request.
-        Exception: For any other server-side issues during the operation.
-    """
-    try:
-        return await ClusterService(session).get_cluster_deployment_stats(cluster_id)
-    except ClientException as e:
-        logger.exception(f"Failed to fetch cluster deployment statistics: {e}")
-        return ErrorResponse(code=e.status_code, message=e.message).to_http_response()
-    except Exception as e:
-        logger.exception(f"Failed to fetch cluster deployment statistics: {e}")
-        return ErrorResponse(
-            code=status.HTTP_500_INTERNAL_SERVER_ERROR, message="Failed to fetch cluster deployment statistics"
-=======
 # Cluster Metrics Endpoint
 @cluster_router.get(
     "/{cluster_id}/metrics",
@@ -535,5 +480,54 @@
         return ErrorResponse(
             code=status.HTTP_500_INTERNAL_SERVER_ERROR,
             message="Failed to get cluster metrics"
->>>>>>> a15177df
+        ).to_http_response()
+
+
+@cluster_router.get(
+    "/{cluster_id}/count",
+    responses={
+        status.HTTP_500_INTERNAL_SERVER_ERROR: {
+            "model": ErrorResponse,
+            "description": "Service is unavailable due to a server error.",
+        },
+        status.HTTP_400_BAD_REQUEST: {
+            "model": ErrorResponse,
+            "description": "Service is unavailable due to a client error.",
+        },
+        status.HTTP_200_OK: {
+            "model": ClusterDeploymentStatsResponse,
+            "description": "Successfully retrieved cluster deployment statistics, including counts for nodes and replicas.",
+        },
+    },
+    description="Retrieve the cluster deployment statistics, including the total number of nodes and replicas for a specified cluster.",
+)
+async def get_cluster_deployment_stats(
+    current_user: Annotated[User, Depends(get_current_active_user)],
+    cluster_id: UUID,
+    session: Annotated[Session, Depends(get_session)],
+) -> ClusterDeploymentStatsResponse:
+    """Retrieve the cluster deployment statistics, including the total number of nodes and replicas for a specified cluster.
+
+    Args:
+        current_user (User): The current authenticated user making the request.
+        cluster_id (UUID): The ID of the cluster for which deployment statistics are to be retrieved.
+        session (Session): The database session used for querying data.
+
+    Returns:
+        ClusterDeploymentStatsResponse: An object containing the aggregated statistics for the specified cluster,
+        such as the total number of nodes and replicas.
+
+    Raises:
+        ClientException: If there is an error specific to the client request.
+        Exception: For any other server-side issues during the operation.
+    """
+    try:
+        return await ClusterService(session).get_cluster_deployment_stats(cluster_id)
+    except ClientException as e:
+        logger.exception(f"Failed to fetch cluster deployment statistics: {e}")
+        return ErrorResponse(code=e.status_code, message=e.message).to_http_response()
+    except Exception as e:
+        logger.exception(f"Failed to fetch cluster deployment statistics: {e}")
+        return ErrorResponse(
+            code=status.HTTP_500_INTERNAL_SERVER_ERROR, message="Failed to fetch cluster deployment statistics"
         ).to_http_response()