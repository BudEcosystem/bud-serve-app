#  -----------------------------------------------------------------------------
#  Copyright (c) 2024 Bud Ecosystem Inc.
#  #
#  Licensed under the Apache License, Version 2.0 (the "License");
#  you may not use this file except in compliance with the License.
#  You may obtain a copy of the License at
#  #
#      http://www.apache.org/licenses/LICENSE-2.0
#  #
#  Unless required by applicable law or agreed to in writing, software
#  distributed under the License is distributed on an "AS IS" BASIS,
#  WITHOUT WARRANTIES OR CONDITIONS OF ANY KIND, either express or implied.
#  See the License for the specific language governing permissions and
#  limitations under the License.
#  -----------------------------------------------------------------------------

"""The playground ops services. Contains business logic for playground ops."""

from typing import Any, Dict, List, Optional, Tuple
from uuid import UUID

from fastapi import status

from ..commons import logging
from ..commons.db_utils import SessionMixin
from ..commons.exceptions import ClientException
from ..commons.constants import EndpointStatusEnum
from ..credential_ops.crud import CredentialDataManager
from ..credential_ops.models import Credential as CredentialModel
from ..endpoint_ops.crud import EndpointDataManager
from ..endpoint_ops.models import Endpoint as EndpointModel
from ..project_ops.crud import ProjectDataManager
from .crud import ChatSessionDataManager, MessageDataManager
from .models import ChatSession, Message
from .schemas import ChatSessionCreate, ChatSessionListResponse, MessageResponse


logger = logging.get_logger(__name__)


class PlaygroundService(SessionMixin):
    """Playground service."""

    async def get_all_playground_deployments(
        self,
        current_user_id: Optional[UUID] = None,
        api_key: Optional[str] = None,
        offset: int = 0,
        limit: int = 10,
        filters: Optional[Dict] = None,
        order_by: Optional[List] = None,
        search: bool = False,
    ) -> Tuple[List[EndpointModel], int]:
        """Get all playground deployments."""
        filters = filters or {}
        order_by = order_by or []

        project_ids = await self._get_authorized_project_ids(current_user_id, api_key)
        logger.debug("authorized project_ids: %s", project_ids)

        db_endpoints, count = await EndpointDataManager(self.session).get_all_playground_deployments(
            project_ids,
            offset,
            limit,
            filters,
            order_by,
            search,
        )
        logger.debug("found %s deployments", count)

        return db_endpoints, count

    async def _get_authorized_project_ids(
        self, current_user_id: Optional[UUID] = None, api_key: Optional[str] = None
    ) -> List[UUID]:
        """Get all authorized project ids."""
        if current_user_id:
            # NOTE: As per user permissions list the playground deployments (accessible project ids)
            # TODO: Query all accessible project ids for the user (Currently all active project ids since permissions are not implemented)
            logger.debug(f"Getting all playground deployments for user {current_user_id}")
            return await ProjectDataManager(self.session).get_all_active_project_ids()
        elif api_key:
            # if api_key is present identify the project id
            db_credential = await CredentialDataManager(self.session).retrieve_by_fields(
                CredentialModel, fields={"key": api_key}, missing_ok=True
            )

            if not db_credential:
                logger.error("Invalid API key found")
                raise ClientException(
                    status_code=status.HTTP_400_BAD_REQUEST,
                    message="Invalid API key",
                )
            else:
                return [db_credential.project.id]
        else:
            raise ClientException(
                status_code=status.HTTP_401_UNAUTHORIZED,
                message="Unauthorized to access this resource",
            )


class ChatSessionService(SessionMixin):
    """Chat Session Service"""

    async def create_chat_session(self, user_id: UUID, chat_session_data: dict) -> ChatSession:
        """Create a new chat session and insert it into the database."""
        chat_session_data["user_id"] = user_id

        chat_session = ChatSession(**chat_session_data)

        db_chat_session = await ChatSessionDataManager(self.session).insert_one(chat_session)

        return db_chat_session

    async def list_chat_sessions(
        self,
        user_id: UUID,
        offset: int = 0,
        limit: int = 10,
        filters: Dict = {},
        order_by: List = [],
        search: bool = False,
    ) -> Tuple[List[ChatSessionListResponse], int]:
        """List all chat sessions for a given user."""
        db_results, count = await ChatSessionDataManager(self.session).get_all_chat_sessions(
            user_id, offset, limit, filters, order_by, search
        )
        chat_sessions = []
        for db_result in db_results:
            db_chat_session = db_result[0]
            chat_session = ChatSessionListResponse(
                id=db_chat_session.id,
                name=db_chat_session.name,
                total_tokens=db_result[1],
                created_at=db_chat_session.created_at,
                modified_at=db_chat_session.modified_at,
            )
            chat_sessions.append(chat_session)
        return chat_sessions, count

    async def get_chat_session_details(self, chat_session_id: UUID) -> ChatSession:
        """Retrieve details of a session by its ID."""
        db_chat_session = await ChatSessionDataManager(self.session).retrieve_by_fields(
            ChatSession,
            fields={"id": chat_session_id},
        )

        return db_chat_session

    async def delete_chat_session(self, chat_session_id: UUID) -> None:
        """Delete chat session."""
        db_chat_session = await ChatSessionDataManager(self.session).retrieve_by_fields(
            ChatSession,
            fields={"id": chat_session_id},
        )

        await ChatSessionDataManager(self.session).delete_one(db_chat_session)

        return

    async def edit_chat_session(self, chat_session_id: UUID, data: Dict[str, Any]) -> ChatSession:
        """Edit chat session by validating and updating specific fields."""
        # Retrieve existing chat session
        db_chat_session = await ChatSessionDataManager(self.session).retrieve_by_fields(
            ChatSession,
            fields={"id": chat_session_id},
        )

        db_chat_session = await ChatSessionDataManager(self.session).update_by_fields(db_chat_session, data)

        return db_chat_session


class MessageService(SessionMixin):
    """Message Service"""

    async def create_message(self, user_id: UUID, message_data: dict) -> Message:
        """Create a new message and insert it into the database."""
<<<<<<< HEAD
=======

        # validate deployment id
        db_endpoint = await EndpointDataManager(self.session).retrieve_by_fields(
            EndpointModel,
            fields={"id": message_data["deployment_id"]},
            exclude_fields={"status": EndpointStatusEnum.DELETED},
        )
>>>>>>> c1580016
        # If chat_session_id is not provided, create a new chat session first
        if not message_data.get("chat_session_id"):
            chat_session_data = ChatSessionCreate(name=None).model_dump(exclude_unset=True)
            chat_session_data["user_id"] = user_id
            chat_session = ChatSession(**chat_session_data)
            db_chat_session = await ChatSessionDataManager(self.session).insert_one(chat_session)
            message_data["chat_session_id"] = db_chat_session.id  # Assign the new session ID
            message_data["parent_message_id"] = None
        else:
            # validate chat session id
            db_chat_session = await ChatSessionDataManager(self.session).retrieve_by_fields(
                ChatSession, fields={"id": message_data["chat_session_id"]}
            )
            # Fetch the last message in the session to determine parent_id
            last_db_message = await MessageDataManager(self.session).get_last_message(message_data["chat_session_id"])
            message_data["parent_message_id"] = last_db_message.id if last_db_message else None

        # Create a new message
        message = Message(**message_data)
        db_message = await MessageDataManager(self.session).insert_one(message)

        return db_message

    async def get_messages_by_chat_session(
        self,
        chat_session_id: UUID,
        filters: Dict,
        offset: int = 0,
        limit: int = 10,
        order_by: List = [],
        search: bool = False,
    ) -> Tuple[List[MessageResponse], int]:
        """Retrieve messages based on provided filters."""
        db_chat_session = await ChatSessionDataManager(self.session).retrieve_by_fields(
            ChatSession, fields={"id": chat_session_id}
        )

        db_messages, count = await MessageDataManager(self.session).get_messages(
            chat_session_id, filters, offset, limit, order_by, search
        )

        return db_messages, count

    async def edit_message(self, message_id: UUID, data: Dict[str, Any]) -> Message:
        """Edit a message by validating and updating specific fields."""
        # Retrieve existing message
        db_message = await MessageDataManager(self.session).retrieve_by_fields(
            Message,
            fields={"id": message_id},
        )

        # Retrieve the child message if it exists
        child_message = await MessageDataManager(self.session).retrieve_by_fields(
            Message, fields={"parent_message_id": message_id}, missing_ok=True
        )

        # Delete the child message if it exists
        if child_message:
            await MessageDataManager(self.session).delete_one(child_message)

        # Update the message with new data
        db_message = await MessageDataManager(self.session).update_by_fields(db_message, data)

        return db_message

    async def delete_message(self, message_id: UUID) -> None:
        """Delete a message and its child messages."""
        # Retrieve the message by ID
        db_message = await MessageDataManager(self.session).retrieve_by_fields(
            Message,
            fields={"id": message_id},
        )

        # Delete the message
        await MessageDataManager(self.session).delete_one(db_message)

        return<|MERGE_RESOLUTION|>--- conflicted
+++ resolved
@@ -177,8 +177,6 @@
 
     async def create_message(self, user_id: UUID, message_data: dict) -> Message:
         """Create a new message and insert it into the database."""
-<<<<<<< HEAD
-=======
 
         # validate deployment id
         db_endpoint = await EndpointDataManager(self.session).retrieve_by_fields(
@@ -186,7 +184,6 @@
             fields={"id": message_data["deployment_id"]},
             exclude_fields={"status": EndpointStatusEnum.DELETED},
         )
->>>>>>> c1580016
         # If chat_session_id is not provided, create a new chat session first
         if not message_data.get("chat_session_id"):
             chat_session_data = ChatSessionCreate(name=None).model_dump(exclude_unset=True)
