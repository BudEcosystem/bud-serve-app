#  -----------------------------------------------------------------------------
#  Copyright (c) 2024 Bud Ecosystem Inc.
#  #
#  Licensed under the Apache License, Version 2.0 (the "License");
#  you may not use this file except in compliance with the License.
#  You may obtain a copy of the License at
#  #
#      http://www.apache.org/licenses/LICENSE-2.0
#  #
#  Unless required by applicable law or agreed to in writing, software
#  distributed under the License is distributed on an "AS IS" BASIS,
#  WITHOUT WARRANTIES OR CONDITIONS OF ANY KIND, either express or implied.
#  See the License for the specific language governing permissions and
#  limitations under the License.
#  -----------------------------------------------------------------------------


"""Implements auth services and business logic that power the microservices, including key functionality and integrations."""

from budapp.commons import logging
<<<<<<< HEAD
from budapp.commons.constants import UserStatusEnum
=======
from budapp.commons.config import secrets_settings
from budapp.commons.constants import UserStatusEnum, UserColorEnum, PermissionEnum
>>>>>>> 5602220c
from budapp.commons.db_utils import SessionMixin
from budapp.commons.exceptions import ClientException
from budapp.commons.keycloak import KeycloakManager
from budapp.user_ops.crud import UserDataManager
from budapp.user_ops.models import Tenant, TenantClient, TenantUserMapping
from budapp.user_ops.models import User as UserModel
<<<<<<< HEAD
from budapp.user_ops.schemas import TenantClientSchema

from .schemas import UserLogin, UserLoginData, LogoutRequest
from .token import TokenService
from budapp.commons.config import app_settings
=======
from budapp.user_ops.schemas import UserCreate
from .schemas import UserLogin, UserLoginData
from .token import TokenService
from ..permissions.crud import PermissionDataManager
from ..permissions.models import Permission as PermissionModel
from ..permissions.schemas import PermissionCreate
from ..core.schemas import SubscriberCreate
from ..commons.exceptions import BudNotifyException
from ..shared.notification_service import BudNotifyHandler
>>>>>>> 5602220c

logger = logging.get_logger(__name__)


class AuthService(SessionMixin):
    async def login_user(self, user: UserLogin) -> UserLoginData:
        """Login a user with email and password."""
        # Get user
        db_user = await UserDataManager(self.session).retrieve_by_fields(
            UserModel, {"email": user.email}, missing_ok=True
        )

        # Check if user exists
        if not db_user:
            logger.debug(f"User not found in database: {user.email}")
            raise ClientException("This email is not registered")

        # Get tenant information
        tenant = None
        if user.tenant_id:
            tenant = await UserDataManager(self.session).retrieve_by_fields(
                Tenant, {"id": user.tenant_id}, missing_ok=True
            )
            if not tenant:
                raise ClientException("Invalid tenant ID")

            # Verify user belongs to tenant
            tenant_mapping = await UserDataManager(self.session).retrieve_by_fields(
                TenantUserMapping,
                {"tenant_id": user.tenant_id, "user_id": db_user.id},
                missing_ok=True
            )
            if not tenant_mapping:
                raise ClientException("User does not belong to this tenant")
        else:
            # If no tenant specified, get the first tenant the user belongs to
            tenant_mapping = await UserDataManager(self.session).retrieve_by_fields(
                TenantUserMapping,
                {"user_id": db_user.id},
                missing_ok=True
            )
            if tenant_mapping:
                tenant = await UserDataManager(self.session).retrieve_by_fields(
                    Tenant, {"id": tenant_mapping.tenant_id}, missing_ok=True
                )

        if not tenant:
            raise ClientException("User does not belong to any tenant")

        # Get tenant client credentials
        tenant_client = await UserDataManager(self.session).retrieve_by_fields(
            TenantClient,
            {"tenant_id": tenant.id},
            missing_ok=True
        )
        if not tenant_client:
            raise ClientException("Tenant client configuration not found")

        # Authenticate with Keycloak
        keycloak_manager = KeycloakManager()
        credentials = TenantClientSchema(
            id=tenant_client.id,
            client_id=tenant_client.client_id,
            client_secret=tenant_client.client_secret
        )

        token_data = await keycloak_manager.authenticate_user(
            username=user.email,
            password=user.password,
            realm_name=tenant.realm_name, # default realm name
            credentials=credentials
        )

        logger.debug(f"Token data: {token_data}")

        if not token_data:
            logger.debug(f"Invalid credentials for user: {user.email}")
            raise ClientException("Incorrect email or password")

        if db_user.status == UserStatusEnum.DELETED:
            logger.debug(f"User account is not active: {user.email}")
            raise ClientException("User account is not active")

        logger.debug(f"User Retrieved: {user.email}")

        # Create auth token
        # token = await TokenService(self.session).create_auth_token(str(db_user.auth_id))

        return UserLoginData(
            token=token_data,
            first_login=db_user.first_login,
            is_reset_password=db_user.is_reset_password,
        )

<<<<<<< HEAD
    async def logout_user(self, logout_data: LogoutRequest) -> None:
        """Logout a user by invalidating their refresh token."""
        # Get tenant information
        tenant = None
        if logout_data.tenant_id:
            tenant = await UserDataManager(self.session).retrieve_by_fields(
                Tenant, {"id": logout_data.tenant_id}, missing_ok=True
            )
            if not tenant:
                raise ClientException("Invalid tenant ID")
        else:
            # fetch default tenant
            tenant = await UserDataManager(self.session).retrieve_by_fields(
                Tenant, {"realm_name": app_settings.default_realm_name}, missing_ok=True
            )
            if not tenant:
                raise ClientException("Default tenant not found")

        # Get tenant client credentials
        tenant_client = await UserDataManager(self.session).retrieve_by_fields(
            TenantClient,
            {"tenant_id": tenant.id},
            missing_ok=True
        )
        if not tenant_client:
            raise ClientException("Tenant client configuration not found")

        # Logout from Keycloak
        keycloak_manager = KeycloakManager()
        credentials = TenantClientSchema(
            id=tenant_client.id,
            client_id=tenant_client.client_id,
            client_secret=tenant_client.client_secret
        )

        success = await keycloak_manager.logout_user(
            refresh_token=logout_data.refresh_token,
            realm_name=tenant.realm_name,
            credentials=credentials
        )

        if not success:
            raise ClientException("Failed to logout user")
=======
    async def register_user(self, user: UserCreate) -> UserModel:
        # Check if email is already registered
        email_exists = await UserDataManager(self.session).retrieve_by_fields(
            UserModel, {"email": user.email}, missing_ok=True
        )

        # Raise exception if email is already registered
        if email_exists:
            logger.info(f"Email already registered: {user.email}")
            raise ClientException(detail="Email already registered")

        # Hash password
        salted_password = user.password + secrets_settings.password_salt
        user.password = await HashManager().get_hash(salted_password)
        logger.info(f"Password hashed for {user.email}")

        user_data = user.model_dump(exclude={"permissions"})
        user_data["color"] = UserColorEnum.get_random_color()

        user_data["status"] = UserStatusEnum.INVITED

        user_model = UserModel(**user_data)

        # NOTE: is_reset_password, first_login will be set to True by default
        # NOTE: status wil be invited by default
        # Create user
        db_user = await UserDataManager(self.session).insert_one(user_model)

        # Ensure that both given scopes and default scopes are uniquely added to the user without duplication.
        scopes = PermissionEnum.get_default_permissions()
        if user.permissions:
            new_scopes = [permission.name for permission in user.permissions if permission.has_permission]
            scopes.extend(new_scopes)
        scopes = list(set(scopes))
        logger.info(f"Scopes created for {user.email}: {scopes}")

        permissions = PermissionCreate(
            user_id=db_user.id,
            auth_id=db_user.auth_id,
            scopes=scopes,
        )
        permission_model = PermissionModel(**permissions.model_dump())
        _ = await PermissionDataManager(self.session).insert_one(permission_model)

        # Add user to budnotify subscribers
        try:
            subscriber_data = SubscriberCreate(
                subscriber_id=str(db_user.id),
                email=db_user.email,
                first_name=db_user.name,
            )
            response = await BudNotifyHandler().create_subscriber(subscriber_data)
            logger.info("User added to budnotify subscriber")

            _ = await UserDataManager(self.session).update_subscriber_status(user_ids=[db_user.id], is_subscriber=True)
        except BudNotifyException as e:
            logger.error(f"Failed to add user to budnotify subscribers: {e}")

        return db_user
>>>>>>> 5602220c
<|MERGE_RESOLUTION|>--- conflicted
+++ resolved
@@ -18,25 +18,19 @@
 """Implements auth services and business logic that power the microservices, including key functionality and integrations."""
 
 from budapp.commons import logging
-<<<<<<< HEAD
-from budapp.commons.constants import UserStatusEnum
-=======
 from budapp.commons.config import secrets_settings
 from budapp.commons.constants import UserStatusEnum, UserColorEnum, PermissionEnum
->>>>>>> 5602220c
 from budapp.commons.db_utils import SessionMixin
 from budapp.commons.exceptions import ClientException
 from budapp.commons.keycloak import KeycloakManager
 from budapp.user_ops.crud import UserDataManager
 from budapp.user_ops.models import Tenant, TenantClient, TenantUserMapping
 from budapp.user_ops.models import User as UserModel
-<<<<<<< HEAD
 from budapp.user_ops.schemas import TenantClientSchema
 
 from .schemas import UserLogin, UserLoginData, LogoutRequest
 from .token import TokenService
 from budapp.commons.config import app_settings
-=======
 from budapp.user_ops.schemas import UserCreate
 from .schemas import UserLogin, UserLoginData
 from .token import TokenService
@@ -46,7 +40,6 @@
 from ..core.schemas import SubscriberCreate
 from ..commons.exceptions import BudNotifyException
 from ..shared.notification_service import BudNotifyHandler
->>>>>>> 5602220c
 
 logger = logging.get_logger(__name__)
 
@@ -141,7 +134,6 @@
             is_reset_password=db_user.is_reset_password,
         )
 
-<<<<<<< HEAD
     async def logout_user(self, logout_data: LogoutRequest) -> None:
         """Logout a user by invalidating their refresh token."""
         # Get tenant information
@@ -185,7 +177,7 @@
 
         if not success:
             raise ClientException("Failed to logout user")
-=======
+        
     async def register_user(self, user: UserCreate) -> UserModel:
         # Check if email is already registered
         email_exists = await UserDataManager(self.session).retrieve_by_fields(
@@ -244,5 +236,4 @@
         except BudNotifyException as e:
             logger.error(f"Failed to add user to budnotify subscribers: {e}")
 
-        return db_user
->>>>>>> 5602220c
+        return db_user