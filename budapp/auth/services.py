--- conflicted
+++ resolved
@@ -17,7 +17,6 @@
 
 """Implements auth services and business logic that power the microservices, including key functionality and integrations."""
 
-
 from fastapi import status
 from budapp.commons import logging
 from budapp.commons.config import app_settings
@@ -133,9 +132,8 @@
     async def refresh_token(self, token: RefreshTokenRequest) -> RefreshTokenResponse:
         """Refresh a user's access token using their refresh token."""
         try:
-
             # realm_name = app_settings.default_realm_name
-            
+
             # Get default tenant with realm_name
             tenant = await UserDataManager(self.session).retrieve_by_fields(
                 Tenant, {"realm_name": app_settings.default_realm_name}, missing_ok=True
@@ -254,13 +252,8 @@
         # Raise exception if email is already registered
         if email_exists:
             logger.info(f"Email already registered: {user.email}")
-<<<<<<< HEAD
             raise ClientException("Email already registered")
-        
-=======
-            raise ClientException(detail="Email already registered")
-
->>>>>>> 7a5011e8
+
         try:
             # Keycloak Integration
             keycloak_manager = KeycloakManager()
