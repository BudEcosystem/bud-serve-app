--- conflicted
+++ resolved
@@ -22,11 +22,7 @@
 from pydantic import UUID4, BaseModel, ConfigDict, Field, model_validator
 
 from budapp.cluster_ops.schemas import ClusterResponse
-<<<<<<< HEAD
-from budapp.commons.constants import AdapterStatusEnum, EndpointStatusEnum, ProxyProviderEnum
-=======
 from budapp.commons.constants import AdapterStatusEnum, EndpointStatusEnum, ModelEndpointEnum, ProxyProviderEnum
->>>>>>> f97c73f2
 from budapp.commons.schemas import PaginatedSuccessResponse, SuccessResponse
 from budapp.model_ops.schemas import ModelDetailResponse, ModelResponse
 
@@ -300,9 +296,5 @@
     """Proxy model config."""
 
     routing: list[ProxyProviderEnum]
-<<<<<<< HEAD
     providers: dict[ProxyProviderEnum, VLLMConfig]
-=======
-    providers: dict[ProxyProviderEnum, VLLMConfig]
-    endpoints: list[str]
->>>>>>> f97c73f2
+    endpoints: list[str]