--- conflicted
+++ resolved
@@ -2214,17 +2214,8 @@
             )
 
         model_config = ProxyModelConfig(
-<<<<<<< HEAD
             routing=[provider_enum],
             providers={provider_enum: provider_config},
-=======
-            routing=[ProxyProviderEnum.VLLM.value],
-            providers={
-                ProxyProviderEnum.VLLM.value: VLLMConfig(
-                    type=model_type, model_name=model_name, api_base=api_base + "/v1", api_key_location="none"
-                )
-            },
->>>>>>> 2e600538
             endpoints=endpoints,
         )
 
