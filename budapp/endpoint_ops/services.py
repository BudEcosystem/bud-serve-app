#  -----------------------------------------------------------------------------
#  Copyright (c) 2024 Bud Ecosystem Inc.
#  #
#  Licensed under the Apache License, Version 2.0 (the "License");
#  you may not use this file except in compliance with the License.
#  You may obtain a copy of the License at
#  #
#      http://www.apache.org/licenses/LICENSE-2.0
#  #
#  Unless required by applicable law or agreed to in writing, software
#  distributed under the License is distributed on an "AS IS" BASIS,
#  WITHOUT WARRANTIES OR CONDITIONS OF ANY KIND, either express or implied.
#  See the License for the specific language governing permissions and
#  limitations under the License.
#  -----------------------------------------------------------------------------

"""The endpoint ops services. Contains business logic for endpoint ops."""

import json
from datetime import datetime, timezone
from typing import Any, Dict, List, Tuple, Union
from uuid import UUID

import aiohttp
from fastapi import status

from budapp.commons import logging
from budapp.commons.db_utils import SessionMixin
from budapp.commons.schemas import BudNotificationMetadata
from budapp.model_ops.schemas import Model
from budapp.project_ops.crud import ProjectDataManager
from budapp.project_ops.models import Project as ProjectModel

from ..cluster_ops.crud import ClusterDataManager
from ..cluster_ops.models import Cluster as ClusterModel
from ..cluster_ops.services import ClusterService
from ..commons.config import app_settings
from ..commons.constants import (
    APP_ICONS,
    BUD_INTERNAL_WORKFLOW,
    AdapterStatusEnum,
    BaseModelRelationEnum,
    BudServeWorkflowStepEventName,
    EndpointStatusEnum,
    ModelEndpointEnum,
    ModelProviderTypeEnum,
    ModelStatusEnum,
    NotificationTypeEnum,
    ProxyProviderEnum,
    WorkflowStatusEnum,
    WorkflowTypeEnum,
)
from ..commons.exceptions import ClientException, RedisException
from ..core.schemas import NotificationPayload, NotificationResult
from ..model_ops.crud import ModelDataManager, ProviderDataManager
from ..model_ops.models import Model as ModelsModel
from ..model_ops.models import Provider as ProviderModel
from ..model_ops.services import ModelService, ModelServiceUtil
from ..shared.notification_service import BudNotifyService, NotificationBuilder
from ..shared.redis_service import RedisService
from ..workflow_ops.crud import WorkflowDataManager, WorkflowStepDataManager
from ..workflow_ops.models import Workflow as WorkflowModel
from ..workflow_ops.models import WorkflowStep as WorkflowStepModel
from ..workflow_ops.schemas import WorkflowUtilCreate
from ..workflow_ops.services import WorkflowService, WorkflowStepService
from ..credential_ops.services import CredentialService
from .crud import AdapterDataManager, EndpointDataManager
from .models import Adapter as AdapterModel
from .models import Endpoint as EndpointModel
from .schemas import (
    AddAdapterRequest,
    AddAdapterWorkflowStepData,
    AddWorkerRequest,
    AddWorkerWorkflowStepData,
    EndpointCreate,
    ModelClusterDetail,
    ProxyModelConfig,
    VLLMConfig,
    WorkerInfoFilter,
)


logger = logging.get_logger(__name__)


class EndpointService(SessionMixin):
    """Endpoint service."""

    async def get_all_endpoints(
        self,
        project_id: UUID,
        offset: int = 0,
        limit: int = 10,
        filters: Dict = {},
        order_by: List = [],
        search: bool = False,
    ) -> Tuple[List[EndpointModel], int]:
        """Get all active endpoints."""
        if search:
            # Only include name, exclude other filters
            # Otherwise it will perform global search on all fields
            filters.pop("status", None)

        # Validate project_id
        await ProjectDataManager(self.session).retrieve_by_fields(ProjectModel, {"id": project_id})

        return await EndpointDataManager(self.session).get_all_active_endpoints(
            project_id, offset, limit, filters, order_by, search
        )

    async def delete_endpoint(self, endpoint_id: UUID, current_user_id: UUID) -> WorkflowModel:
        """Delete an endpoint by its ID."""
        db_endpoint = await EndpointDataManager(self.session).retrieve_by_fields(
            EndpointModel, {"id": endpoint_id}, exclude_fields={"status": EndpointStatusEnum.DELETED}
        )

        if db_endpoint.status == EndpointStatusEnum.DELETING:
            raise ClientException("Deployment is already deleting")

        if db_endpoint.model.provider_type in [ModelProviderTypeEnum.HUGGING_FACE, ModelProviderTypeEnum.CLOUD_MODEL]:
            db_provider = await ProviderDataManager(self.session).retrieve_by_fields(
                ProviderModel, {"id": db_endpoint.model.provider_id}
            )
            model_icon = db_provider.icon
        else:
            model_icon = db_endpoint.model.icon

        current_step_number = 1

        # Retrieve or create workflow
        workflow_create = WorkflowUtilCreate(
            workflow_type=WorkflowTypeEnum.ENDPOINT_DELETION,
            title=db_endpoint.name,
            total_steps=current_step_number,
            icon=model_icon,
            tag=db_endpoint.project.name,
        )
        db_workflow = await WorkflowService(self.session).retrieve_or_create_workflow(
            workflow_id=None, workflow_data=workflow_create, current_user_id=current_user_id
        )
        logger.debug(f"Delete endpoint workflow {db_workflow.id} created")

        try:
            # Perform delete endpoint request to bud_cluster app
            bud_cluster_response = await self._perform_bud_cluster_delete_endpoint_request(
                db_endpoint.cluster.cluster_id, db_endpoint.namespace, current_user_id, db_workflow.id
            )
        except ClientException as e:
            await WorkflowDataManager(self.session).update_by_fields(
                db_workflow, {"status": WorkflowStatusEnum.FAILED}
            )
            raise e

        # Add payload dict to response
        for step in bud_cluster_response["steps"]:
            step["payload"] = {}

        delete_endpoint_workflow_id = bud_cluster_response.get("workflow_id")
        delete_endpoint_events = {
            BudServeWorkflowStepEventName.DELETE_ENDPOINT_EVENTS.value: bud_cluster_response,
            "delete_endpoint_workflow_id": delete_endpoint_workflow_id,
            "endpoint_id": str(db_endpoint.id),
        }

        # Insert step details in db
        db_workflow_step = await WorkflowStepDataManager(self.session).insert_one(
            WorkflowStepModel(
                workflow_id=db_workflow.id,
                step_number=current_step_number,
                data=delete_endpoint_events,
            )
        )
        logger.debug(f"Created workflow step {current_step_number} for workflow {db_workflow.id}")

        # Update progress in workflow
        bud_cluster_response["progress_type"] = BudServeWorkflowStepEventName.DELETE_ENDPOINT_EVENTS.value
        await WorkflowDataManager(self.session).update_by_fields(
            db_workflow, {"progress": bud_cluster_response, "current_step": current_step_number}
        )

        # Update endpoint status to deleting
        await EndpointDataManager(self.session).update_by_fields(db_endpoint, {"status": EndpointStatusEnum.DELETING})
        logger.debug(f"Endpoint {db_endpoint.id} status updated to {EndpointStatusEnum.DELETING.value}")

        # Delete endpoint details with pattern “router_config:*:<endpoint_name>“,
        try:
            await self.delete_model_from_proxy_cache(db_endpoint.id)
            await CredentialService(self.session).update_proxy_cache(db_endpoint.project_id)
            logger.debug(f"Updated proxy cache for project {db_endpoint.project_id}")
        except (RedisException, Exception) as e:
            logger.error(f"Failed to delete endpoint details from redis: {e}")

        return db_workflow

    async def _perform_bud_cluster_delete_endpoint_request(
        self, bud_cluster_id: UUID, namespace: str, current_user_id: UUID, workflow_id: UUID
    ) -> Dict:
        """Perform delete endpoint request to bud_cluster app.

        Args:
            bud_cluster_id: The ID of the cluster being served by the endpoint to delete.
            namespace: The namespace of the cluster endpoint to delete.
        """
        delete_endpoint_url = (
            f"{app_settings.dapr_base_url}/v1.0/invoke/{app_settings.bud_cluster_app_id}/method/deployment/delete"
        )

        payload = {
            "cluster_id": str(bud_cluster_id),
            "namespace": namespace,
            "notification_metadata": {
                "name": BUD_INTERNAL_WORKFLOW,
                "subscriber_ids": str(current_user_id),
                "workflow_id": str(workflow_id),
            },
            "source_topic": f"{app_settings.source_topic}",
        }

        logger.debug(f"Performing delete endpoint request to budcluster {payload}")
        try:
            async with aiohttp.ClientSession() as session:
                async with session.post(delete_endpoint_url, json=payload) as response:
                    response_data = await response.json()
                    if response.status != 200 or response_data.get("object") == "error":
                        logger.error(f"Failed to delete endpoint: {response.status} {response_data}")
                        raise ClientException("Failed to delete endpoint")

                    logger.debug("Successfully deleted endpoint from budcluster")
                    return response_data
        except Exception as e:
            logger.exception(f"Failed to send delete endpoint request: {e}")
            raise ClientException("Failed to delete endpoint") from e

    async def delete_endpoint_from_notification_event(self, payload: NotificationPayload) -> None:
        """Delete a endpoint in database.

        Args:
            payload: The payload to delete the endpoint with.

        Raises:
            ClientException: If the endpoint already exists.
        """
        logger.debug("Received event for deleting endpoint")

        # Get workflow and steps
        workflow_id = payload.workflow_id
        db_workflow = await WorkflowDataManager(self.session).retrieve_by_fields(WorkflowModel, {"id": workflow_id})
        db_workflow_steps = await WorkflowStepDataManager(self.session).get_all_workflow_steps(
            {"workflow_id": workflow_id}
        )

        # Define the keys required for endpoint deletion
        keys_of_interest = [
            "endpoint_id",
        ]

        # from workflow steps extract necessary information
        required_data = {}
        for db_workflow_step in db_workflow_steps:
            for key in keys_of_interest:
                if key in db_workflow_step.data:
                    required_data[key] = db_workflow_step.data[key]

        logger.debug("Collected required data from workflow steps")

        # Retrieve endpoint from db
        db_endpoint = await EndpointDataManager(self.session).retrieve_by_fields(
            EndpointModel, {"id": required_data["endpoint_id"]}, exclude_fields={"status": EndpointStatusEnum.DELETED}
        )
        logger.debug(f"Endpoint retrieved successfully: {db_endpoint.id}")

        # Mark endpoint as deleted
        db_endpoint = await EndpointDataManager(self.session).update_by_fields(
            db_endpoint, {"status": EndpointStatusEnum.DELETED}
        )
        logger.debug(f"Endpoint {db_endpoint.id} marked as deleted")

        # Delete endpoint details with pattern “router_config:*:<endpoint_name>“,
        try:
            redis_service = RedisService()
            endpoint_redis_keys = await redis_service.keys(f"router_config:*:{db_endpoint.name}")
            logger.debug(f"Endpoint redis keys: {endpoint_redis_keys}")
            endpoint_redis_keys_count = await redis_service.delete(*endpoint_redis_keys)
            logger.debug(f"Deleted endpoint data from redis: {endpoint_redis_keys_count} keys")
        except (RedisException, Exception) as e:
            logger.error(f"Failed to delete endpoint details from redis: {e}")

        # Mark workflow as completed
        await WorkflowDataManager(self.session).update_by_fields(db_workflow, {"status": WorkflowStatusEnum.COMPLETED})
        logger.debug(f"Workflow {db_workflow.id} marked as completed")

        # Send notification to workflow creator
        model_icon = await ModelServiceUtil(self.session).get_model_icon(db_endpoint.model)
        notification_request = (
            NotificationBuilder()
            .set_content(
                title=db_endpoint.name,
                message="Deployment Deleted",
                icon=model_icon,
                result=NotificationResult(target_id=db_endpoint.project.id, target_type="project").model_dump(
                    exclude_none=True, exclude_unset=True
                ),
            )
            .set_payload(workflow_id=str(db_workflow.id), type=NotificationTypeEnum.DEPLOYMENT_DELETION_SUCCESS.value)
            .set_notification_request(subscriber_ids=[str(db_workflow.created_by)])
            .build()
        )
        await BudNotifyService().send_notification(notification_request)

    async def create_endpoint_from_notification_event(self, payload: NotificationPayload) -> None:
        """Create an endpoint in database.

        Args:
            payload: The payload to create the endpoint with.
        """
        logger.debug("Received event for creating endpoint")

        # Get namespace and deployment URL from event
        namespace = payload.content.result.get("namespace")
        deployment_url = payload.content.result["result"]["deployment_url"]
        credential_id = payload.content.result.get("credential_id")
        number_of_nodes = payload.content.result.get("number_of_nodes")
        total_replicas = payload.content.result["deployment_status"]["replicas"]["total"]
        node_list = payload.content.result.get("deploy_config", [])
        supported_endpoints = payload.content.result['deployment_status'].get("supported_endpoints", {})

        # Handle both list and dict formats
        if isinstance(supported_endpoints, dict):
            # Filter only enabled endpoints (where value is True)
            enabled_endpoints = [endpoint for endpoint, enabled in supported_endpoints.items() if enabled]
        else:
            # Legacy format - list of endpoint strings
            enabled_endpoints = supported_endpoints

        # Calculate the active replicas with status "Running"
        active_replicas = sum(
            1
            for worker in payload.content.result["deployment_status"]["worker_data_list"]
            if worker["status"] == "Running"
        )
        if not namespace or not deployment_url:
            logger.warning("Namespace or deployment URL is missing from event")
            return

        # Get workflow steps
        workflow_id = payload.workflow_id
        db_workflow_steps = await WorkflowStepDataManager(self.session).get_all_workflow_steps(
            {"workflow_id": workflow_id}
        )

        # Define the keys required for endpoint creation
        keys_of_interest = [
            "model_id",
            "project_id",
            "cluster_id",  # bud_cluster_id
            "endpoint_name",
            "deploy_config",
        ]

        # from workflow steps extract necessary information
        required_data = {}
        for db_workflow_step in db_workflow_steps:
            for key in keys_of_interest:
                if key in db_workflow_step.data:
                    required_data[key] = db_workflow_step.data[key]

        logger.debug("Collected required data from workflow steps")

        # Get cluster id
        db_cluster = await ClusterDataManager(self.session).retrieve_by_fields(
            ClusterModel, {"cluster_id": required_data["cluster_id"]}, missing_ok=True
        )

        if not db_cluster:
            logger.error(f"Cluster with id {required_data['cluster_id']} not found")
            return

        db_workflow = await WorkflowDataManager(self.session).retrieve_by_fields(WorkflowModel, {"id": workflow_id})

        # Check duplicate name exist in endpoints
        db_endpoint = await EndpointDataManager(self.session).retrieve_by_fields(
            EndpointModel,
            fields={"name": required_data["endpoint_name"], "project_id": required_data["project_id"]},
            exclude_fields={"status": EndpointStatusEnum.DELETED},
            missing_ok=True,
            case_sensitive=False,
        )
        if db_endpoint:
            logger.error(
                f"An endpoint with name {required_data['endpoint_name']} already exists in project: {required_data['project_id']}"
            )
            return

        # Create endpoint in database
        endpoint_data = EndpointCreate(
            model_id=required_data["model_id"],
            project_id=required_data["project_id"],
            cluster_id=db_cluster.id,
            bud_cluster_id=required_data["cluster_id"],
            name=required_data["endpoint_name"],
            url=deployment_url,
            namespace=namespace,
            status=EndpointStatusEnum.RUNNING,
            created_by=db_workflow.created_by,
            status_sync_at=datetime.now(tz=timezone.utc),
            credential_id=credential_id,
            number_of_nodes=number_of_nodes,
            active_replicas=active_replicas,
            total_replicas=total_replicas,
            deployment_config=required_data["deploy_config"],
            node_list=[node["name"] for node in node_list],
            supported_endpoints=enabled_endpoints,
        )

        db_endpoint = await EndpointDataManager(self.session).insert_one(
            EndpointModel(**endpoint_data.model_dump(exclude_unset=True, exclude_none=True))
        )
        logger.debug(f"Endpoint created successfully: {db_endpoint.id}")

        # Update proxy cache for project
<<<<<<< HEAD
        await self.add_model_to_proxy_cache(db_endpoint.id, db_endpoint.namespace, "vllm", db_endpoint.url)
=======
        await self.add_model_to_proxy_cache(db_endpoint.id, db_endpoint.namespace, "vllm", db_endpoint.url, enabled_endpoints)
>>>>>>> f97c73f2
        await CredentialService(self.session).update_proxy_cache(db_endpoint.project_id)
        logger.debug(f"Updated proxy cache for project {db_endpoint.project_id}")

        # Update endpoint details as next step
        # Update current step number
        current_step_number = db_workflow.current_step + 1
        workflow_current_step = current_step_number

        # Update or create next workflow step
        endpoint_details = {"endpoint_details": payload.content.result}
        db_workflow_step = await WorkflowStepService(self.session).create_or_update_next_workflow_step(
            db_workflow.id, current_step_number, endpoint_details
        )
        logger.debug(f"Upsert workflow step {db_workflow_step.id} for storing endpoint details")

        # Mark workflow as completed
        logger.debug(f"Marking workflow as completed: {workflow_id}")
        await WorkflowDataManager(self.session).update_by_fields(
            db_workflow, {"status": WorkflowStatusEnum.COMPLETED, "current_step": workflow_current_step}
        )

        # Send notification to workflow creator
        model_icon = await ModelServiceUtil(self.session).get_model_icon(db_endpoint.model)
        notification_request = (
            NotificationBuilder()
            .set_content(
                title=db_endpoint.name,
                message="Deployment is Done",
                icon=model_icon,
                result=NotificationResult(target_id=db_endpoint.id, target_type="endpoint").model_dump(
                    exclude_none=True, exclude_unset=True
                ),
            )
            .set_payload(workflow_id=str(db_workflow.id), type=NotificationTypeEnum.DEPLOYMENT_SUCCESS.value)
            .set_notification_request(subscriber_ids=[str(db_workflow.created_by)])
            .build()
        )
        await BudNotifyService().send_notification(notification_request)

        # Create request to trigger endpoint status update periodic task
        is_cloud_model = db_endpoint.model.provider_type == ModelProviderTypeEnum.CLOUD_MODEL

        await self._perform_endpoint_status_update_request(
            db_endpoint.bud_cluster_id, db_endpoint.namespace, is_cloud_model
        )

        return db_endpoint

    async def _perform_endpoint_status_update_request(
        self, cluster_id: UUID, namespace: str, is_cloud_model: bool
    ) -> Dict:
        """Perform update endpoint status request to bud_cluster app.

        Args:
            cluster_id: The ID of the cluster to update.
            namespace: The namespace of the cluster to update.
            current_user_id: The ID of the current user.
        """
        update_cluster_endpoint = f"{app_settings.dapr_base_url}v1.0/invoke/{app_settings.bud_cluster_app_id}/method/deployment/update-deployment-status"

        try:
            payload = {
                "deployment_name": namespace,
                "cluster_id": str(cluster_id),
                "cloud_model": is_cloud_model,
            }
            logger.debug(
                f"Performing update endpoint status request. payload: {payload}, endpoint: {update_cluster_endpoint}"
            )
            async with aiohttp.ClientSession() as session, session.post(
                update_cluster_endpoint, json=payload
            ) as response:
                response_data = await response.json()
                if response.status != 200 or response_data.get("object") == "error":
                    logger.error(f"Failed to update endpoint status: {response.status} {response_data}")
                    raise ClientException(
                        "Failed to update endpoint status", status_code=status.HTTP_500_INTERNAL_SERVER_ERROR
                    )

                logger.debug("Successfully updated endpoint status")
                return response_data
        except Exception as e:
            logger.exception(f"Failed to send update endpoint status request: {e}")
            raise ClientException(
                "Failed to update endpoint status", status_code=status.HTTP_500_INTERNAL_SERVER_ERROR
            ) from e

    async def update_endpoint_status_from_notification_event(self, payload: NotificationPayload) -> None:
        """Update an endpoint status in database.

        Args:
            payload: The payload to update the endpoint status with.

        Raises:
            ClientException: If the endpoint already exists.
        """
        logger.debug("Received event for updating endpoint status")

        # Get endpoint from db
        logger.debug(
            f"Retrieving endpoint with bud_cluster_id: {payload.content.result['cluster_id']} and namespace: {payload.content.result['deployment_name']}"
        )
        total_replicas = len(payload.content.result["worker_data_list"])
        logger.debug(f"Number of workers : {total_replicas}")

        # Get node list
        node_list = list(
            {
                worker["node_name"]
                for worker in payload.content.result.get("worker_data_list", [])
                if worker["status"] == "Running"
            }
        )
        logger.debug(f"Node list: {node_list}")

        # Calculate the active replicas with status "Running"
        active_replicas = sum(
            1 for worker in payload.content.result["worker_data_list"] if worker["status"] == "Running"
        )
        logger.debug(f"active replicas with status 'Running': {active_replicas}")

        db_endpoint = await EndpointDataManager(self.session).retrieve_by_fields(
            EndpointModel,
            {
                "bud_cluster_id": payload.content.result["cluster_id"],
                "namespace": payload.content.result["deployment_name"],
            },
            exclude_fields={"status": EndpointStatusEnum.DELETED},
        )
        logger.debug(f"Endpoint retrieved successfully: {db_endpoint.id}")

        # Check if endpoint is already in deleting state
        if db_endpoint.status == EndpointStatusEnum.DELETING:
            logger.error("Endpoint %s is already in deleting state", db_endpoint.id)
            raise ClientException("Endpoint is already in deleting state")

        # Update cluster status
        endpoint_status = await self._get_endpoint_status(payload.content.result["status"])
        db_endpoint = await EndpointDataManager(self.session).update_by_fields(
            db_endpoint,
            {
                "status": endpoint_status,
                "total_replicas": total_replicas,
                "active_replicas": active_replicas,
                "node_list": node_list,
            },
        )
        logger.debug(
            f"Endpoint {db_endpoint.id} status updated to {endpoint_status} and total replicas to {total_replicas}"
        )

    @staticmethod
    async def _get_endpoint_status(status: str) -> EndpointStatusEnum:
        """Get the endpoint status from the payload.

        Args:
            status: The status to get the endpoint status from.

        Returns:
            EndpointStatusEnum: The endpoint status.
        """
        if status == "ready":
            return EndpointStatusEnum.RUNNING
        elif status == "pending":
            return EndpointStatusEnum.PENDING
        elif status == "ingress_failed" or status == "failed":
            return EndpointStatusEnum.UNHEALTHY
        else:
            logger.error(f"Unknown endpoint status: {status}")
            raise ClientException(f"Unknown endpoint status: {status}")

    async def get_endpoint_workers(
        self,
        endpoint_id: UUID,
        filters: WorkerInfoFilter,
        refresh: bool,
        page: int,
        limit: int,
        order_by: List[str],
        search: bool,
    ) -> dict:
        """Get endpoint workers."""
        db_endpoint = await EndpointDataManager(self.session).retrieve_by_fields(EndpointModel, {"id": endpoint_id})
        get_workers_endpoint = (
            f"{app_settings.dapr_base_url}/v1.0/invoke/{app_settings.bud_cluster_app_id}/method/deployment/worker-info"
        )
        filters_dict = filters.model_dump(exclude_none=True)
        payload = {
            "namespace": db_endpoint.namespace,
            "cluster_id": str(db_endpoint.bud_cluster_id),
            "page": page,
            "limit": limit,
            "order_by": order_by or [],
            "search": str(search).lower(),
            "refresh": str(refresh).lower(),
        }
        logger.info(f"Services : payload: {payload}")
        payload.update(filters_dict)
        headers = {
            "accept": "application/json",
        }
        async with aiohttp.ClientSession() as session:  # noqa: SIM117
            async with session.get(get_workers_endpoint, params=payload, headers=headers) as response:
                response_data = await response.json()
                if response.status != 200 or response_data.get("object") == "error":
                    error_message = response_data.get("message", "Failed to get endpoint workers")
                    logger.error(f"Failed to get endpoint workers: {error_message}")
                    raise ClientException(error_message)

                logger.debug("Successfully retrieved endpoint workers")
                return response_data

    async def get_endpoint_worker_logs(self, endpoint_id: UUID, worker_id: UUID) -> Dict[str, Any]:
        """Get endpoint worker logs."""
        _ = await EndpointDataManager(self.session).retrieve_by_fields(EndpointModel, {"id": endpoint_id})
        get_worker_logs_endpoint = f"{app_settings.dapr_base_url}/v1.0/invoke/{app_settings.bud_cluster_app_id}/method/deployment/worker-info/{worker_id}/logs"
        headers = {
            "accept": "application/json",
        }

        async with aiohttp.ClientSession() as session, session.get(
            get_worker_logs_endpoint, headers=headers
        ) as response:
            response_data = await response.json()
            if response.status != 200 or response_data.get("object") == "error":
                error_message = response_data.get("message", "Failed to get endpoint worker logs")
                logger.error(f"Failed to get endpoint worker logs: {error_message}")
                raise ClientException(error_message)

            logger.debug("Successfully retrieved endpoint worker logs")
            return response_data.get("logs", [])

    async def get_worker_metrics_history(self, endpoint_id: UUID, worker_id: UUID) -> Dict[str, Any]:
        """Get worker metrics history."""
        _ = await EndpointDataManager(self.session).retrieve_by_fields(EndpointModel, {"id": endpoint_id})
        get_worker_logs_endpoint = f"{app_settings.dapr_base_url}/v1.0/invoke/{app_settings.bud_cluster_app_id}/method/deployment/worker-info/{worker_id}/metrics"

        logger.debug(f"Getting worker metrics history for worker {worker_id} at endpoint {endpoint_id}")

        headers = {
            "accept": "application/json",
        }

        async with aiohttp.ClientSession() as session, session.get(
            get_worker_logs_endpoint, headers=headers
        ) as response:
            response_data = await response.json()
            if response.status != 200 or response_data.get("object") == "error":
                error_message = response_data.get("message", "Failed to get endpoint worker metrics history")
                logger.error(f"Failed to get endpoint worker metrics history: {error_message}")
                raise ClientException(error_message)

            logger.debug("Successfully retrieved endpoint worker logs")
            logger.debug(f" ::METRIC:: Response data: {response_data}")
            return response_data.get("data", None)

    async def get_endpoint_worker_detail(self, endpoint_id: UUID, worker_id: UUID, reload: bool) -> dict:
        """Get endpoint worker detail."""
        _ = await EndpointDataManager(self.session).retrieve_by_fields(EndpointModel, {"id": endpoint_id})
        get_worker_detail_endpoint = f"{app_settings.dapr_base_url}/v1.0/invoke/{app_settings.bud_cluster_app_id}/method/deployment/worker-info/{worker_id}"
        headers = {
            "accept": "application/json",
        }
        async with aiohttp.ClientSession() as session:  # noqa: SIM117
            async with session.get(
                get_worker_detail_endpoint, headers=headers, params={"reload": str(reload).lower()}
            ) as response:
                response_data = await response.json()
                if response.status != 200 or response_data.get("object") == "error":
                    error_message = response_data.get("message", "Failed to get endpoint worker detail")
                    logger.error(f"Failed to get endpoint worker detail: {error_message}")
                    raise ClientException(error_message)

                logger.debug("Successfully retrieved endpoint worker detail")
                return response_data

    async def get_model_cluster_detail(self, endpoint_id: UUID) -> ModelClusterDetail:
        """Get model cluster detail."""
        db_endpoint = await EndpointDataManager(self.session).retrieve_by_fields(EndpointModel, {"id": endpoint_id})
        model_id = db_endpoint.model_id
        # Commented out since it is same as a db retrieve
        # model_detail_json_response = await ModelService(self.session).retrieve_model(model_id)
        # model_detail = json.loads(model_detail_json_response.body.decode("utf-8"))
        cluster_id = db_endpoint.cluster_id
        cluster_detail = await ClusterService(self.session).get_cluster_details(cluster_id)

        # Get running and crashed worker count
        running_worker_count, crashed_worker_count = await self.get_endpoint_worker_count(
            db_endpoint.namespace, str(db_endpoint.bud_cluster_id)
        )

        # An endpoint always have at least one worker
        if running_worker_count == 0 and crashed_worker_count == 0:
            running_worker_count, crashed_worker_count = None, None

        return ModelClusterDetail(
            id=db_endpoint.id,
            name=db_endpoint.name,
            status=db_endpoint.status,
            model=db_endpoint.model,
            cluster=cluster_detail,
            deployment_config=db_endpoint.deployment_config,
            running_worker_count=running_worker_count,
            crashed_worker_count=crashed_worker_count,
        )

    @staticmethod
    async def get_endpoint_worker_count(namespace: str, cluster_id: str) -> Tuple[int, int]:
        """Get endpoint worker count."""
        get_workers_endpoint = (
            f"{app_settings.dapr_base_url}/v1.0/invoke/{app_settings.bud_cluster_app_id}/method/deployment/worker-info"
        )
        page = 1
        PAGE_LIMIT = 20

        # Initialize worker counts
        running_worker_count = 0
        crashed_worker_count = 0

        # Fetch workers in batches
        while True:
            try:
                payload = {"namespace": namespace, "cluster_id": cluster_id, "page": page, "limit": PAGE_LIMIT}
                async with aiohttp.ClientSession() as session, session.get(
                    get_workers_endpoint, params=payload
                ) as response:
                    bud_cluster_response = await response.json()
                    logger.debug("bud_cluster_response: %s", bud_cluster_response)

                    if response.status != 200 or bud_cluster_response.get("object") == "error":
                        error_message = bud_cluster_response.get("message", "Failed to get endpoint workers")
                        logger.error(f"Failed to get endpoint workers: {error_message}")
                        break

                    logger.debug("Successfully retrieved %s workers for page %s", PAGE_LIMIT, page)
                    workers_data = bud_cluster_response.get("workers", [])
            except Exception as e:
                logger.exception(
                    "Failed to fetch workers for namespace %s and cluster_id %s: %s", namespace, cluster_id, e
                )
                break

            # Count running and crashed workers
            for worker in workers_data:
                status = worker.get("status")
                if status == "Running":
                    running_worker_count += 1
                else:
                    crashed_worker_count += 1

            # Check if there are more pages
            total_pages = bud_cluster_response.get("total_pages", 1)
            if page >= total_pages:
                break
            page += 1

        return running_worker_count, crashed_worker_count

    async def delete_worker_from_notification_event(self, payload: NotificationPayload) -> None:
        """Delete a worker in database.

        Args:
            payload: The payload to delete the worker with.

        Raises:
            ClientException: If the worker already exists.
        """
        logger.debug("Received event for deleting worker")

        # Get workflow and steps
        workflow_id = payload.workflow_id
        db_workflow = await WorkflowDataManager(self.session).retrieve_by_fields(WorkflowModel, {"id": workflow_id})
        db_workflow_steps = await WorkflowStepDataManager(self.session).get_all_workflow_steps(
            {"workflow_id": workflow_id}
        )

        # Define the keys required for worker deletion
        keys_of_interest = [
            "endpoint_id",
            "worker_id",
            "worker_name",
        ]

        # from workflow steps extract necessary information
        required_data = {}
        for db_workflow_step in db_workflow_steps:
            for key in keys_of_interest:
                if key in db_workflow_step.data:
                    required_data[key] = db_workflow_step.data[key]

        logger.debug("Collected required data from workflow steps")

        db_endpoint = await EndpointDataManager(self.session).retrieve_by_fields(
            EndpointModel, {"id": required_data["endpoint_id"]}, exclude_fields={"status": EndpointStatusEnum.DELETED}
        )
        logger.debug(f"Endpoint retrieved successfully: {db_endpoint.id}")

        # Calculate concurrent request per replica and reduce it
        deployment_config = db_endpoint.deployment_config
        concurrent_requests = deployment_config["concurrent_requests"]
        total_replicas = db_endpoint.total_replicas
        concurrent_request_per_replica = concurrent_requests / total_replicas
        concurrent_request_per_replica = round(concurrent_request_per_replica)
        logger.debug(
            f"Total replicas: {total_replicas}, concurrent requests: {concurrent_requests}, concurrent request per replica: {concurrent_request_per_replica}"
        )

        updated_concurrent_requests = concurrent_requests - concurrent_request_per_replica
        updated_replica_count = total_replicas - 1
        deployment_config["concurrent_requests"] = updated_concurrent_requests
        logger.debug(
            f"Updated replica count: {updated_replica_count}, Updated concurrent requests: {updated_concurrent_requests}"
        )

        self.session.refresh(db_endpoint)
        # Update endpoint with deploy config and updated replica count
        db_endpoint = await EndpointDataManager(self.session).update_by_fields(
            db_endpoint, {"deployment_config": deployment_config, "total_replicas": updated_replica_count}
        )

        # Mark workflow as completed
        await WorkflowDataManager(self.session).update_by_fields(db_workflow, {"status": WorkflowStatusEnum.COMPLETED})
        logger.debug(f"Workflow {db_workflow.id} marked as completed")

        # Send notification to workflow creator
        model_icon = await ModelServiceUtil(self.session).get_model_icon(db_endpoint.model)
        notification_request = (
            NotificationBuilder()
            .set_content(
                title=db_endpoint.name,
                message="Worker Deleted",
                icon=model_icon,
                result=NotificationResult(target_id=db_endpoint.project.id, target_type="project").model_dump(
                    exclude_none=True, exclude_unset=True
                ),
            )
            .set_payload(workflow_id=str(db_workflow.id), type=NotificationTypeEnum.DEPLOYMENT_DELETION_SUCCESS.value)
            .set_notification_request(subscriber_ids=[str(db_workflow.created_by)])
            .build()
        )
        await BudNotifyService().send_notification(notification_request)

    async def _perform_endpoint_worker_delete_request(
        self, worker_id: UUID, workflow_id: UUID, current_user_id: UUID
    ) -> Dict:
        """Perform update endpoint status request to bud_cluster app.

        Args:
            cluster_id: The ID of the cluster to update.
            namespace: The namespace of the cluster to update.
            current_user_id: The ID of the current user.
        """
        delete_worker_endpoint = (
            f"{app_settings.dapr_base_url}v1.0/invoke/{app_settings.bud_cluster_app_id}/method/deployment/worker-info"
        )

        try:
            notification_metadata = BudNotificationMetadata(
                workflow_id=str(workflow_id),
                subscriber_ids=str(current_user_id),
                name=BUD_INTERNAL_WORKFLOW,
            )
            payload = {
                "worker_id": str(worker_id),
                "notification_metadata": notification_metadata.model_dump(mode="json"),
                "source_topic": f"{app_settings.source_topic}",
            }
            logger.debug(
                f"Performing update endpoint status request. payload: {payload}, endpoint: {delete_worker_endpoint}"
            )
            async with aiohttp.ClientSession() as session, session.delete(
                delete_worker_endpoint, json=payload
            ) as response:
                response_data = await response.json()
                if response.status != 200 or response_data.get("object") == "error":
                    logger.error(f"Failed to delete worker: {response.status} {response_data}")
                    error_message = response_data.get("message", "Failed to delete worker")
                    raise ClientException(error_message, status_code=response.status)

                logger.debug("Successfully deleted worker")
                return response_data
        except ClientException as e:
            raise e
        except Exception as e:
            logger.exception(f"Failed to send delete worker request: {e}")
            raise ClientException("Failed to delete worker", status_code=status.HTTP_500_INTERNAL_SERVER_ERROR) from e

    async def delete_endpoint_worker(
        self, endpoint_id: UUID, worker_id: UUID, worker_name: str, current_user_id: UUID
    ) -> None:
        """Delete a endpoint worker by its ID."""
        # To check if endpoint exists
        db_endpoint = await EndpointDataManager(self.session).retrieve_by_fields(
            EndpointModel, {"id": endpoint_id}, exclude_fields={"status": EndpointStatusEnum.DELETED}
        )
        if not db_endpoint:
            logger.error(f"Endpoint with id {endpoint_id} not found")
            raise ClientException(f"Endpoint with id {endpoint_id} not found")

        if db_endpoint.model.provider_type in [ModelProviderTypeEnum.HUGGING_FACE, ModelProviderTypeEnum.CLOUD_MODEL]:
            db_provider = await ProviderDataManager(self.session).retrieve_by_fields(
                ProviderModel, {"id": db_endpoint.model.provider_id}
            )
            model_icon = db_provider.icon
        else:
            model_icon = db_endpoint.model.icon

        current_step_number = 1

        # Retrieve or create workflow
        workflow_create = WorkflowUtilCreate(
            workflow_type=WorkflowTypeEnum.ENDPOINT_WORKER_DELETION,
            title=worker_name,
            total_steps=current_step_number,
            icon=model_icon,
            tag=db_endpoint.project.name,
        )
        db_workflow = await WorkflowService(self.session).retrieve_or_create_workflow(
            workflow_id=None, workflow_data=workflow_create, current_user_id=current_user_id
        )
        logger.debug(f"Delete worker workflow {db_workflow.id} created")

        try:
            # Perform delete endpoint request to bud_cluster app
            bud_cluster_response = await self._perform_endpoint_worker_delete_request(
                worker_id, db_workflow.id, current_user_id
            )
        except ClientException as e:
            await WorkflowDataManager(self.session).update_by_fields(
                db_workflow, {"status": WorkflowStatusEnum.FAILED}
            )
            raise e

        # Add payload dict to response
        for step in bud_cluster_response["steps"]:
            step["payload"] = {}

        delete_worker_workflow_id = bud_cluster_response.get("workflow_id")
        delete_worker_events = {
            BudServeWorkflowStepEventName.DELETE_WORKER_EVENTS.value: bud_cluster_response,
            "delete_worker_workflow_id": delete_worker_workflow_id,
            "endpoint_id": str(db_endpoint.id),
            "worker_id": str(worker_id),
            "worker_name": worker_name,
        }

        # Insert step details in db
        db_workflow_step = await WorkflowStepDataManager(self.session).insert_one(
            WorkflowStepModel(
                workflow_id=db_workflow.id,
                step_number=current_step_number,
                data=delete_worker_events,
            )
        )
        logger.debug(f"Created workflow step {current_step_number} for workflow {db_workflow.id}")

        # Update progress in workflow
        bud_cluster_response["progress_type"] = BudServeWorkflowStepEventName.DELETE_WORKER_EVENTS.value
        await WorkflowDataManager(self.session).update_by_fields(
            db_workflow, {"progress": bud_cluster_response, "current_step": current_step_number}
        )

        return db_workflow

    async def add_worker_to_endpoint_workflow(self, current_user_id: UUID, request: AddWorkerRequest) -> WorkflowModel:
        """Add worker to endpoint workflow."""
        # Get request data
        step_number = request.step_number
        workflow_id = request.workflow_id
        workflow_total_steps = request.workflow_total_steps
        trigger_workflow = request.trigger_workflow
        endpoint_id = request.endpoint_id
        additional_concurrency = request.additional_concurrency
        current_step_number = step_number

        # Retrieve or create workflow
        workflow_create = WorkflowUtilCreate(
            workflow_type=WorkflowTypeEnum.ADD_WORKER_TO_ENDPOINT,
            title="Add Worker to Deployment",
            total_steps=workflow_total_steps,
            icon=APP_ICONS["general"]["deployment_mono"],
            tag="Deployment",
        )
        db_workflow = await WorkflowService(self.session).retrieve_or_create_workflow(
            workflow_id, workflow_create, current_user_id
        )

        # Validate endpoint id
        project_id = None
        if endpoint_id:
            db_endpoint = await EndpointDataManager(self.session).retrieve_by_fields(
                EndpointModel, {"id": endpoint_id}, exclude_fields={"status": EndpointStatusEnum.DELETED}
            )

            # Get icon from provider or model
            if db_endpoint.model.provider_type in [
                ModelProviderTypeEnum.CLOUD_MODEL,
                ModelProviderTypeEnum.HUGGING_FACE,
            ]:
                db_provider = await ProviderDataManager(self.session).retrieve_by_fields(
                    ProviderModel, {"id": db_endpoint.model.provider_id}
                )
                model_icon = db_provider.icon
            else:
                model_icon = db_endpoint.model.icon

            # Update title, icon and tag on workflow
            db_workflow = await WorkflowDataManager(self.session).update_by_fields(
                db_workflow,
                {"title": db_endpoint.name, "icon": model_icon, "tag": db_endpoint.project.name},
            )

            # Assign project_id
            project_id = db_endpoint.project_id

        # Prepare workflow step data
        workflow_step_data = AddWorkerWorkflowStepData(
            endpoint_id=endpoint_id,
            additional_concurrency=additional_concurrency,
        ).model_dump(exclude_none=True, exclude_unset=True, mode="json")

        # NOTE: If endpoint_id is provided, then need to add project_id to workflow step data
        # Required for frontend integration
        if endpoint_id:
            workflow_step_data["project_id"] = str(project_id)

        # Get workflow steps
        db_workflow_steps = await WorkflowStepDataManager(self.session).get_all_workflow_steps(
            {"workflow_id": db_workflow.id}
        )

        # For avoiding another db call for record retrieval, storing db object while iterating over db_workflow_steps
        db_current_workflow_step = None

        if db_workflow_steps:
            for db_step in db_workflow_steps:
                # Get current workflow step
                if db_step.step_number == current_step_number:
                    db_current_workflow_step = db_step

        if db_current_workflow_step:
            logger.info(f"Workflow {db_workflow.id} step {current_step_number} already exists")

            # Update workflow step data in db
            db_workflow_step = await WorkflowStepDataManager(self.session).update_by_fields(
                db_current_workflow_step,
                {"data": workflow_step_data},
            )
            logger.info(f"Workflow {db_workflow.id} step {current_step_number} updated")
        else:
            logger.info(f"Creating workflow step {current_step_number} for workflow {db_workflow.id}")

            # Insert step details in db
            db_workflow_step = await WorkflowStepDataManager(self.session).insert_one(
                WorkflowStepModel(
                    workflow_id=db_workflow.id,
                    step_number=current_step_number,
                    data=workflow_step_data,
                )
            )

        # Update workflow current step as the highest step_number
        db_max_workflow_step_number = max(step.step_number for step in db_workflow_steps) if db_workflow_steps else 0
        workflow_current_step = max(current_step_number, db_max_workflow_step_number)
        logger.info(f"The current step of workflow {db_workflow.id} is {workflow_current_step}")

        # This will ensure workflow step number is updated to the latest step number
        db_workflow = await WorkflowDataManager(self.session).update_by_fields(
            db_workflow,
            {"current_step": workflow_current_step},
        )

        # Perform bud simulation
        if additional_concurrency:
            db_workflow_steps = await WorkflowStepDataManager(self.session).get_all_workflow_steps(
                {"workflow_id": db_workflow.id}
            )

            # Define the keys required for model security scan
            keys_of_interest = [
                "endpoint_id",
                "additional_concurrency",
            ]

            # from workflow steps extract necessary information
            required_data = {}
            for db_workflow_step in db_workflow_steps:
                for key in keys_of_interest:
                    if key in db_workflow_step.data:
                        required_data[key] = db_workflow_step.data[key]

            # Check if all required keys are present
            required_keys = ["endpoint_id", "additional_concurrency"]
            missing_keys = [key for key in required_keys if key not in required_data]
            if missing_keys:
                raise ClientException(f"Missing required data for bud simulation: {', '.join(missing_keys)}")

            # Perform add worker bud simulation
            try:
                await self._perform_add_worker_simulation(
                    current_step_number, required_data, db_workflow, current_user_id
                )
            except ClientException as e:
                raise e

        # Trigger workflow
        if trigger_workflow:
            # query workflow steps again to get latest data
            db_workflow_steps = await WorkflowStepDataManager(self.session).get_all_workflow_steps(
                {"workflow_id": db_workflow.id}
            )

            # Define the keys required for model extraction
            keys_of_interest = [
                "endpoint_id",
                "additional_concurrency",
                "simulator_id",
                "deploy_config",
            ]

            # from workflow steps extract necessary information
            required_data = {}
            for db_workflow_step in db_workflow_steps:
                for key in keys_of_interest:
                    if key in db_workflow_step.data:
                        required_data[key] = db_workflow_step.data[key]

            # Check if all required keys are present
            required_keys = ["endpoint_id", "additional_concurrency", "simulator_id", "deploy_config"]
            missing_keys = [key for key in required_keys if key not in required_data]
            if missing_keys:
                raise ClientException(f"Missing required data for add worker to deployment: {', '.join(missing_keys)}")

            try:
                # Perform add worker deployment
                await self._perform_add_worker_to_deployment(
                    current_step_number, required_data, db_workflow, current_user_id
                )
            except ClientException as e:
                raise e

        return db_workflow

    async def _perform_add_worker_simulation(
        self, current_step_number: int, data: Dict, db_workflow: WorkflowModel, current_user_id: UUID
    ) -> None:
        """Perform bud simulation."""
        db_endpoint = await EndpointDataManager(self.session).retrieve_by_fields(
            EndpointModel, {"id": data["endpoint_id"]}, exclude_fields={"status": EndpointStatusEnum.DELETED}
        )

        # Create request payload
        deployment_config = db_endpoint.deployment_config
        payload = {
            "pretrained_model_uri": db_endpoint.model.uri,
            "input_tokens": deployment_config["avg_context_length"],
            "output_tokens": deployment_config["avg_sequence_length"],
            "concurrency": data["additional_concurrency"],
            "cluster_id": str(db_endpoint.cluster.cluster_id),
            "notification_metadata": {
                "name": BUD_INTERNAL_WORKFLOW,
                "subscriber_ids": str(current_user_id),
                "workflow_id": str(db_workflow.id),
            },
            "source_topic": f"{app_settings.source_topic}",
        }
        if db_endpoint.model.provider_type == ModelProviderTypeEnum.CLOUD_MODEL:
            payload["target_ttft"] = 0
            payload["target_throughput_per_user"] = 0
            payload["target_e2e_latency"] = 0
            payload["is_proprietary_model"] = True
        else:
            payload["target_ttft"] = deployment_config["ttft"][0] if deployment_config["ttft"] else None
            payload["target_throughput_per_user"] = (
                deployment_config["per_session_tokens_per_sec"][1]
                if deployment_config["per_session_tokens_per_sec"]
                else None
            )
            payload["target_e2e_latency"] = (
                deployment_config["e2e_latency"][0] if deployment_config["e2e_latency"] else None
            )
            payload["is_proprietary_model"] = False

        # Perform bud simulation request
        bud_simulation_response = await self._perform_bud_simulation_request(payload)

        # Add payload dict to response
        for step in bud_simulation_response["steps"]:
            step["payload"] = {}

        simulator_id = bud_simulation_response.get("workflow_id")

        # NOTE: Dependency with recommended cluster api (GET /clusters/recommended/{workflow_id})
        # NOTE: Replace concurrent_requests with additional_concurrency
        # Required to compare with concurrent_requests in simulator response
        deployment_config["concurrent_requests"] = data["additional_concurrency"]
        bud_simulation_events = {
            "simulator_id": simulator_id,
            BudServeWorkflowStepEventName.BUD_SIMULATOR_EVENTS.value: bud_simulation_response,
            "deploy_config": deployment_config,
            "model_id": str(db_endpoint.model.id),
        }

        # Increment current step number
        current_step_number = current_step_number + 1
        workflow_current_step = current_step_number

        # Update or create next workflow step
        db_workflow_step = await WorkflowStepService(self.session).create_or_update_next_workflow_step(
            db_workflow.id, current_step_number, bud_simulation_events
        )
        logger.debug(f"Workflow step created with id {db_workflow_step.id}")

        # Update progress in workflow
        bud_simulation_response["progress_type"] = BudServeWorkflowStepEventName.BUD_SIMULATOR_EVENTS.value
        await WorkflowDataManager(self.session).update_by_fields(
            db_workflow, {"progress": bud_simulation_response, "current_step": workflow_current_step}
        )

    async def _perform_bud_simulation_request(self, payload: Dict) -> Dict:
        """Perform bud simulation request."""
        bud_simulation_endpoint = (
            f"{app_settings.dapr_base_url}/v1.0/invoke/{app_settings.bud_simulator_app_id}/method/simulator/run"
        )
        logger.debug(f"payload for bud simulation on add worker to endpoint : {payload}")

        try:
            async with aiohttp.ClientSession() as session:
                async with session.post(bud_simulation_endpoint, json=payload) as response:
                    response_data = await response.json()
                    if response.status >= 400:
                        raise ClientException("Unable to perform bud simulation")

                    return response_data
        except ClientException as e:
            raise e
        except Exception as e:
            logger.error(f"Failed to perform bud simulation request: {e}")
            raise ClientException("Unable to perform bud simulation") from e

    async def _perform_add_worker_to_deployment(
        self, current_step_number: int, data: Dict, db_workflow: WorkflowModel, current_user_id: UUID
    ) -> None:
        """Perform add worker to deployment."""
        # Get endpoint
        db_endpoint = await EndpointDataManager(self.session).retrieve_by_fields(
            EndpointModel, {"id": data["endpoint_id"]}, exclude_fields={"status": EndpointStatusEnum.DELETED}
        )
        deployment_config = db_endpoint.deployment_config

        # Model URI selection as per lite-llm updates
        db_model = db_endpoint.model
        credential_id = db_endpoint.credential_id
        if db_model.provider_type == ModelProviderTypeEnum.CLOUD_MODEL:
            model_uri = db_model.uri
            model_source = db_model.source
            if model_uri.startswith(f"{model_source}/"):
                model_uri = model_uri.removeprefix(f"{model_source}/")
            deploy_model_uri = model_uri if not credential_id else f"{model_source}/{model_uri}"
        else:
            deploy_model_uri = db_model.local_path

        add_worker_payload = {
            "cluster_id": str(db_endpoint.bud_cluster_id),
            "simulator_id": data["simulator_id"],
            "endpoint_name": db_endpoint.name,
            "model": deploy_model_uri,
            "concurrency": data["additional_concurrency"],
            "input_tokens": deployment_config["avg_context_length"],
            "output_tokens": deployment_config["avg_sequence_length"],
            "target_throughput_per_user": deployment_config["per_session_tokens_per_sec"][1]
            if deployment_config.get("per_session_tokens_per_sec")
            else None,
            "target_ttft": deployment_config["ttft"][0] if deployment_config.get("ttft") else None,
            "target_e2e_latency": deployment_config["e2e_latency"][0]
            if deployment_config.get("e2e_latency")
            else None,
            "credential_id": str(db_endpoint.credential_id) if db_endpoint.credential_id else None,
            "existing_deployment_namespace": db_endpoint.namespace,
            "notification_metadata": {
                "name": BUD_INTERNAL_WORKFLOW,
                "subscriber_ids": str(current_user_id),
                "workflow_id": str(db_workflow.id),
            },
            "source_topic": f"{app_settings.source_topic}",
        }

        # Perform add worker to deployment request
        add_worker_response = await self._perform_add_worker_to_deployment_request(add_worker_payload)

        # Add payload dict to response
        for step in add_worker_response["steps"]:
            step["payload"] = {}

        add_worker_events = {BudServeWorkflowStepEventName.BUDSERVE_CLUSTER_EVENTS.value: add_worker_response}

        current_step_number = current_step_number + 1
        workflow_current_step = current_step_number

        # Update or create next workflow step
        db_workflow_step = await WorkflowStepService(self.session).create_or_update_next_workflow_step(
            db_workflow.id, current_step_number, add_worker_events
        )
        logger.debug(f"Workflow step created with id {db_workflow_step.id}")

        # Update progress in workflow
        add_worker_response["progress_type"] = BudServeWorkflowStepEventName.BUDSERVE_CLUSTER_EVENTS.value
        await WorkflowDataManager(self.session).update_by_fields(
            db_workflow, {"progress": add_worker_response, "current_step": workflow_current_step}
        )

    @staticmethod
    async def _perform_add_worker_to_deployment_request(payload: Dict) -> Dict:
        """Perform add worker to deployment request."""
        add_worker_endpoint = (
            f"{app_settings.dapr_base_url}/v1.0/invoke/{app_settings.bud_cluster_app_id}/method/deployment"
        )
        logger.debug(f"payload for add worker to deployment : {payload}")

        try:
            async with aiohttp.ClientSession() as session:
                async with session.post(add_worker_endpoint, json=payload) as response:
                    response_data = await response.json()
                    if response.status >= 400 or response_data.get("object") == "error":
                        raise ClientException("Unable to perform add worker to deployment")

                    return response_data
        except ClientException as e:
            raise e
        except Exception as e:
            logger.error(f"Failed to perform add worker to deployment request: {e}")
            raise ClientException("Unable to perform add worker to deployment") from e

    async def add_worker_from_notification_event(self, payload: NotificationPayload) -> None:
        """Add worker from notification event."""
        # Get workflow and workflow steps
        workflow_id = payload.workflow_id
        db_workflow = await WorkflowDataManager(self.session).retrieve_by_fields(WorkflowModel, {"id": workflow_id})
        db_workflow_steps = await WorkflowStepDataManager(self.session).get_all_workflow_steps(
            {"workflow_id": workflow_id}
        )

        # Define the keys required for endpoint creation
        keys_of_interest = [
            "endpoint_id",
        ]

        # from workflow steps extract necessary information
        required_data = {}
        for db_workflow_step in db_workflow_steps:
            for key in keys_of_interest:
                if key in db_workflow_step.data:
                    required_data[key] = db_workflow_step.data[key]

        logger.debug("Collected required data from workflow steps")

        # Get endpoint id
        db_endpoint = await EndpointDataManager(self.session).retrieve_by_fields(
            EndpointModel,
            {"id": required_data["endpoint_id"]},
            exclude_fields={"status": EndpointStatusEnum.DELETED},
            missing_ok=True,
        )

        if not db_endpoint:
            logger.error(f"Endpoint with id {required_data['endpoint_id']} not found")
            return

        # Add concurrency to existing deployment config
        deployment_config = db_endpoint.deployment_config
        logger.debug(f"Existing deployment config: {deployment_config}")

        existing_concurrency = deployment_config["concurrent_requests"]
        additional_concurrency = payload.content.result.get("result", {}).get("concurrency", 0)
        deployment_config["concurrent_requests"] = existing_concurrency + additional_concurrency

        # Get total replicas
        total_replicas = payload.content.result["deployment_status"]["replicas"]["total"]
        logger.debug(f"Total replicas: {total_replicas}")

        # Get Node List
        db_endpoint_node_list = db_endpoint.node_list
        add_worker_node_list = payload.content.result.get("deploy_config", [])

        self.session.refresh(db_endpoint)
        db_endpoint = await EndpointDataManager(self.session).update_by_fields(
            db_endpoint,
            {
                "deployment_config": deployment_config,
                "total_replicas": total_replicas,
                "node_list": list(set(db_endpoint_node_list + add_worker_node_list)),
            },
        )
        logger.debug(f"Updated deployment config: {deployment_config}")

        # Update current step number
        current_step_number = db_workflow.current_step + 1
        workflow_current_step = current_step_number

        execution_status_data = {
            "workflow_execution_status": {
                "status": "success",
                "message": "Deployment successfully updated with additional concurrency",
            },
        }
        # Update or create next workflow step
        db_workflow_step = await WorkflowStepService(self.session).create_or_update_next_workflow_step(
            db_workflow.id, current_step_number, execution_status_data
        )
        logger.debug(f"Upsert workflow step {db_workflow_step.id} for storing endpoint details")

        # Mark workflow as completed
        logger.debug(f"Marking workflow as completed: {workflow_id}")
        await WorkflowDataManager(self.session).update_by_fields(
            db_workflow, {"status": WorkflowStatusEnum.COMPLETED, "current_step": workflow_current_step}
        )

        # Send notification to workflow creator
        model_icon = await ModelServiceUtil(self.session).get_model_icon(db_endpoint.model)

        notification_request = (
            NotificationBuilder()
            .set_content(
                title=db_endpoint.name,
                message="Worker Added",
                icon=model_icon,
                result=NotificationResult(target_id=db_endpoint.id, target_type="endpoint").model_dump(
                    exclude_none=True, exclude_unset=True
                ),
            )
            .set_payload(workflow_id=str(db_workflow.id), type=NotificationTypeEnum.DEPLOYMENT_SUCCESS.value)
            .set_notification_request(subscriber_ids=[str(db_workflow.created_by)])
            .build()
        )
        await BudNotifyService().send_notification(notification_request)

    async def add_adapter_workflow(self, current_user_id: UUID, request: AddAdapterRequest) -> None:
        """Add adapter workflow."""
        step_number = request.step_number
        workflow_id = request.workflow_id
        workflow_total_steps = request.workflow_total_steps
        endpoint_id = request.endpoint_id
        adapter_name = request.adapter_name
        adapter_model_id = request.adapter_model_id
        trigger_workflow = request.trigger_workflow

        current_step_number = step_number

        # Retrieve or create workflow
        workflow_create = WorkflowUtilCreate(
            workflow_type=WorkflowTypeEnum.ADD_ADAPTER,
            title="Add Adapter",
            total_steps=workflow_total_steps,
            icon=APP_ICONS["general"]["deployment_mono"],
            tag="Deployment",
        )
        db_workflow = await WorkflowService(self.session).retrieve_or_create_workflow(
            workflow_id, workflow_create, current_user_id
        )

        # Validate endpoint id
        project_id = None
        if endpoint_id:
            db_endpoint = await EndpointDataManager(self.session).retrieve_by_fields(
                EndpointModel, {"id": endpoint_id}, exclude_fields={"status": EndpointStatusEnum.DELETED}
            )

            # Get icon from provider or model
            if db_endpoint.model.provider_type in [
                ModelProviderTypeEnum.CLOUD_MODEL,
                ModelProviderTypeEnum.HUGGING_FACE,
            ]:
                db_provider = await ProviderDataManager(self.session).retrieve_by_fields(
                    ProviderModel, {"id": db_endpoint.model.provider_id}
                )
                model_icon = db_provider.icon
            else:
                model_icon = db_endpoint.model.icon

            # Update title, icon and tag on workflow
            db_workflow = await WorkflowDataManager(self.session).update_by_fields(
                db_workflow,
                {"title": db_endpoint.name, "icon": model_icon, "tag": db_endpoint.project.name},
            )

            # Assign project_id
            project_id = db_endpoint.project_id

        #validate base model id
        if adapter_model_id:
            db_model = await ModelDataManager(self.session).retrieve_by_fields(
                ModelsModel,
                {
                    "id": adapter_model_id,
                    "status": ModelStatusEnum.ACTIVE,
                    "base_model_relation": BaseModelRelationEnum.ADAPTER,
                    # "base_model": [db_endpoint.model_id],
                }
            )
            if not db_model:
                raise ClientException("Adapter model not found")

            db_adapters = await AdapterDataManager(self.session).retrieve_by_fields(
                AdapterModel, {"model_id": adapter_model_id, "endpoint_id": endpoint_id},
                missing_ok=True,
                exclude_fields={"status": AdapterStatusEnum.DELETED}
            )
            logger.debug(f"db_adapters: {db_adapters}")

            if db_adapters:
                raise ClientException("Adapter is already added in the endpoint")

        if adapter_name:
            db_adapters = await AdapterDataManager(self.session).retrieve_by_fields(
                AdapterModel, {"name": adapter_name, "endpoint_id": endpoint_id},
                missing_ok=True,
                exclude_fields={"status": AdapterStatusEnum.DELETED}
            )
            if db_adapters:
                raise ClientException("Adapter name is already taken in the endpoint")

            db_endpoint = await EndpointDataManager(self.session).retrieve_by_fields(
                EndpointModel, {"name": adapter_name, "project_id": project_id},
                missing_ok=True,
                exclude_fields={"status": EndpointStatusEnum.DELETED}
            )
            if db_endpoint:
                raise ClientException("Name already taken in the project")

        # Prepare workflow step data
        workflow_step_data = AddAdapterWorkflowStepData(
            endpoint_id=endpoint_id,
            project_id=project_id,
            adapter_name=adapter_name,
            adapter_model_id=adapter_model_id,
        ).model_dump(exclude_none=True, exclude_unset=True, mode="json")

        # NOTE: If endpoint_id is provided, then need to add project_id to workflow step data
        # Required for frontend integration
        if endpoint_id:
            workflow_step_data["project_id"] = str(project_id)

        # Get workflow steps
        db_workflow_steps = await WorkflowStepDataManager(self.session).get_all_workflow_steps(
            {"workflow_id": db_workflow.id}
        )

        # For avoiding another db call for record retrieval, storing db object while iterating over db_workflow_steps
        db_current_workflow_step = None

        if db_workflow_steps:
            for db_step in db_workflow_steps:
                # Get current workflow step
                if db_step.step_number == current_step_number:
                    db_current_workflow_step = db_step

        if db_current_workflow_step:
            logger.info(f"Workflow {db_workflow.id} step {current_step_number} already exists")

            # Update workflow step data in db
            db_workflow_step = await WorkflowStepDataManager(self.session).update_by_fields(
                db_current_workflow_step,
                {"data": workflow_step_data},
            )
            logger.info(f"Workflow {db_workflow.id} step {current_step_number} updated")
        else:
            logger.info(f"Creating workflow step {current_step_number} for workflow {db_workflow.id}")

            # Insert step details in db
            db_workflow_step = await WorkflowStepDataManager(self.session).insert_one(
                WorkflowStepModel(
                    workflow_id=db_workflow.id,
                    step_number=current_step_number,
                    data=workflow_step_data,
                )
            )

        # Update workflow current step as the highest step_number
        db_max_workflow_step_number = max(step.step_number for step in db_workflow_steps) if db_workflow_steps else 0
        workflow_current_step = max(current_step_number, db_max_workflow_step_number)
        logger.info(f"The current step of workflow {db_workflow.id} is {workflow_current_step}")

        # This will ensure workflow step number is updated to the latest step number
        db_workflow = await WorkflowDataManager(self.session).update_by_fields(
            db_workflow,
            {"current_step": workflow_current_step},
        )

        # Trigger workflow
        if trigger_workflow:
            # query workflow steps again to get latest data
            db_workflow_steps = await WorkflowStepDataManager(self.session).get_all_workflow_steps(
                {"workflow_id": db_workflow.id}
            )

            # Define the keys required for model extraction
            keys_of_interest = [
                "endpoint_id",
                "adapter_name",
                "adapter_model_id"
            ]

            # from workflow steps extract necessary information
            required_data = {}
            for db_workflow_step in db_workflow_steps:
                for key in keys_of_interest:
                    if key in db_workflow_step.data:
                        required_data[key] = db_workflow_step.data[key]

            # Check if all required keys are present
            required_keys = ["endpoint_id", "adapter_name", "adapter_model_id"]
            missing_keys = [key for key in required_keys if key not in required_data]
            if missing_keys:
                raise ClientException(f"Missing required data for add worker to deployment: {', '.join(missing_keys)}")

            if not required_data['adapter_name']:
                raise ClientException("Adapter name is required")

            db_endpoint = await EndpointDataManager(self.session).retrieve_by_fields(
                EndpointModel, {"id": required_data["endpoint_id"]}, exclude_fields={"status": EndpointStatusEnum.DELETED}
            )
            db_model = await ModelDataManager(self.session).retrieve_by_fields(
                ModelsModel,{"id": required_data["adapter_model_id"]}
            )
            # Get base model
            required_data["adapter_model_uri"] = db_model.local_path
            required_data["namespace"] = db_endpoint.namespace
            required_data["endpoint_name"] = db_endpoint.name
            required_data["adapters"], required_data['adapter_name'] = await self._get_adapters_by_endpoint(
                db_endpoint.id,
                required_data["namespace"],
                required_data["adapter_name"],
                required_data["adapter_model_uri"]
            )

            db_cluster = await ClusterDataManager(self.session).retrieve_by_fields(
                ClusterModel, {"id": db_endpoint.cluster_id}
            )
            required_data["ingress_url"] = db_cluster.ingress_url
            required_data["cluster_id"] = str(db_cluster.cluster_id)

            try:
                # Perform model quantization
                await self._trigger_adapter_deployment(
                    current_step_number, required_data, db_workflow, current_user_id
                )
            except ClientException as e:
                raise e

        return db_workflow

    async def _get_adapters_by_endpoint(
        self,
        endpoint_id: UUID,
        endpoint_name: str,
        adapter_name: str,
        adapter_model_uri: str,
        adapter_id: UUID = None
    ) -> Tuple[List[AdapterModel], str]:
        db_adapters = await AdapterDataManager(self.session).get_all_by_fields(
            AdapterModel, {"endpoint_id": endpoint_id}, exclude_fields={"id": adapter_id}
        )

        adapters = []
        if db_adapters:
            adapters = [{"name": adapter.deployment_name, "artifactURL": adapter.model.local_path} for adapter in db_adapters]

        deployment_name = ''
        if not adapter_id:
            deployment_name = endpoint_name + "-" + adapter_name
            adapters.append({"name": deployment_name, "artifactURL": adapter_model_uri})

        return adapters, deployment_name

    async def _trigger_adapter_deployment(self, current_step_number: int, data: Dict, db_workflow: WorkflowModel, current_user_id: UUID) -> Dict:
        """Trigger adapter deployment."""
        # Create request payload
        payload = {
            "endpoint_name": data["endpoint_name"],
            "ingress_url": data["ingress_url"],
            "adapter_path": data["adapter_model_uri"],
            "adapter_name": data["adapter_name"],
            "adapters": data["adapters"],
            "namespace": data["namespace"],
            "cluster_id": str(data["cluster_id"]),
            "action": "add",
            "notification_metadata": {
                "name": BUD_INTERNAL_WORKFLOW,
                "subscriber_ids": str(current_user_id),
                "workflow_id": str(db_workflow.id),
            },
            "source_topic": f"{app_settings.source_topic}",
        }
        logger.debug(f"Adapter deployment payload: {payload}")
        # Perform adapter deployment request
        deployment_response = await self._perform_adapter_deployment_request(payload)

        # Add payload dict to response
        for step in deployment_response["steps"]:
            step["payload"] = {}

        deployment_events = {BudServeWorkflowStepEventName.ADAPTER_DEPLOYMENT_EVENTS.value: deployment_response}

        current_step_number = current_step_number + 1
        workflow_current_step = current_step_number

        # Update or create next workflow step
        db_workflow_step = await WorkflowStepService(self.session).create_or_update_next_workflow_step(
            db_workflow.id, current_step_number, deployment_events
        )
        logger.debug(f"Workflow step created with id {db_workflow_step.id}")

        # Update progress in workflow
        deployment_response["progress_type"] = BudServeWorkflowStepEventName.ADAPTER_DEPLOYMENT_EVENTS.value
        await WorkflowDataManager(self.session).update_by_fields(
            db_workflow, {"progress": deployment_response, "current_step": workflow_current_step}
        )

    async def _perform_adapter_deployment_request(
        self, payload: Dict
    ) -> None:
        """Perform adapter deployment request."""
        quantize_endpoint = (
            f"{app_settings.dapr_base_url}/v1.0/invoke/{app_settings.bud_cluster_app_id}/method/deployment/deploy-adapter"
        )

        try:
            async with aiohttp.ClientSession() as session:
                async with session.post(quantize_endpoint, json=payload) as response:
                    response_data = await response.json()
                    if response.status >= 400 or response_data.get("object") == "error":
                        logger.error(f"Failed to perform adapter deployment request: {response_data}")
                        raise ClientException("Unable to perform adapter deployment")

                    return response_data
        except ClientException as e:
            raise e
        except Exception as e:
            logger.error(f"Failed to perform adapter deployment request: {e}")
            raise ClientException("Unable to perform adapter deployment") from e
    
    async def get_adapters_by_endpoint(
        self,
        endpoint_id: UUID,
        filters: Dict[str, Any] = {},
        offset: int = 0,
        limit: int = 10,
        order_by: List[Tuple[str, str]] = [],
        search: bool = False
    ) -> List[AdapterModel]:
        """Get all active adapters for a given endpoint.

        Args:
            endpoint_id (UUID): The ID of the endpoint.
            filters (Dict[str, Any], optional): Filters to apply. Defaults to {}.
            offset (int, optional): The offset for pagination. Defaults to 0.
            limit (int, optional): The limit for pagination. Defaults to 10.
            order_by (List[Tuple[str, str]], optional): The order by conditions. Defaults to [].
            search (bool, optional): Whether to perform a search. Defaults to False.

        Returns:
            List[AdapterModel]: A list of active adapters.
        """
        return await AdapterDataManager(self.session).get_all_active_adapters(
            endpoint_id, offset, limit, filters, order_by, search
        )

    async def add_adapter_from_notification_event(self, payload: NotificationPayload) -> None:
        """Add adapter from notification event."""
        logger.debug("Received event for adding adapter")

        deployment_name = payload.content.result["deployment_name"]

        # Get workflow and steps
        workflow_id = payload.workflow_id
        db_workflow = await WorkflowDataManager(self.session).retrieve_by_fields(WorkflowModel, {"id": workflow_id})
        db_workflow_steps = await WorkflowStepDataManager(self.session).get_all_workflow_steps(
            {"workflow_id": workflow_id}
        )

        # Define the keys required for model extraction
        keys_of_interest = [
            "endpoint_id",
            "adapter_name",
            "adapter_model_id"
        ]

        # from workflow steps extract necessary information
        required_data = {}
        for db_workflow_step in db_workflow_steps:
            for key in keys_of_interest:
                if key in db_workflow_step.data:
                    required_data[key] = db_workflow_step.data[key]

        # Check for adapter with duplicate name
        db_adapter = await AdapterDataManager(self.session).retrieve_by_fields(
            AdapterModel,
            {"name": required_data["adapter_name"], "endpoint_id": required_data["endpoint_id"], "status": AdapterStatusEnum.RUNNING},
            missing_ok=True,
            case_sensitive=False
        )
        if db_adapter:
            logger.error(f"Unable to create adapter with name {required_data['adapter_name']} as it already exists")
            required_data["adapter_name"] = f"{required_data['adapter_name']}_adapter"

        # Create a new adapter instance with the adapter data
        adapter_create = AdapterModel(
            name=required_data["adapter_name"],
            deployment_name=deployment_name,
            endpoint_id=required_data["endpoint_id"],
            model_id=required_data["adapter_model_id"],
            created_by=db_workflow.created_by,
            status=AdapterStatusEnum.RUNNING,
            status_sync_at=datetime.now()
        )

        # Insert the adapter into the database
        db_adapter = await AdapterDataManager(self.session).insert_one(adapter_create)

        # Update workflow step data
        workflow_step_data = {
            "adapter_id": str(db_adapter.id),
            "adapter_name": db_adapter.name,
            "deployment_name": deployment_name,
        }

        current_step_number = db_workflow.current_step + 1
        workflow_current_step = current_step_number

        # Update or create next workflow step
        db_workflow_step = await WorkflowStepService(self.session).create_or_update_next_workflow_step(
            db_workflow.id, current_step_number, workflow_step_data
        )
        logger.debug(f"Workflow step created with id {db_workflow_step.id}")

        db_model = await ModelDataManager(self.session).retrieve_by_fields(
            ModelsModel, {"id": required_data["adapter_model_id"]}
        )
        # Send notification to workflow creator
        model_icon = await ModelServiceUtil(self.session).get_model_icon(db_model)
        notification_request = (
            NotificationBuilder()
            .set_content(
                title=db_adapter.name,
                message="Adapter Added",
                icon=model_icon,
                result=NotificationResult(target_id=db_adapter.id, target_type="endpoint").model_dump(
                    exclude_none=True, exclude_unset=True
                )
            )
            .set_payload(workflow_id=str(db_workflow.id), type=NotificationTypeEnum.ADAPTER_DEPLOYMENT_SUCCESS.value)
            .set_notification_request(subscriber_ids=[str(db_workflow.created_by)])
            .build()
        )
        await BudNotifyService().send_notification(notification_request)


    async def delete_adapter_workflow(self, current_user_id: UUID, adapter_id: UUID) -> None:
        """Delete an adapter."""
        step_number = 1
        workflow_total_steps = 2
        workflow_id = None

        # Validate adapter id
        db_adapter = await AdapterDataManager(self.session).retrieve_by_fields(
            AdapterModel, {"id": adapter_id}, exclude_fields={"status": AdapterStatusEnum.DELETED}
        )
        if not db_adapter:
            logger.error(f"Adapter {adapter_id} not found")
            raise ClientException("Adapter not found")

        if db_adapter.status == AdapterStatusEnum.DELETING:
            raise ClientException("Adapter is already deleting")

        # Retrieve or create workflow
        workflow_create = WorkflowUtilCreate(
            workflow_type=WorkflowTypeEnum.DELETE_ADAPTER,
            title="Delete Adapter",
            total_steps=workflow_total_steps,
            icon=APP_ICONS["general"]["deployment_mono"],
            tag="Deployment",
        )
        db_workflow = await WorkflowService(self.session).retrieve_or_create_workflow(
            workflow_id, workflow_create, current_user_id
        )

        db_endpoint = await EndpointDataManager(self.session).retrieve_by_fields(
            EndpointModel, {"id": db_adapter.endpoint_id}
        )

        adapters, _ = await self._get_adapters_by_endpoint(db_adapter.endpoint_id, db_endpoint.name, db_adapter.name, db_adapter.model.local_path, db_adapter.id)
        # Create request payload
        payload = {
            "endpoint_name": db_endpoint.name,
            "ingress_url": db_endpoint.cluster.ingress_url,
            "adapter_path": db_adapter.model.local_path,
            "adapter_name": db_adapter.deployment_name,
            "adapters": adapters,
            "namespace": db_endpoint.namespace,
            "cluster_id": str(db_endpoint.bud_cluster_id),
            "adapter_id": str(adapter_id),
            "action": "delete",
            "notification_metadata": {
                "name": BUD_INTERNAL_WORKFLOW,
                "subscriber_ids": str(current_user_id),
                "workflow_id": str(db_workflow.id),
            },
            "source_topic": f"{app_settings.source_topic}",
        }
        try:
            # Perform delete adapter request to bud_cluster app
            bud_cluster_response = await self._perform_adapter_deployment_request(payload)
        except ClientException as e:
            await WorkflowDataManager(self.session).update_by_fields(
                db_workflow, {"status": WorkflowStatusEnum.FAILED}
            )
            raise e

        # Add payload dict to response
        for step in bud_cluster_response["steps"]:
            step["payload"] = {}

        delete_adapter_workflow_id = bud_cluster_response.get("workflow_id")
        delete_adapter_events = {
            BudServeWorkflowStepEventName.ADAPTER_DELETE_EVENTS.value: bud_cluster_response,
            "delete_adapter_workflow_id": delete_adapter_workflow_id,
            "adapter_id": str(db_adapter.id),
        }

        # Insert step details in db
        db_workflow_step = await WorkflowStepDataManager(self.session).insert_one(
            WorkflowStepModel(
                workflow_id=db_workflow.id,
                step_number=step_number,
                data=delete_adapter_events,
            )
        )
        logger.debug(f"Created workflow step {step_number} for workflow {db_workflow.id}")

        # Update progress in workflow
        bud_cluster_response["progress_type"] = BudServeWorkflowStepEventName.ADAPTER_DELETE_EVENTS.value
        await WorkflowDataManager(self.session).update_by_fields(
            db_workflow, {"progress": bud_cluster_response, "current_step": step_number}
        )

        # Update adapter status to deleting
        await AdapterDataManager(self.session).update_by_fields(db_adapter, {"status": AdapterStatusEnum.DELETING})

        return db_workflow

    async def delete_adapter_from_notification_event(self, payload: NotificationPayload) -> None:
        """Delete adapter from notification event."""
        logger.debug("Received event for deleting adapter")

        # Get workflow and steps
        workflow_id = payload.workflow_id
        db_workflow = await WorkflowDataManager(self.session).retrieve_by_fields(WorkflowModel, {"id": workflow_id})
        db_workflow_steps = await WorkflowStepDataManager(self.session).get_all_workflow_steps(
            {"workflow_id": workflow_id}
        )

        # Define the keys required for model extraction
        keys_of_interest = [
            "adapter_id"
        ]

        # from workflow steps extract necessary information
        required_data = {}
        for db_workflow_step in db_workflow_steps:
            for key in keys_of_interest:
                if key in db_workflow_step.data:
                    required_data[key] = db_workflow_step.data[key]

        db_adapter = await AdapterDataManager(self.session).retrieve_by_fields(
            AdapterModel, {"id": required_data["adapter_id"]}
        )

        #Mark adapter as deleted
        await AdapterDataManager(self.session).update_by_fields(
            db_adapter, {"status": AdapterStatusEnum.DELETED}
        )
        logger.debug(f"Adapter {db_adapter.id} marked as deleted")

        # Update proxy cache to remove the deleted adapter
        try:
            # Get the endpoint to find the project_id
            db_endpoint = await EndpointDataManager(self.session).retrieve_by_fields(
                EndpointModel, {"id": db_adapter.endpoint_id}
            )
            await CredentialService(self.session).update_proxy_cache(db_endpoint.project_id)
            logger.debug(f"Updated proxy cache for project {db_endpoint.project_id} after adapter deletion")
        except (RedisException, Exception) as e:
            logger.error(f"Failed to update proxy cache after adapter deletion: {e}")

        # Mark workflow as completed
        await WorkflowDataManager(self.session).update_by_fields(
            db_workflow, {"status": WorkflowStatusEnum.COMPLETED}
        )

        # Send notification to workflow creator
        model_icon = await ModelServiceUtil(self.session).get_model_icon(db_adapter.model)
        notification_request = (
            NotificationBuilder()
            .set_content(
                title=db_adapter.name,
                message="Adapter Deleted",
                icon=model_icon,
                result=NotificationResult(target_id=db_adapter.id, target_type="endpoint").model_dump(
                    exclude_none=True, exclude_unset=True
                ),
            )
            .set_payload(workflow_id=str(db_workflow.id), type=NotificationTypeEnum.ADAPTER_DELETION_SUCCESS.value)
            .set_notification_request(subscriber_ids=[str(db_workflow.created_by)])
            .build()
        )
        await BudNotifyService().send_notification(notification_request)

<<<<<<< HEAD
    async def add_model_to_proxy_cache(self, endpoint_id: UUID, model_name: str, model_type: str, api_base: str) -> None:
        """Add model to proxy cache for a project."""
        
=======
    async def add_model_to_proxy_cache(self, endpoint_id: UUID, model_name: str, model_type: str, api_base: str, supported_endpoints: Union[List[str], Dict[str, bool]]) -> None:
        """Add model to proxy cache for a project."""

        endpoints = []
        
            
        for support_endpoint in supported_endpoints:
            try:
                enum_member = ModelEndpointEnum(support_endpoint)
                # Use the enum name in lowercase (e.g., "chat", "embedding", etc.)
                endpoints.append(enum_member.name.lower())
            except ValueError:
                logger.debug(f"Support endpoint {support_endpoint} is not a valid ModelEndpointEnum")
        logger.debug(f"Supported Endpoints: {endpoints}")
>>>>>>> f97c73f2
        model_config = ProxyModelConfig(
            routing=[ProxyProviderEnum.VLLM.value],
            providers={
                ProxyProviderEnum.VLLM.value: VLLMConfig(
                    type=model_type,
                    model_name=model_name,
                    api_base=api_base + "/v1",
                    api_key_location="none"
                )
<<<<<<< HEAD
            }
=======
            },
            endpoints=endpoints
>>>>>>> f97c73f2
        )

        redis_service = RedisService()
        await redis_service.set(f"model_table:{endpoint_id}", json.dumps({str(endpoint_id): model_config.model_dump()}))

    async def delete_model_from_proxy_cache(self, endpoint_id: UUID) -> None:
        """Delete model from proxy cache for a project."""
        redis_service = RedisService()
        await redis_service.delete_keys_by_pattern(f"model_table:{endpoint_id}*")<|MERGE_RESOLUTION|>--- conflicted
+++ resolved
@@ -418,11 +418,7 @@
         logger.debug(f"Endpoint created successfully: {db_endpoint.id}")
 
         # Update proxy cache for project
-<<<<<<< HEAD
-        await self.add_model_to_proxy_cache(db_endpoint.id, db_endpoint.namespace, "vllm", db_endpoint.url)
-=======
         await self.add_model_to_proxy_cache(db_endpoint.id, db_endpoint.namespace, "vllm", db_endpoint.url, enabled_endpoints)
->>>>>>> f97c73f2
         await CredentialService(self.session).update_proxy_cache(db_endpoint.project_id)
         logger.debug(f"Updated proxy cache for project {db_endpoint.project_id}")
 
@@ -2040,11 +2036,6 @@
         )
         await BudNotifyService().send_notification(notification_request)
 
-<<<<<<< HEAD
-    async def add_model_to_proxy_cache(self, endpoint_id: UUID, model_name: str, model_type: str, api_base: str) -> None:
-        """Add model to proxy cache for a project."""
-        
-=======
     async def add_model_to_proxy_cache(self, endpoint_id: UUID, model_name: str, model_type: str, api_base: str, supported_endpoints: Union[List[str], Dict[str, bool]]) -> None:
         """Add model to proxy cache for a project."""
 
@@ -2059,7 +2050,6 @@
             except ValueError:
                 logger.debug(f"Support endpoint {support_endpoint} is not a valid ModelEndpointEnum")
         logger.debug(f"Supported Endpoints: {endpoints}")
->>>>>>> f97c73f2
         model_config = ProxyModelConfig(
             routing=[ProxyProviderEnum.VLLM.value],
             providers={
@@ -2069,12 +2059,8 @@
                     api_base=api_base + "/v1",
                     api_key_location="none"
                 )
-<<<<<<< HEAD
-            }
-=======
             },
             endpoints=endpoints
->>>>>>> f97c73f2
         )
 
         redis_service = RedisService()
