--- conflicted
+++ resolved
@@ -583,7 +583,7 @@
             deployment_config=db_endpoint.deployment_config,
         )
 
-<<<<<<< HEAD
+
     async def delete_worker_from_notification_event(self, payload: NotificationPayload) -> None:
         """Delete a worker in database.
 
@@ -755,7 +755,7 @@
         )
 
         return db_workflow
-=======
+
     async def add_worker_to_endpoint_workflow(self, current_user_id: UUID, request: AddWorkerRequest) -> WorkflowModel:
         """Add worker to endpoint workflow."""
         # Get request data
@@ -1096,4 +1096,3 @@
         except Exception as e:
             logger.error(f"Failed to perform model extraction request: {e}")
             raise ClientException("Unable to perform model extraction") from e
->>>>>>> 4c5854d9
