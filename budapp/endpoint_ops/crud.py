--- conflicted
+++ resolved
@@ -149,12 +149,8 @@
                     EndpointModel,
                     ProjectModel.name.label("project_name"),
                     Model.name.label("model_name"),
-<<<<<<< HEAD
-                    func.sum(EndpointModel.total_replicas).label("total_workers"),
-=======
                     EndpointModel.total_replicas.label("total_workers"),
                     EndpointModel.active_replicas.label("active_workers"),
->>>>>>> bc0913bd
                 )
                 .join(ProjectModel, ProjectModel.id == EndpointModel.project_id)
                 .join(Model, Model.id == EndpointModel.model_id)
@@ -176,12 +172,8 @@
                     EndpointModel,
                     ProjectModel.name.label("project_name"),
                     Model.name.label("model_name"),
-<<<<<<< HEAD
-                    func.sum(EndpointModel.total_replicas).label("total_workers"),
-=======
                     EndpointModel.total_replicas.label("total_workers"),
                     EndpointModel.active_replicas.label("active_workers"),
->>>>>>> bc0913bd
                 )
                 .join(ProjectModel, ProjectModel.id == EndpointModel.project_id)
                 .join(Model, Model.id == EndpointModel.model_id)
