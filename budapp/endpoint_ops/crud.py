#  -----------------------------------------------------------------------------
#  Copyright (c) 2024 Bud Ecosystem Inc.
#  #
#  Licensed under the Apache License, Version 2.0 (the "License");
#  you may not use this file except in compliance with the License.
#  You may obtain a copy of the License at
#  #
#      http://www.apache.org/licenses/LICENSE-2.0
#  #
#  Unless required by applicable law or agreed to in writing, software
#  distributed under the License is distributed on an "AS IS" BASIS,
#  WITHOUT WARRANTIES OR CONDITIONS OF ANY KIND, either express or implied.
#  See the License for the specific language governing permissions and
#  limitations under the License.
#  -----------------------------------------------------------------------------

"""The crud package, containing essential business logic, services, and routing configurations for the endpoint ops."""

from typing import Any, Dict, List, Optional, Tuple
from uuid import UUID

from sqlalchemy import and_, asc, case, cast, desc, distinct, func, literal, or_, select
from sqlalchemy.dialects.postgresql import JSONB

from budapp.cluster_ops.models import Cluster as ClusterModel
from budapp.commons import logging
from budapp.commons.constants import EndpointStatusEnum
from budapp.commons.db_utils import DataManagerUtils
from budapp.model_ops.models import CloudModel
from budapp.model_ops.models import Model as Model

<<<<<<< HEAD
from ..commons.constants import ModelProviderTypeEnum
from ..commons.helpers import get_param_range
=======
from ..commons.helpers import get_param_range
from ..commons.constants import AdapterStatusEnum, ModelProviderTypeEnum

>>>>>>> f251db5f
from ..project_ops.models import Project as ProjectModel
from .models import Adapter as AdapterModel, Endpoint as EndpointModel


logger = logging.get_logger(__name__)


class EndpointDataManager(DataManagerUtils):
    """Data manager for the Endpoint model."""

    async def get_missing_endpoints(self, endpoint_ids: List[UUID]):
        stmt = select(EndpointModel).where(
            and_(EndpointModel.id.in_(endpoint_ids), EndpointModel.status != EndpointStatusEnum.DELETED)
        )
        result = self.scalars_all(stmt)
        existing_ids = {ep.id for ep in result}
        missing_ids = set(endpoint_ids) - existing_ids
        return list(missing_ids)

    async def get_all_active_endpoints(
        self,
        project_id: UUID,
        offset: int = 0,
        limit: int = 10,
        filters: Dict[str, Any] = {},
        order_by: List[Tuple[str, str]] = [],
        search: bool = False,
    ) -> Tuple[List[EndpointModel], int]:
        """Get all active endpoints from the database."""
        await self.validate_fields(EndpointModel, filters)

        # explicit conditions for order by model_name, cluster_name, modality
        explicit_conditions = []
        for field in order_by:
            if field[0] == "model_name":
                sorting_stmt = await self.generate_sorting_stmt(
                    Model,
                    [
                        ("name", field[1]),
                    ],
                )
                explicit_conditions.append(sorting_stmt[0])
            elif field[0] == "cluster_name":
                sorting_stmt = await self.generate_sorting_stmt(
                    ClusterModel,
                    [
                        ("name", field[1]),
                    ],
                )
                explicit_conditions.append(sorting_stmt[0])
            elif field[0] == "modality":
                sorting_stmt = await self.generate_sorting_stmt(
                    Model,
                    [
                        ("modality", field[1]),
                    ],
                )
                explicit_conditions.append(sorting_stmt[0])

        # Generate statements according to search or filters
        if search:
            search_conditions = await self.generate_search_stmt(EndpointModel, filters)
            stmt = (
                select(EndpointModel)
                .join(Model)
                .join(ClusterModel)
                .filter(or_(*search_conditions))
                .filter(
                    and_(EndpointModel.status != EndpointStatusEnum.DELETED, EndpointModel.project_id == project_id)
                )
            )
            count_stmt = (
                select(func.count())
                .select_from(EndpointModel)
                .join(Model)
                .join(ClusterModel)
                .filter(and_(*search_conditions))
                .filter(
                    and_(EndpointModel.status != EndpointStatusEnum.DELETED, EndpointModel.project_id == project_id)
                )
            )
        else:
            stmt = select(EndpointModel).join(Model).join(ClusterModel)
            count_stmt = select(func.count()).select_from(EndpointModel).join(Model).join(ClusterModel)
            for key, value in filters.items():
                stmt = stmt.filter(getattr(EndpointModel, key) == value)
                count_stmt = count_stmt.filter(getattr(EndpointModel, key) == value)
            stmt = stmt.filter(
                and_(EndpointModel.status != EndpointStatusEnum.DELETED, EndpointModel.project_id == project_id)
            )
            count_stmt = count_stmt.filter(
                and_(EndpointModel.status != EndpointStatusEnum.DELETED, EndpointModel.project_id == project_id)
            )

        # Calculate count before applying limit and offset
        count = self.execute_scalar(count_stmt)

        # Apply limit and offset
        stmt = stmt.limit(limit).offset(offset)

        # Apply sorting
        if order_by:
            sort_conditions = await self.generate_sorting_stmt(EndpointModel, order_by)
            # Extend sort conditions with explicit conditions
            sort_conditions.extend(explicit_conditions)
            stmt = stmt.order_by(*sort_conditions)

        result = self.scalars_all(stmt)

        return result, count

    async def get_all_endpoints_in_cluster(
        self, cluster_id: UUID, offset: int, limit: int, filters: Dict[str, Any], order_by: List[str], search: bool
    ) -> Tuple[List[EndpointModel], int, int, int]:
        """Get all endpoints in a cluster."""
        await self.validate_fields(EndpointModel, filters)

        # Base conditions
        base_conditions = [
            EndpointModel.cluster_id == cluster_id,
            EndpointModel.status != EndpointStatusEnum.DELETED,
        ]

        if search:
            search_conditions = await self.generate_search_stmt(EndpointModel, filters)

            stmt = (
                select(
                    EndpointModel,
                    ProjectModel,
                    Model,
                    EndpointModel.total_replicas.label("total_workers"),
                    EndpointModel.active_replicas.label("active_workers"),
                )
                .join(ProjectModel, ProjectModel.id == EndpointModel.project_id)
                .join(Model, Model.id == EndpointModel.model_id)
                .filter(*base_conditions)
                .filter(and_(*search_conditions))
                .group_by(EndpointModel.id, ProjectModel.id, Model.id)
            )

            count_stmt = (
                select(func.count(distinct(EndpointModel.id)))
                .select_from(EndpointModel)
                .filter(*base_conditions)
                .filter(and_(*search_conditions))
            )
        else:
            filter_conditions = [getattr(EndpointModel, field) == value for field, value in filters.items()]
            stmt = (
                select(
                    EndpointModel,
                    ProjectModel,
                    Model,
                    EndpointModel.total_replicas.label("total_workers"),
                    EndpointModel.active_replicas.label("active_workers"),
                )
                .join(ProjectModel, ProjectModel.id == EndpointModel.project_id)
                .join(Model, Model.id == EndpointModel.model_id)
                .filter(*base_conditions)
                .filter(*filter_conditions)
                .group_by(EndpointModel.id, ProjectModel.id, Model.id)
            )

            count_stmt = (
                select(func.count(distinct(EndpointModel.id)))
                .select_from(EndpointModel)
                .filter(*base_conditions)
                .filter(*filter_conditions)
            )

        # Get count
        count = self.execute_scalar(count_stmt)

        # Apply sorting and limit/offset
        stmt = stmt.limit(limit).offset(offset)

        if order_by:
            sort_conditions = await self.generate_sorting_stmt(EndpointModel, order_by)

            # Handle sorting for project_name, model_name, and total_workers
            for field, direction in order_by:
                sort_func = asc if direction == "asc" else desc
                if field == "project_name":
                    stmt = stmt.order_by(sort_func(ProjectModel.name))
                elif field == "model_name":
                    stmt = stmt.order_by(sort_func(Model.name))
                elif field == "total_workers":
                    stmt = stmt.order_by(sort_func("total_workers"))
                elif field == "active_workers":
                    stmt = stmt.order_by(sort_func("active_workers"))

            stmt = stmt.order_by(*sort_conditions)

        result = self.session.execute(stmt)

        return result, count

    async def get_cluster_count_details(self, cluster_id: UUID) -> Tuple[int, int, int, int]:
        """Retrieve cluster statistics including:
        - Total endpoints count (excluding deleted ones)
        - Running endpoints count
        - Sum of active replicas (workers)
        - Sum of total replicas (workers)

        Args:
            cluster_id (UUID): The ID of the cluster.

        Returns:
            Tuple[int, int, int, int]:
            (total_endpoints_count, running_endpoints_count, active_workers_count, total_workers_count)
        """
        query = select(
            func.count().filter(EndpointModel.status != EndpointStatusEnum.DELETED).label("total_endpoints"),
            func.count().filter(EndpointModel.status == EndpointStatusEnum.RUNNING).label("running_endpoints"),
            func.coalesce(
                func.sum(EndpointModel.active_replicas).filter(EndpointModel.status != EndpointStatusEnum.DELETED), 0
            ).label("active_workers"),
            func.coalesce(
                func.sum(EndpointModel.total_replicas).filter(EndpointModel.status != EndpointStatusEnum.DELETED), 0
            ).label("total_workers"),
        ).where(EndpointModel.cluster_id == cluster_id)

        result = self.session.execute(query)
        total_endpoints, running_endpoints, active_replicas, total_replicas = result.fetchone()

        return total_endpoints, running_endpoints, active_replicas, total_replicas

    async def get_all_playground_deployments(
        self,
        project_ids: List[UUID],
        offset: int,
        limit: int,
        filters: Optional[Dict[str, Any]] = None,
        order_by: Optional[List[Tuple[str, str]]] = None,
        search: bool = False,
    ) -> Tuple[List[EndpointModel], int]:
        """Get all playground deployments."""
        filters = filters or {}
        order_by = order_by or []

        # Define explicit conditions
        explicit_conditions = []
        json_filters = {"tags": filters.pop("tags", []), "tasks": filters.pop("tasks", [])}
        explicit_filters = {
            "modality": filters.pop("modality", []),
            "model_size": filters.pop("model_size", None),
            "model_name": filters.pop("model_name", None),
        }

        # Validate the remaining filters
        await self.validate_fields(EndpointModel, filters)

        if json_filters["tags"]:
            # Either TagA or TagB exist in tag field
            tag_conditions = or_(
                *[Model.tags.cast(JSONB).contains([{"name": tag_name}]) for tag_name in json_filters["tags"]]
            )
            explicit_conditions.append(tag_conditions)

        if json_filters["tasks"]:
            # Either TaskA or TaskB exist in task field
            task_conditions = or_(
                *[Model.tasks.cast(JSONB).contains([{"name": task_name}]) for task_name in json_filters["tasks"]]
            )
            explicit_conditions.append(task_conditions)

        if explicit_filters["modality"]:
            # Check any of modality present in the field
            modality_condition = Model.modality.in_(explicit_filters["modality"])
            explicit_conditions.append(modality_condition)

        if explicit_filters["model_size"]:
            # Convert model size to a pre-defined range of numbers
            model_size_min, model_size_max = get_param_range(explicit_filters["model_size"])
            explicit_conditions.append(Model.model_size.between(model_size_min, model_size_max))

        # Generate statements according to search or filters
        if search:
            if explicit_filters["model_name"]:
                # For search, query using like operator
                model_name_condition = Model.name.ilike(f"%{explicit_filters['model_name']}%")
                explicit_conditions.append(model_name_condition)

            search_conditions = await self.generate_search_stmt(EndpointModel, filters)
            stmt = (
                select(
                    EndpointModel,
                    case(
                        (Model.provider_type == ModelProviderTypeEnum.CLOUD_MODEL, cast(CloudModel.input_cost, JSONB)),
                        else_=literal(None),
                    ).label("input_cost"),
                    case(
                        (
                            Model.provider_type == ModelProviderTypeEnum.CLOUD_MODEL,
                            cast(CloudModel.output_cost, JSONB),
                        ),
                        else_=literal(None),
                    ).label("output_cost"),
                    case(
                        (Model.provider_type == ModelProviderTypeEnum.CLOUD_MODEL, CloudModel.max_input_tokens),
                        (
                            Model.provider_type == ModelProviderTypeEnum.HUGGING_FACE,
                            Model.architecture_text_config["context_length"].as_integer(),
                        ),
                        else_=literal(None),
                    ).label("context_length"),
                )
                .join(Model, EndpointModel.model_id == Model.id)
                .outerjoin(
                    CloudModel,
                    and_(Model.provider_type == ModelProviderTypeEnum.CLOUD_MODEL, Model.uri == CloudModel.uri),
                )
                .filter(or_(*search_conditions, *explicit_conditions))
                .filter(EndpointModel.status != EndpointStatusEnum.DELETED)
                .filter(EndpointModel.project_id.in_(project_ids))
            )
            count_stmt = (
                select(func.count(distinct(EndpointModel.id)))
                .join(Model, EndpointModel.model_id == Model.id)
                .filter(or_(*search_conditions, *explicit_conditions))
                .filter(EndpointModel.status != EndpointStatusEnum.DELETED)
                .filter(EndpointModel.project_id.in_(project_ids))
            )
        else:
            if explicit_filters["model_name"]:
                model_name_condition = Model.name == explicit_filters["model_name"]
                explicit_conditions.append(model_name_condition)

            stmt = (
                select(
                    EndpointModel,
                    case(
                        (Model.provider_type == ModelProviderTypeEnum.CLOUD_MODEL, cast(CloudModel.input_cost, JSONB)),
                        else_=literal(None),
                    ).label("input_cost"),
                    case(
                        (
                            Model.provider_type == ModelProviderTypeEnum.CLOUD_MODEL,
                            cast(CloudModel.output_cost, JSONB),
                        ),
                        else_=literal(None),
                    ).label("output_cost"),
                    case(
                        (Model.provider_type == ModelProviderTypeEnum.CLOUD_MODEL, CloudModel.max_input_tokens),
                        (
                            Model.provider_type == ModelProviderTypeEnum.HUGGING_FACE,
                            Model.architecture_text_config["context_length"].as_integer(),
                        ),
                        else_=literal(None),
                    ).label("context_length"),
                )
                .filter_by(**filters)
                .join(Model, EndpointModel.model_id == Model.id)
                .outerjoin(
                    CloudModel,
                    and_(Model.provider_type == ModelProviderTypeEnum.CLOUD_MODEL, Model.uri == CloudModel.uri),
                )
                .where(and_(*explicit_conditions))
                .filter(EndpointModel.status != EndpointStatusEnum.DELETED)
                .filter(EndpointModel.project_id.in_(project_ids))
            )
            count_stmt = (
                select(func.count(distinct(EndpointModel.id)))
                .filter_by(**filters)
                .join(Model, EndpointModel.model_id == Model.id)
                .where(and_(*explicit_conditions))
                .filter(EndpointModel.status != EndpointStatusEnum.DELETED)
                .filter(EndpointModel.project_id.in_(project_ids))
            )

        # Calculate count before applying limit and offset
        count = self.execute_scalar(count_stmt)

        # Apply limit and offset
        stmt = stmt.limit(limit).offset(offset)

        # Apply sorting
        if order_by:
            sort_conditions = await self.generate_sorting_stmt(EndpointModel, order_by)
            stmt = stmt.order_by(*sort_conditions)

        result = self.execute_all(stmt)

        return result, count


class AdapterDataManager(DataManagerUtils):
    """Data manager for the Adapter model."""

    async def get_all_active_adapters(
        self,
        endpoint_id: UUID,
        offset: int = 0,
        limit: int = 10,
        filters: Dict[str, Any] = {},
        order_by: List[Tuple[str, str]] = [],
        search: bool = False,
    ) -> List[AdapterModel]:
        """Get all active adapters for a given endpoint.

        Args:
            endpoint_id (UUID): The ID of the endpoint.
            offset (int, optional): The offset for pagination. Defaults to 0.
            limit (int, optional): The limit for pagination. Defaults to 10.
            filters (Dict[str, Any], optional): Filters to apply. Defaults to {}.
            order_by (List[Tuple[str, str]], optional): The order by conditions. Defaults to [].
            search (bool, optional): Whether to perform a search. Defaults to False.

        Returns:
            List[AdapterModel]: A list of active adapters.
        """
        await self.validate_fields(AdapterModel, filters)

        # Generate statements according to search or filters
        if search:
            search_conditions = await self.generate_search_stmt(AdapterModel, filters)
            stmt = (select(AdapterModel)
                .join(EndpointModel)
                .join(Model)
                .filter(or_(*search_conditions))
                .filter(
                    and_(AdapterModel.endpoint_id == endpoint_id, AdapterModel.status != AdapterStatusEnum.DELETED)
                )
            )

            count_stmt = (
                select(func.count())
                .select_from(AdapterModel)
                .join(EndpointModel)
                .join(Model)
                .filter(or_(*search_conditions))
                .filter(
                    and_(AdapterModel.endpoint_id == endpoint_id, AdapterModel.status != AdapterStatusEnum.DELETED)
                )
            )
        else:
            stmt = select(AdapterModel).join(EndpointModel).join(Model)
            count_stmt = select(func.count()).select_from(AdapterModel).join(EndpointModel).join(Model)
            for key, value in filters.items():
                stmt = stmt.filter(getattr(AdapterModel, key) == value)
                count_stmt = count_stmt.filter(getattr(AdapterModel, key) == value)
            stmt = stmt.filter(
                and_(AdapterModel.endpoint_id == endpoint_id, AdapterModel.status != AdapterStatusEnum.DELETED)
            )
            count_stmt = count_stmt.filter(
                and_(AdapterModel.endpoint_id == endpoint_id, AdapterModel.status != AdapterStatusEnum.DELETED)
            )
        # Calculate count before applying limit and offset
        count = self.execute_scalar(count_stmt)

        # Apply limit and offset
        stmt = stmt.limit(limit).offset(offset)

        # Apply sorting
        if order_by:
            sort_conditions = await self.generate_sorting_stmt(AdapterModel, order_by)
            stmt = stmt.order_by(*sort_conditions)
        
        result = self.scalars_all(stmt)
        logger.info("all adapters result: %s", result)
        return result, count<|MERGE_RESOLUTION|>--- conflicted
+++ resolved
@@ -29,14 +29,9 @@
 from budapp.model_ops.models import CloudModel
 from budapp.model_ops.models import Model as Model
 
-<<<<<<< HEAD
-from ..commons.constants import ModelProviderTypeEnum
-from ..commons.helpers import get_param_range
-=======
 from ..commons.helpers import get_param_range
 from ..commons.constants import AdapterStatusEnum, ModelProviderTypeEnum
 
->>>>>>> f251db5f
 from ..project_ops.models import Project as ProjectModel
 from .models import Adapter as AdapterModel, Endpoint as EndpointModel
 
