--- conflicted
+++ resolved
@@ -270,18 +270,13 @@
         response = ErrorResponse(message=e.message, code=e.status_code)
     except Exception as e:
         logger.exception(f"Failed to get model cluster detail: {e}")
-<<<<<<< HEAD
-        response = ErrorResponse(message="Failed to get model cluster detail", code=status.HTTP_500_INTERNAL_SERVER_ERROR)
-=======
         response = ErrorResponse(
             message="Failed to get model cluster detail", code=status.HTTP_500_INTERNAL_SERVER_ERROR
         )
->>>>>>> 4c5854d9
     return response.to_http_response()
 
 
 @endpoint_router.post(
-<<<<<<< HEAD
     "/{endpoint_id}/delete-worker/{worker_id}",
     responses={
         status.HTTP_200_OK: {
@@ -316,7 +311,9 @@
         logger.exception(f"Failed to get endpoint worker detail: {e}")
         response = ErrorResponse(message="Failed to get endpoint worker detail", code=status.HTTP_500_INTERNAL_SERVER_ERROR)
     return response.to_http_response()
-=======
+
+
+@endpoint_router.post(
     "/add-worker",
     responses={
         status.HTTP_500_INTERNAL_SERVER_ERROR: {
@@ -355,4 +352,3 @@
         return ErrorResponse(
             code=status.HTTP_500_INTERNAL_SERVER_ERROR, message="Failed to add worker to endpoint"
         ).to_http_response()
->>>>>>> 4c5854d9
