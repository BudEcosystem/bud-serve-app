#  -----------------------------------------------------------------------------
#  Copyright (c) 2024 Bud Ecosystem Inc.
#  #
#  Licensed under the Apache License, Version 2.0 (the "License");
#  you may not use this file except in compliance with the License.
#  You may obtain a copy of the License at
#  #
#      http://www.apache.org/licenses/LICENSE-2.0
#  #
#  Unless required by applicable law or agreed to in writing, software
#  distributed under the License is distributed on an "AS IS" BASIS,
#  WITHOUT WARRANTIES OR CONDITIONS OF ANY KIND, either express or implied.
#  See the License for the specific language governing permissions and
#  limitations under the License.
#  -----------------------------------------------------------------------------

"""The model ops package, containing essential business logic, services, and routing configurations for the model ops."""

import json
from json.decoder import JSONDecodeError
from typing import List, Optional, Union
from uuid import UUID

from fastapi import APIRouter, Depends, Form, Query, UploadFile, status
from fastapi.exceptions import RequestValidationError
from pydantic import ValidationError
from sqlalchemy.orm import Session
from typing_extensions import Annotated

from budapp.commons import logging
from budapp.commons.constants import ModalityEnum
from budapp.commons.dependencies import (
    get_current_active_user,
    get_session,
    parse_ordering_fields,
)
from budapp.commons.exceptions import ClientException
from budapp.commons.schemas import ErrorResponse, SuccessResponse
from budapp.user_ops.schemas import User
from budapp.workflow_ops.schemas import RetrieveWorkflowDataResponse
from budapp.workflow_ops.services import WorkflowService

from .schemas import (
    CreateCloudModelWorkflowRequest,
    CreateCloudModelWorkflowResponse,
    CreateLocalModelWorkflowRequest,
    EditModel,
    LocalModelScanRequest,
    ModelAuthorFilter,
    ModelAuthorResponse,
    ModelDetailSuccessResponse,
    ModelFilter,
    ModelPaginatedResponse,
    ProviderFilter,
    ProviderResponse,
    RecommendedTagsResponse,
    TagsListResponse,
    TasksListResponse,
)
from .services import (
    CloudModelService,
    CloudModelWorkflowService,
    LocalModelWorkflowService,
    ModelService,
    ProviderService,
)


logger = logging.get_logger(__name__)

model_router = APIRouter(prefix="/models", tags=["model"])


@model_router.get(
    "/",
    responses={
        status.HTTP_500_INTERNAL_SERVER_ERROR: {
            "model": ErrorResponse,
            "description": "Service is unavailable due to server error",
        },
        status.HTTP_400_BAD_REQUEST: {
            "model": ErrorResponse,
            "description": "Service is unavailable due to client error",
        },
        status.HTTP_200_OK: {
            "model": ModelPaginatedResponse,
            "description": "Successfully list all models",
        },
    },
    description="List all models",
)
async def list_all_models(
    current_user: Annotated[User, Depends(get_current_active_user)],
    session: Annotated[Session, Depends(get_session)],
    filters: Annotated[ModelFilter, Depends()],
    author: List[str] = Query(default=[]),
    modality: List[ModalityEnum] = Query(default=[]),
    tags: List[str] = Query(default=[]),
    tasks: List[str] = Query(default=[]),
    page: int = Query(1, ge=1),
    limit: int = Query(10, ge=0),
    order_by: Optional[List[str]] = Depends(parse_ordering_fields),
    search: bool = False,
) -> Union[ModelPaginatedResponse, ErrorResponse]:
    """List all models."""
    # Calculate offset
    offset = (page - 1) * limit

    # Convert UserFilter to dictionary
    filters_dict = filters.model_dump(exclude_none=True, exclude={"table_source"})

    # Update filters_dict only for non-empty lists
    filter_updates = {"tags": tags, "tasks": tasks, "author": author, "modality": modality}
    filters_dict.update({k: v for k, v in filter_updates.items() if v})

    # Perform router level validation
    if filters.table_source == "cloud_model" and filter_updates["author"]:
        return ErrorResponse(
            code=status.HTTP_400_BAD_REQUEST,
            message="Author is not allowed for cloud models.",
        ).to_http_response()

    if filters.model_size_min and filters.model_size_max and filters.model_size_min > filters.model_size_max:
        return ErrorResponse(
            code=status.HTTP_400_BAD_REQUEST,
            message="Model size min is greater than model size max.",
        ).to_http_response()

    try:
        if filters.table_source == "cloud_model":
            db_models, count = await CloudModelService(session).get_all_cloud_models(
                offset, limit, filters_dict, order_by, search
            )
        else:
            db_models, count = await ModelService(session).get_all_active_models(
                offset, limit, filters_dict, order_by, search
            )
    except ClientException as e:
        logger.exception(f"Failed to get all models: {e}")
        return ErrorResponse(code=e.status_code, message=e.message).to_http_response()
    except Exception as e:
        logger.exception(f"Failed to get all models: {e}")
        return ErrorResponse(
            code=status.HTTP_500_INTERNAL_SERVER_ERROR, message="Failed to get all cloud models"
        ).to_http_response()

    return ModelPaginatedResponse(
        models=db_models,
        total_record=count,
        page=page,
        limit=limit,
        object="models.list",
        code=status.HTTP_200_OK,
    ).to_http_response()


@model_router.get(
    "/providers",
    responses={
        status.HTTP_500_INTERNAL_SERVER_ERROR: {
            "model": ErrorResponse,
            "description": "Service is unavailable due to server error",
        },
        status.HTTP_400_BAD_REQUEST: {
            "model": ErrorResponse,
            "description": "Service is unavailable due to client error",
        },
        status.HTTP_200_OK: {
            "model": ProviderResponse,
            "description": "Successfully list all providers",
        },
    },
    description="List all model providers",
)
async def list_providers(
    current_user: Annotated[User, Depends(get_current_active_user)],
    session: Annotated[Session, Depends(get_session)],
    filters: ProviderFilter = Depends(),
    page: int = Query(1, ge=1),
    limit: int = Query(10, ge=0),
    order_by: Optional[List[str]] = Depends(parse_ordering_fields),
    search: bool = False,
) -> Union[ProviderResponse, ErrorResponse]:
    """List all model providers."""
    # Calculate offset
    offset = (page - 1) * limit

    # Convert UserFilter to dictionary
    filters_dict = filters.model_dump(exclude_none=True)

    try:
        db_providers, count = await ProviderService(session).get_all_providers(
            offset, limit, filters_dict, order_by, search
        )
    except Exception as e:
        logger.exception(f"Failed to get all providers: {e}")
        return ErrorResponse(
            code=status.HTTP_500_INTERNAL_SERVER_ERROR, message="Failed to get all providers"
        ).to_http_response()

    return ProviderResponse(
        providers=db_providers,
        total_record=count,
        page=page,
        limit=limit,
        object="providers.list",
        code=status.HTTP_200_OK,
    ).to_http_response()


@model_router.post(
    "/cloud-model-workflow",
    responses={
        status.HTTP_500_INTERNAL_SERVER_ERROR: {
            "model": ErrorResponse,
            "description": "Service is unavailable due to server error",
        },
        status.HTTP_400_BAD_REQUEST: {
            "model": ErrorResponse,
            "description": "Service is unavailable due to client error",
        },
        status.HTTP_200_OK: {
            "model": RetrieveWorkflowDataResponse,
            "description": "Successfully add cloud model workflow",
        },
    },
    description="Add cloud model workflow",
)
async def add_cloud_model_workflow(
    current_user: Annotated[User, Depends(get_current_active_user)],
    session: Annotated[Session, Depends(get_session)],
    request: CreateCloudModelWorkflowRequest,
) -> Union[RetrieveWorkflowDataResponse, ErrorResponse]:
    """Add cloud model workflow."""
    try:
        db_workflow = await CloudModelWorkflowService(session).add_cloud_model_workflow(
            current_user_id=current_user.id,
            request=request,
        )

        return await WorkflowService(session).retrieve_workflow_data(db_workflow.id)
    except ClientException as e:
        logger.exception(f"Failed to add cloud model workflow: {e}")
        return ErrorResponse(code=status.HTTP_400_BAD_REQUEST, message=e.message).to_http_response()
    except Exception as e:
        logger.exception(f"Failed to add cloud model workflow: {e}")
        return ErrorResponse(
            code=status.HTTP_500_INTERNAL_SERVER_ERROR, message="Failed to add cloud model workflow"
        ).to_http_response()


@model_router.post(
    "/local-model-workflow",
    responses={
        status.HTTP_500_INTERNAL_SERVER_ERROR: {
            "model": ErrorResponse,
            "description": "Service is unavailable due to server error",
        },
        status.HTTP_400_BAD_REQUEST: {
            "model": ErrorResponse,
            "description": "Service is unavailable due to client error",
        },
        status.HTTP_200_OK: {
            "model": RetrieveWorkflowDataResponse,
            "description": "Successfully add local model workflow",
        },
    },
    description="Add local model workflow",
)
async def add_local_model_workflow(
    current_user: Annotated[User, Depends(get_current_active_user)],
    session: Annotated[Session, Depends(get_session)],
    request: CreateLocalModelWorkflowRequest,
) -> Union[RetrieveWorkflowDataResponse, ErrorResponse]:
    """Add local model workflow."""
    try:
        db_workflow = await LocalModelWorkflowService(session).add_local_model_workflow(
            current_user_id=current_user.id,
            request=request,
        )

        return await WorkflowService(session).retrieve_workflow_data(db_workflow.id)
    except ClientException as e:
        logger.exception(f"Failed to add local model workflow: {e}")
        return ErrorResponse(code=status.HTTP_400_BAD_REQUEST, message=e.message).to_http_response()
    except Exception as e:
        logger.exception(f"Failed to add local model workflow: {e}")
        return ErrorResponse(
            code=status.HTTP_500_INTERNAL_SERVER_ERROR, message="Failed to add local model workflow"
        ).to_http_response()


@model_router.patch(
    "/{model_id}",
    responses={
        status.HTTP_500_INTERNAL_SERVER_ERROR: {
            "model": ErrorResponse,
            "description": "Service is unavailable due to server error",
        },
        status.HTTP_400_BAD_REQUEST: {
            "model": ErrorResponse,
            "description": "Service is unavailable due to client error",
        },
        status.HTTP_200_OK: {
            "model": CreateCloudModelWorkflowResponse,
            "description": "Successfully edited cloud model",
        },
    },
    description="Edit cloud model",
)
async def edit_model(
    model_id: UUID,
    current_user: Annotated[User, Depends(get_current_active_user)],
    session: Annotated[Session, Depends(get_session)],
    name: str | None = Form(None),
    description: str | None = Form(None),
    tags: str | None = Form(None),
    tasks: str | None = Form(None),
    icon: str | None = Form(None),
    paper_urls: str | None = Form(None),
    github_url: str | None = Form(None),
    huggingface_url: str | None = Form(None),
    website_url: str | None = Form(None),
    license_file: UploadFile | None = None,
    license_url: str | None = Form(None),
) -> Union[SuccessResponse, ErrorResponse]:
    """Edit cloud model with file upload"""
    logger.debug(
        f"Received data: name={name}, description={description}, tags={tags}, tasks={tasks}, paper_urls={paper_urls}, github_url={github_url}, huggingface_url={huggingface_url}, website_url={website_url}, license_file={license_file}, license_url={license_url}"
    )

    try:
        if isinstance(tags, str) and len(tags) == 0:
            tags = []
        else:
            tags = json.loads(tags) if tags else None

        if isinstance(tasks, str) and len(tasks) == 0:
            tasks = []
        else:
            tasks = json.loads(tasks) if tasks else None

        if isinstance(tags, str) and len(paper_urls) == 0:
            paper_urls = []
        elif isinstance(paper_urls, str) and len(paper_urls) > 0:
            # Split the first element into a list of URLs and validate each URL in loop
            paper_urls = [url.strip() for url in paper_urls.split(",")]

        edit_model = EditModel(
            name=name if name else None,
            description=description if description else None,
            tags=tags if isinstance(tags, list) else None,
            tasks=tasks if isinstance(tasks, list) else None,
            icon=icon if icon else None,
            paper_urls=paper_urls if isinstance(paper_urls, list) else None,
            github_url=github_url if github_url else None,
            huggingface_url=huggingface_url if huggingface_url else None,
            website_url=website_url if website_url else None,
            license_url=license_url if license_url else None,
            license_file=license_file if license_file else None,
        )

        # Pass file and edit_model data to your service
        await ModelService(session).edit_model(
            model_id=model_id, data=edit_model.model_dump(exclude_none=True, exclude_unset=True)
        )

        return SuccessResponse(message="Cloud model edited successfully", code=status.HTTP_200_OK).to_http_response()
    except ClientException as e:
        logger.exception(f"Failed to edit cloud model: {e}")
        return ErrorResponse(code=e.status_code, message=e.message).to_http_response()
    except ValidationError as e:
        logger.exception(f"ValidationErrors: {str(e)}")
        raise RequestValidationError(e.errors())
    except JSONDecodeError as e:
        logger.exception(f"Failed to edit cloud model: {e}")
        return ErrorResponse(
            code=status.HTTP_422_UNPROCESSABLE_ENTITY, message="Failed to edit cloud model. Invalid input format."
        ).to_http_response()
    except Exception as e:
        logger.exception(f"Failed to edit cloud model: {e}")
        return ErrorResponse(
            code=status.HTTP_500_INTERNAL_SERVER_ERROR, message="Failed to edit cloud model"
        ).to_http_response()


# @model_router.get(
#     "/cloud-model-workflow/{workflow_id}",
#     responses={
#         status.HTTP_500_INTERNAL_SERVER_ERROR: {
#             "model": ErrorResponse,
#             "description": "Service is unavailable due to server error",
#         },
#         status.HTTP_400_BAD_REQUEST: {
#             "model": ErrorResponse,
#             "description": "Service is unavailable due to client error",
#         },
#         status.HTTP_200_OK: {
#             "model": CreateCloudModelWorkflowResponse,
#             "description": "Successfully add cloud model workflow",
#         },
#     },
#     description="Get cloud model workflow",
# )
# async def get_cloud_model_workflow(
#     current_user: Annotated[User, Depends(get_current_active_user)],
#     session: Annotated[Session, Depends(get_session)],
#     workflow_id: UUID,
# ) -> Union[CreateCloudModelWorkflowResponse, ErrorResponse]:
#     """Get cloud model workflow."""
#     try:
#         return await CloudModelWorkflowService(session).get_cloud_model_workflow(workflow_id)
#     except ClientException as e:
#         logger.exception(f"Failed to get cloud model workflow: {e}")
#         return ErrorResponse(code=status.HTTP_400_BAD_REQUEST, message=e.message).to_http_response()
#     except Exception as e:
#         logger.exception(f"Failed to get cloud model workflow: {e}")
#         return ErrorResponse(
#             code=status.HTTP_500_INTERNAL_SERVER_ERROR, message="Failed to get cloud model workflow"
#         ).to_http_response()


# @model_router.get(
#     "/cloud-models",
#     responses={
#         status.HTTP_500_INTERNAL_SERVER_ERROR: {
#             "model": ErrorResponse,
#             "description": "Service is unavailable due to server error",
#         },
#         status.HTTP_400_BAD_REQUEST: {
#             "model": ErrorResponse,
#             "description": "Service is unavailable due to client error",
#         },
#         status.HTTP_200_OK: {
#             "model": ProviderResponse,
#             "description": "Successfully list all providers",
#         },
#     },
#     description="List all cloud models",
# )
# async def list_cloud_models(
#     current_user: Annotated[User, Depends(get_current_active_user)],
#     session: Annotated[Session, Depends(get_session)],
#     filters: Annotated[CloudModelFilter, Depends()],
#     tags: List[str] = Query(default_factory=list),
#     tasks: List[str] = Query(default_factory=list),
#     page: int = Query(1, ge=1),
#     limit: int = Query(10, ge=0),
#     order_by: Optional[List[str]] = Depends(parse_ordering_fields),
#     search: bool = False,
# ) -> Union[CloudModelResponse, ErrorResponse]:
#     """List all cloud models."""
#     # Calculate offset
#     offset = (page - 1) * limit

#     # Convert UserFilter to dictionary
#     filters_dict = filters.model_dump(exclude_none=True)
#     if tags:
#         filters_dict["tags"] = tags
#     if tasks:
#         filters_dict["tasks"] = tasks

#     try:
#         db_models, count = await CloudModelService(session).get_all_cloud_models(
#             offset, limit, filters_dict, order_by, search
#         )
#     except Exception as e:
#         logger.exception(f"Failed to get all cloud models: {e}")
#         return ErrorResponse(
#             code=status.HTTP_500_INTERNAL_SERVER_ERROR, message="Failed to get all cloud models"
#         ).to_http_response()

#     return CloudModelResponse(
#         cloud_models=db_models,
#         total_record=count,
#         page=page,
#         limit=limit,
#         object="cloud_models.list",
#         code=status.HTTP_200_OK,
#     ).to_http_response()


@model_router.get(
    "/cloud-models/recommended-tags",
    responses={
        status.HTTP_500_INTERNAL_SERVER_ERROR: {
            "model": ErrorResponse,
            "description": "Service is unavailable due to server error",
        },
        status.HTTP_400_BAD_REQUEST: {
            "model": ErrorResponse,
            "description": "Service is unavailable due to client error",
        },
        status.HTTP_200_OK: {
            "model": RecommendedTagsResponse,
            "description": "Successfully list all recommended tags",
        },
    },
    description="List all cloud model recommended tags",
)
async def list_cloud_model_recommended_tags(
    current_user: Annotated[User, Depends(get_current_active_user)],
    session: Annotated[Session, Depends(get_session)],
    page: int = Query(1, ge=1),
    limit: int = Query(10, ge=0),
) -> Union[RecommendedTagsResponse, ErrorResponse]:
    """List all most used tags."""
    # Calculate offset
    offset = (page - 1) * limit

    try:
        db_tags, count = await CloudModelService(session).get_all_recommended_tags(offset, limit)
    except Exception as e:
        logger.exception(f"Failed to get all recommended tags: {e}")
        return ErrorResponse(
            code=status.HTTP_500_INTERNAL_SERVER_ERROR, message="Failed to get all recommended tags"
        ).to_http_response()

    return RecommendedTagsResponse(
        tags=db_tags,
        total_record=count,
        page=page,
        limit=limit,
        object="recommended_tags.list",
        code=status.HTTP_200_OK,
    ).to_http_response()


@model_router.get(
    "/tags",
    responses={
        status.HTTP_500_INTERNAL_SERVER_ERROR: {
            "model": ErrorResponse,
            "description": "Service is unavailable due to server error",
        },
        status.HTTP_400_BAD_REQUEST: {
            "model": ErrorResponse,
            "description": "Service is unavailable due to client error",
        },
        status.HTTP_200_OK: {
            "model": TagsListResponse,
            "description": "Successfully searched tags by name",
        },
    },
    description="Search model tags by name with pagination",
)
async def list_model_tags(
    session: Annotated[Session, Depends(get_session)],
    name: Optional[str] = Query(default=None),
    current_user: User = Depends(get_current_active_user),
    page: int = Query(1, ge=1),
    limit: int = Query(10, ge=1),
) -> Union[TagsListResponse, ErrorResponse]:
    """List tags by name with pagination support."""
    offset = (page - 1) * limit

    try:
        db_tags, count = await ModelService(session).list_model_tags(name or "", offset, limit)
    except Exception as e:
        return ErrorResponse(code=status.HTTP_500_INTERNAL_SERVER_ERROR, message=str(e)).to_http_response()

    return TagsListResponse(
        tags=db_tags,
        total_record=count,
        page=page,
        limit=limit,
        object="tags.search",
        code=status.HTTP_200_OK,
    ).to_http_response()


@model_router.get(
    "/tasks",
    responses={
        status.HTTP_500_INTERNAL_SERVER_ERROR: {
            "model": ErrorResponse,
            "description": "Service is unavailable due to server error",
        },
        status.HTTP_400_BAD_REQUEST: {
            "model": ErrorResponse,
            "description": "Service is unavailable due to client error",
        },
        status.HTTP_200_OK: {
            "model": TasksListResponse,
            "description": "Successfully listed tasks",
        },
    },
    description="Search model tags by name with pagination",
)
async def list_model_tasks(
    session: Annotated[Session, Depends(get_session)],
    name: Optional[str] = Query(default=None),
    current_user: User = Depends(get_current_active_user),
    page: int = Query(1, ge=1),
    limit: int = Query(10, ge=1),
) -> Union[TasksListResponse, ErrorResponse]:
    """List tasks by name with pagination support."""
    offset = (page - 1) * limit

    try:
        db_tasks, count = await ModelService(session).list_model_tasks(name or "", offset, limit)
    except Exception as e:
        return ErrorResponse(code=status.HTTP_500_INTERNAL_SERVER_ERROR, message=str(e)).to_http_response()

    return TasksListResponse(
        tasks=db_tasks,
        total_record=count,
        page=page,
        limit=limit,
        object="tasks.list",
        code=status.HTTP_200_OK,
    ).to_http_response()


@model_router.get(
    "/authors",
    responses={
        status.HTTP_500_INTERNAL_SERVER_ERROR: {
            "model": ErrorResponse,
            "description": "Service is unavailable due to server error",
        },
        status.HTTP_400_BAD_REQUEST: {
            "model": ErrorResponse,
            "description": "Service is unavailable due to client error",
        },
        status.HTTP_200_OK: {
            "model": ModelAuthorResponse,
            "description": "Successfully searched author by name",
        },
    },
    description="Search model author by name with pagination",
)
async def list_all_model_authors(
    session: Annotated[Session, Depends(get_session)],
    filters: Annotated[ModelAuthorFilter, Depends()],
    current_user: User = Depends(get_current_active_user),
    search: bool = False,
    page: int = Query(1, ge=1),
    limit: int = Query(10, ge=0),
    order_by: Optional[List[str]] = Depends(parse_ordering_fields),
) -> Union[ModelAuthorResponse, ErrorResponse]:
    """Search author by name with pagination support."""
    offset = (page - 1) * limit

    filters_dict = filters.model_dump(exclude_none=True)

    try:
        db_authors, count = await ModelService(session).list_all_model_authors(
            offset, limit, filters_dict, order_by, search
        )
    except Exception as e:
        return ErrorResponse(code=status.HTTP_500_INTERNAL_SERVER_ERROR, message=str(e)).to_http_response()

    return ModelAuthorResponse(
        authors=db_authors,
        total_record=count,
        page=page,
        limit=limit,
        object="author.list",
        code=status.HTTP_200_OK,
    ).to_http_response()


@model_router.get(
    "/{model_id}",
    responses={
        status.HTTP_500_INTERNAL_SERVER_ERROR: {
            "model": ErrorResponse,
            "description": "Service is unavailable due to server error",
        },
        status.HTTP_404_NOT_FOUND: {
            "model": ErrorResponse,
            "description": "Model not found",
        },
        status.HTTP_200_OK: {
            "model": ModelDetailSuccessResponse,
            "description": "Successfully retrieved model details",
        },
    },
    description="Retrieve details of a model by ID",
)
async def retrieve_model(
    current_user: Annotated[User, Depends(get_current_active_user)],
    session: Annotated[Session, Depends(get_session)],
    model_id: UUID,
) -> Union[ModelDetailSuccessResponse, ErrorResponse]:
    """Retrieve details of a model by its ID."""
    try:
        return await ModelService(session).retrieve_model(model_id)
    except ClientException as e:
        logger.exception(f"Failed to get model details: {e}")
        return ErrorResponse(code=e.status_code, message=e.message).to_http_response()
    except Exception as e:
        logger.exception(f"Failed to get model details: {e}")
        return ErrorResponse(
            code=status.HTTP_500_INTERNAL_SERVER_ERROR,
            message="Failed to retrieve model details",
        ).to_http_response()


@model_router.post(
    "/security-scan",
    responses={
        status.HTTP_500_INTERNAL_SERVER_ERROR: {
            "model": ErrorResponse,
            "description": "Service is unavailable due to server error",
        },
        status.HTTP_400_BAD_REQUEST: {
            "model": ErrorResponse,
            "description": "Service is unavailable due to client error",
        },
        status.HTTP_200_OK: {
            "model": RetrieveWorkflowDataResponse,
            "description": "Successfully scan local model",
        },
    },
    description="Scan local model",
)
async def scan_local_model_workflow(
    current_user: Annotated[User, Depends(get_current_active_user)],
    session: Annotated[Session, Depends(get_session)],
    request: LocalModelScanRequest,
) -> Union[RetrieveWorkflowDataResponse, ErrorResponse]:
    """Scan local model."""
    try:
        db_workflow = await LocalModelWorkflowService(session).scan_local_model_workflow(
            current_user_id=current_user.id,
            request=request,
        )

        return await WorkflowService(session).retrieve_workflow_data(db_workflow.id)
    except ClientException as e:
        logger.exception(f"Failed to scan local model: {e}")
        return ErrorResponse(code=status.HTTP_400_BAD_REQUEST, message=e.message).to_http_response()
    except Exception as e:
        logger.exception(f"Failed to scan local model: {e}")
        return ErrorResponse(
            code=status.HTTP_500_INTERNAL_SERVER_ERROR, message="Failed to scan local model"
        ).to_http_response()


<<<<<<< HEAD
@model_router.delete(
    "/{model_id}",
=======
@model_router.post(
    "/cancel-deployment",
>>>>>>> ecaef1c4
    responses={
        status.HTTP_500_INTERNAL_SERVER_ERROR: {
            "model": ErrorResponse,
            "description": "Service is unavailable due to server error",
        },
<<<<<<< HEAD
        status.HTTP_404_NOT_FOUND: {
            "model": ErrorResponse,
            "description": "Model not found",
        },
        status.HTTP_200_OK: {
            "model": SuccessResponse,
            "description": "Successfully deleted model",
        },
    },
    description="Delete an active model from the database",
)
async def delete_model(
    current_user: Annotated[User, Depends(get_current_active_user)],
    session: Annotated[Session, Depends(get_session)],
    model_id: UUID,
) -> Union[SuccessResponse, ErrorResponse]:
    """Delete a model by its ID."""

    _ = await ModelService(session).delete_active_model(model_id)
    logger.debug(f"Model deleted: {model_id}")

    return SuccessResponse(message="Model deleted successfully", code=status.HTTP_200_OK, object="model.delete")
=======
        status.HTTP_400_BAD_REQUEST: {
            "model": ErrorResponse,
            "description": "Service is unavailable due to client error",
        },
        status.HTTP_200_OK: {
            "model": SuccessResponse,
            "description": "Successfully cancel model deployment",
        },
    },
    description="Cancel model deployment",
)
async def cancel_model_deployment(
    current_user: Annotated[User, Depends(get_current_active_user)],
    session: Annotated[Session, Depends(get_session)],
    workflow_id: UUID,
) -> Union[SuccessResponse, ErrorResponse]:
    """Cancel model deployment."""
    try:
        await ModelService(session).cancel_model_deployment_workflow(workflow_id)
        return SuccessResponse(
            message="Model deployment cancelled successfully",
            code=status.HTTP_200_OK,
            object="model.cancel_deployment",
        )
    except ClientException as e:
        logger.exception(f"Failed to cancel model deployment: {e}")
        return ErrorResponse(code=e.status_code, message=e.message).to_http_response()
    except Exception as e:
        logger.exception(f"Failed to cancel model deployment: {e}")
        return ErrorResponse(
            code=status.HTTP_500_INTERNAL_SERVER_ERROR, message="Failed to cancel model deployment"
        ).to_http_response()
>>>>>>> ecaef1c4
<|MERGE_RESOLUTION|>--- conflicted
+++ resolved
@@ -739,42 +739,13 @@
         ).to_http_response()
 
 
-<<<<<<< HEAD
-@model_router.delete(
-    "/{model_id}",
-=======
 @model_router.post(
     "/cancel-deployment",
->>>>>>> ecaef1c4
-    responses={
-        status.HTTP_500_INTERNAL_SERVER_ERROR: {
-            "model": ErrorResponse,
-            "description": "Service is unavailable due to server error",
-        },
-<<<<<<< HEAD
-        status.HTTP_404_NOT_FOUND: {
-            "model": ErrorResponse,
-            "description": "Model not found",
-        },
-        status.HTTP_200_OK: {
-            "model": SuccessResponse,
-            "description": "Successfully deleted model",
-        },
-    },
-    description="Delete an active model from the database",
-)
-async def delete_model(
-    current_user: Annotated[User, Depends(get_current_active_user)],
-    session: Annotated[Session, Depends(get_session)],
-    model_id: UUID,
-) -> Union[SuccessResponse, ErrorResponse]:
-    """Delete a model by its ID."""
-
-    _ = await ModelService(session).delete_active_model(model_id)
-    logger.debug(f"Model deleted: {model_id}")
-
-    return SuccessResponse(message="Model deleted successfully", code=status.HTTP_200_OK, object="model.delete")
-=======
+    responses={
+        status.HTTP_500_INTERNAL_SERVER_ERROR: {
+            "model": ErrorResponse,
+            "description": "Service is unavailable due to server error",
+        },
         status.HTTP_400_BAD_REQUEST: {
             "model": ErrorResponse,
             "description": "Service is unavailable due to client error",
@@ -807,4 +778,34 @@
         return ErrorResponse(
             code=status.HTTP_500_INTERNAL_SERVER_ERROR, message="Failed to cancel model deployment"
         ).to_http_response()
->>>>>>> ecaef1c4
+
+
+@model_router.delete(
+    "/{model_id}",
+    responses={
+        status.HTTP_500_INTERNAL_SERVER_ERROR: {
+            "model": ErrorResponse,
+            "description": "Service is unavailable due to server error",
+        },
+        status.HTTP_404_NOT_FOUND: {
+            "model": ErrorResponse,
+            "description": "Model not found",
+        },
+        status.HTTP_200_OK: {
+            "model": SuccessResponse,
+            "description": "Successfully deleted model",
+        },
+    },
+    description="Delete an active model from the database",
+)
+async def delete_model(
+    current_user: Annotated[User, Depends(get_current_active_user)],
+    session: Annotated[Session, Depends(get_session)],
+    model_id: UUID,
+) -> Union[SuccessResponse, ErrorResponse]:
+    """Delete a model by its ID."""
+
+    _ = await ModelService(session).delete_active_model(model_id)
+    logger.debug(f"Model deleted: {model_id}")
+
+    return SuccessResponse(message="Model deleted successfully", code=status.HTTP_200_OK, object="model.delete")