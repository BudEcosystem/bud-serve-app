--- conflicted
+++ resolved
@@ -44,11 +44,8 @@
     CreateCloudModelWorkflowRequest,
     CreateCloudModelWorkflowResponse,
     CreateLocalModelWorkflowRequest,
-<<<<<<< HEAD
-=======
     EditModel,
     LocalModelScanRequest,
->>>>>>> 4e10d951
     ModelAuthorFilter,
     ModelAuthorResponse,
     ModelDetailSuccessResponse,
