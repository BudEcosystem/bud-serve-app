--- conflicted
+++ resolved
@@ -49,9 +49,6 @@
 from budapp.workflow_ops.models import WorkflowStep as WorkflowStepModel
 from budapp.workflow_ops.services import WorkflowService, WorkflowStepService
 
-<<<<<<< HEAD
-from .crud import CloudModelDataManager, ModelDataManager, ProviderDataManager, PaperPublishedDataManager
-=======
 from .crud import (
     CloudModelDataManager,
     ModelDataManager,
@@ -59,7 +56,6 @@
     PaperPublishedDataManager,
     ProviderDataManager,
 )
->>>>>>> b2ece82f
 from .models import CloudModel, Model, ModelLicenses, PaperPublished
 from .models import Provider as ProviderModel
 from .schemas import (
@@ -1231,41 +1227,6 @@
 
     async def retrieve_model(self, model_id: UUID) -> ModelDetailSuccessResponse:
         """Retrieve model details by model ID."""
-<<<<<<< HEAD
-        model_details = await ModelDataManager(self.session).retrieve_by_fields(
-            Model,
-            {"id": model_id, "is_active": True},
-            missing_ok=True,  # checks if "is_active": True
-        )
-
-        if not model_details:
-            raise ClientException(message="Model not found", status_code=404)
-
-        paper_published_list = [PaperPublishedModel.from_orm(paper) for paper in model_details.paper_published]
-        if model_details.model_licenses:
-            license = ModelLicensesModel.from_orm(model_details.model_licenses)
-            license_data = license.dict()
-            license_data["faqs"] = await self.get_faqs()
-        else:
-            license_data = None
-
-        response_data = {
-            "id": model_details.id,
-            "name": model_details.name,
-            "description": model_details.description,
-            "icon": model_details.icon,
-            "tags": model_details.tags,
-            "tasks": model_details.tasks,
-            "github_url": model_details.github_url,
-            "huggingface_url": model_details.huggingface_url,
-            "website_url": model_details.website_url,
-            "paper_published": paper_published_list,
-            "license": license_data,
-            "provider_type": model_details.provider_type,
-            "provider": model_details.provider if model_details.provider else None,
-        }
-        return response_data
-=======
         db_model = await ModelDataManager(self.session).retrieve_by_fields(Model, {"id": model_id, "is_active": True})
 
         # For base model there won't be any base model value
@@ -1290,7 +1251,6 @@
             code=status.HTTP_200_OK,
             object="model.get",
         ).to_http_response()
->>>>>>> b2ece82f
 
     async def list_model_tags(self, name: str, offset: int = 0, limit: int = 10) -> tuple[list[Tag], int]:
         """Search model tags by name with pagination."""
