--- conflicted
+++ resolved
@@ -26,9 +26,6 @@
 from pydantic import ValidationError
 
 from budapp.commons import logging
-<<<<<<< HEAD
-from budapp.commons.constants import WorkflowStatusEnum, ModelProviderTypeEnum
-=======
 from budapp.commons.config import app_settings
 from budapp.commons.constants import (
     BudServeWorkflowStepEventName,
@@ -36,8 +33,8 @@
     ModelProviderTypeEnum,
     ModelSourceEnum,
     WorkflowStatusEnum,
+    ModelProviderTypeEnum,
 )
->>>>>>> 345ff2c3
 from budapp.commons.db_utils import SessionMixin
 from budapp.commons.exceptions import ClientException
 from budapp.commons.helpers import assign_random_colors_to_names, get_normalized_string_or_none
