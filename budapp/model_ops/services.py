--- conflicted
+++ resolved
@@ -1,4 +1,3 @@
-<<<<<<< HEAD
 #  -----------------------------------------------------------------------------
 #  Copyright (c) 2024 Bud Ecosystem Inc.
 #  #
@@ -733,745 +732,10 @@
         """Search model tags by name with pagination."""
         return await ModelDataManager(self.session).search_tags_by_name(name, offset, limit)
 
-    async def search_author_by_name(self, name: str, offset: int = 0, limit: int = 10) -> Tuple[List[str], int]:
-        """Search author by name with pagination support."""
-        return await ModelDataManager(self.session).search_author_by_name(name, offset, limit)
-=======
-#  -----------------------------------------------------------------------------
-#  Copyright (c) 2024 Bud Ecosystem Inc.
-#  #
-#  Licensed under the Apache License, Version 2.0 (the "License");
-#  you may not use this file except in compliance with the License.
-#  You may obtain a copy of the License at
-#  #
-#      http://www.apache.org/licenses/LICENSE-2.0
-#  #
-#  Unless required by applicable law or agreed to in writing, software
-#  distributed under the License is distributed on an "AS IS" BASIS,
-#  WITHOUT WARRANTIES OR CONDITIONS OF ANY KIND, either express or implied.
-#  See the License for the specific language governing permissions and
-#  limitations under the License.
-#  -----------------------------------------------------------------------------
-
-"""The model ops services. Contains business logic for model ops."""
-
-import os
-from typing import Any, Dict, List, Optional, Tuple
-from uuid import UUID, uuid4
-
-import aiofiles
-import aiohttp
-from fastapi import UploadFile, status
-from pydantic import ValidationError
-
-from budapp.commons import logging
-from budapp.commons.constants import WorkflowStatusEnum
-from budapp.commons.db_utils import SessionMixin
-from budapp.commons.exceptions import ClientException
-from budapp.workflow_ops.crud import WorkflowDataManager, WorkflowStepDataManager
-from budapp.workflow_ops.models import Workflow as WorkflowModel
-from budapp.workflow_ops.models import WorkflowStep as WorkflowStepModel
-
-from .crud import CloudModelDataManager, ModelDataManager, ProviderDataManager
-from .models import CloudModel, Model, ModelLicenses, PaperPublished
-from .models import Provider as ProviderModel
-from .schemas import (
-    CreateCloudModelWorkflowRequest,
-    CreateCloudModelWorkflowResponse,
-    CreateCloudModelWorkflowStepData,
-    CreateCloudModelWorkflowSteps,
-    EditModel,
-    ModelCreate,
-    ModelLicensesModel,
-    PaperPublishedModel,
-    Tag,
-)
-
-
-logger = logging.get_logger(__name__)
-
-
-class ProviderService(SessionMixin):
-    """Provider service."""
-
-    async def get_all_providers(
-        self,
-        offset: int = 0,
-        limit: int = 10,
-        filters: Dict = {},
-        order_by: List = [],
-        search: bool = False,
-    ) -> Tuple[List[ProviderModel], int]:
-        """Get all providers."""
-        return await ProviderDataManager(self.session).get_all_providers(offset, limit, filters, order_by, search)
-
-
-class CloudModelWorkflowService(SessionMixin):
-    """Model service."""
-
-    async def add_cloud_model_workflow(self, current_user_id: UUID, request: CreateCloudModelWorkflowRequest) -> None:
-        """Add a cloud model workflow."""
-        # Get request data
-        step_number = request.step_number
-        workflow_id = request.workflow_id
-        workflow_total_steps = request.workflow_total_steps
-        provider_type = request.provider_type
-        name = request.name
-        modality = request.modality
-        uri = request.uri
-        tags = request.tags
-        trigger_workflow = request.trigger_workflow
-        provider_id = request.provider_id
-        cloud_model_id = request.cloud_model_id
-
-        current_step_number = step_number
-
-        # Retrieve or create workflow
-        db_workflow = await self._retrieve_or_create_workflow(workflow_id, workflow_total_steps, current_user_id)
-
-        # Model source is provider type
-        source = None
-        if provider_id:
-            db_provider = await ProviderDataManager(self.session).retrieve_by_fields(
-                ProviderModel, {"id": provider_id}
-            )
-            source = db_provider.type.value
-
-        if cloud_model_id:
-            db_cloud_model = await CloudModelDataManager(self.session).retrieve_by_fields(
-                CloudModel, {"id": cloud_model_id}
-            )
-
-        # Prepare workflow step data
-        workflow_step_data = CreateCloudModelWorkflowSteps(
-            provider_type=provider_type,
-            source=source if source else None,
-            name=name,
-            modality=modality,
-            uri=uri,
-            tags=tags,
-            provider_id=provider_id,
-            cloud_model_id=cloud_model_id,
-        ).model_dump(exclude_none=True, exclude_unset=True, mode="json")
-
-        # Get workflow steps
-        db_workflow_steps = await WorkflowStepDataManager(self.session).get_all_workflow_steps(
-            {"workflow_id": db_workflow.id}
-        )
-
-        # For avoiding another db call for record retrieval, storing db object while iterating over db_workflow_steps
-        db_current_workflow_step = None
-
-        if db_workflow_steps:
-            await self._validate_duplicate_source_uri_model(source, uri, db_workflow_steps, current_step_number)
-
-            for db_step in db_workflow_steps:
-                # Get current workflow step
-                if db_step.step_number == current_step_number:
-                    db_current_workflow_step = db_step
-
-        if db_current_workflow_step:
-            logger.info(f"Workflow {db_workflow.id} step {current_step_number} already exists")
-
-            # Update workflow step data in db
-            db_workflow_step = await WorkflowStepDataManager(self.session).update_by_fields(
-                db_current_workflow_step,
-                {"data": workflow_step_data},
-            )
-            logger.info(f"Workflow {db_workflow.id} step {current_step_number} updated")
-        else:
-            logger.info(f"Creating workflow step {current_step_number} for workflow {db_workflow.id}")
-
-            # Default values are inserted in first step of a workflow
-            if not db_workflow_steps:
-                workflow_step_data["created_by"] = str(current_user_id)
-
-            # Insert step details in db
-            db_workflow_step = await WorkflowStepDataManager(self.session).insert_one(
-                WorkflowStepModel(
-                    workflow_id=db_workflow.id,
-                    step_number=current_step_number,
-                    data=workflow_step_data,
-                )
-            )
-
-        # Update workflow current step as the highest step_number
-        db_max_workflow_step_number = max(step.step_number for step in db_workflow_steps) if db_workflow_steps else 0
-        workflow_current_step = max(current_step_number, db_max_workflow_step_number)
-        logger.info(f"The current step of workflow {db_workflow.id} is {workflow_current_step}")
-
-        # Create next step if workflow is triggered
-        if trigger_workflow:
-            # Increment step number of workflow and workflow step
-            current_step_number = current_step_number + 1
-            workflow_current_step = current_step_number
-
-            # Update or create next workflow step
-            db_workflow_step = await self._create_or_update_next_workflow_step(db_workflow.id, current_step_number, {})
-
-        # Update workflow step data in db
-        db_workflow = await WorkflowDataManager(self.session).update_by_fields(
-            db_workflow,
-            {"current_step": workflow_current_step},
-        )
-
-        # Execute workflow
-        if trigger_workflow:
-            logger.info("Workflow triggered")
-
-            # TODO: Currently querying workflow steps again by ordering steps in ascending order
-            # To ensure the latest step update is fetched, Consider excluding it later
-            db_workflow_steps = await WorkflowStepDataManager(self.session).get_all_workflow_steps(
-                {"workflow_id": db_workflow.id}
-            )
-
-            # Define the keys required for model deployment
-            keys_of_interest = [
-                "source",
-                "name",
-                "modality",
-                "uri",
-                "tags",
-                "provider_type",
-                "provider_id",
-                "cloud_model_id",
-                "created_by",
-            ]
-
-            # from workflow steps extract necessary information
-            required_data = {}
-            for db_workflow_step in db_workflow_steps:
-                for key in keys_of_interest:
-                    if key in db_workflow_step.data:
-                        required_data[key] = db_workflow_step.data[key]
-
-            # Check if all required keys are present
-            required_keys = ["provider_type", "provider_id", "modality", "tags", "name", "source"]
-            missing_keys = [key for key in required_keys if key not in required_data]
-            if missing_keys:
-                raise ClientException(f"Missing required data: {', '.join(missing_keys)}")
-
-            # Trigger deploy model by step
-            db_model = await self._execute_add_cloud_model_workflow(required_data, db_workflow.id)
-            logger.debug(f"Successfully created model {db_model.id}")
-
-        return db_workflow
-
-    async def edit_cloud_model(self, model_id: UUID, data: Dict[str, Any], file: UploadFile = None) -> None:
-        """Edit cloud model by validating and updating specific fields, and saving an uploaded file if provided."""
-        # Retrieve existing model
-        model = await ModelDataManager(self.session).retrieve_by_fields(model=Model, fields={"id": model_id})
-        if not model:
-            raise ValueError(f"Model with ID {model_id} not found")
-
-        # Handle file upload if provided
-        if file:
-            file_path = await self._save_uploaded_file(file)
-            await self._create_or_update_license_entry(model_id, file.filename, file_path)
-
-        # Handle license URL if provided
-        elif data.get("license_url"):
-            file_path, filename = await self._download_license_file(data.pop("license_url"))
-            await self._create_or_update_license_entry(model_id, filename, file_path)
-
-        # Add papers if provided
-        if data.get("paper_urls"):
-            await self._add_papers(model_id, data.pop("paper_urls"))
-
-        # Validate and update fields
-        validated_data = await self._validate_update_data(model, data)
-
-        # Update model with validated data
-        await ModelDataManager(self.session).update_by_fields(model, validated_data)
-
-    async def _save_uploaded_file(self, file: UploadFile) -> str:
-        """Save uploaded file and return file path."""
-        file_directory = "static/licenses"
-        os.makedirs(file_directory, exist_ok=True)
-        file_path = os.path.join(file_directory, file.filename)
-        async with aiofiles.open(file_path, "wb") as f:
-            content = await file.read()
-            await f.write(content)
-        return file_path
-
-    async def _download_license_file(self, license_url: str) -> tuple[str, str]:
-        """Download file from URL and save locally, returning file path and name."""
-        file_directory = "static/licenses"
-        os.makedirs(file_directory, exist_ok=True)
-        filename = license_url.split("/")[-1]
-        file_path = os.path.join(file_directory, filename)
-        async with aiohttp.ClientSession() as session:
-            async with session.get(license_url) as response:
-                if response.status == 200:
-                    content = await response.read()
-                    async with aiofiles.open(file_path, "wb") as f:
-                        await f.write(content)
-                else:
-                    raise ClientException("Failed to download the file from the provided URL")
-        return file_path, filename
-
-    async def _create_or_update_license_entry(self, model_id: UUID, filename: str, file_path: str) -> None:
-        """Create or update a license entry in the database."""
-        # Check if a license entry with the given model_id exists
-        existing_license = await ModelDataManager(self.session).retrieve_by_fields(
-            ModelLicenses, fields=dict(model_id=model_id), missing_ok=True
-        )
-
-        if existing_license:
-            # Update the existing license entry
-            existing_license.name = filename
-            existing_license.path = file_path
-            print(existing_license)
-            ModelDataManager(self.session).update_one(existing_license)
-        else:
-            # Create a new license entry
-            license_entry = ModelLicensesModel(id=uuid4(), name=filename, path=file_path, model_id=model_id)
-            await ModelDataManager(self.session).insert_one(
-                ModelLicenses(**license_entry.model_dump(exclude_unset=True))
-            )
-
-    async def _validate_update_data(self, model: Model, data: Dict[str, Any]) -> Dict[str, Any]:
-        """Validate and prepare update data using EditModel schema."""
-        model_data = {key: getattr(model, key) for key in model.__table__.columns.keys()}
-        updated_data = {**model_data, **data}
-        try:
-            return EditModel(**updated_data).dict(exclude_unset=True, exclude_none=True)
-        except ValidationError as e:
-            raise ValueError(f"Validation error: {e}")
-
-    async def _add_papers(self, model_id: UUID, paper_urls: list[str]) -> None:
-        """Add paper entries if paper URLs are provided."""
-        for paper_url in paper_urls:
-            paper_entry = PaperPublishedModel(id=uuid4(), title=None, url=paper_url, model_id=model_id)
-            await ModelDataManager(self.session).insert_one(
-                PaperPublished(**paper_entry.model_dump(exclude_unset=True))
-            )
-
-    async def _execute_add_cloud_model_workflow(self, data: Dict[str, Any], workflow_id: UUID) -> None:
-        """Execute add cloud model workflow."""
-        db_workflow_steps = await WorkflowStepDataManager(self.session).get_all_workflow_steps(
-            {"workflow_id": workflow_id}
-        )
-
-        # Latest step
-        db_latest_workflow_step = db_workflow_steps[-1]
-
-        # Prepare model creation data from input
-        model_data = await self._prepare_model_data(data)
-
-        # Check for duplicate model
-        db_model = await ModelDataManager(self.session).retrieve_by_fields(
-            Model, {"uri": model_data.uri, "source": model_data.source}, missing_ok=True
-        )
-        if db_model:
-            logger.info(f"Model {model_data.uri} with {model_data.source} already exists")
-            raise ClientException("Duplicate model uri and source found")
-
-        execution_status_data = {
-            "workflow_execution_status": {
-                "status": "success",
-                "message": "Model successfully added to the repository",
-            },
-            "model_id": None,
-        }
-        try:
-            db_model = await ModelDataManager(self.session).insert_one(
-                Model(**model_data.model_dump(exclude_unset=True))
-            )
-        except Exception as e:
-            logger.exception(f"Failed to add model to the repository {e}")
-            execution_status_data["workflow_execution_status"]["status"] = "error"
-            execution_status_data["workflow_execution_status"]["message"] = "Failed to add model to the repository"
-            execution_status_data["model_id"] = None
-            db_workflow_step = await WorkflowStepDataManager(self.session).update_by_fields(
-                db_latest_workflow_step, {"data": execution_status_data}
-            )
-        else:
-            execution_status_data["model_id"] = str(db_model.id)
-            db_workflow_step = await WorkflowStepDataManager(self.session).update_by_fields(
-                db_latest_workflow_step, {"data": execution_status_data}
-            )
-
-            # leaderboard data. TODO: Need to add service for leaderboard
-            leaderboard_data = await self._get_leaderboard_data()
-
-            # Add leader board details
-            end_step_number = db_workflow_step.step_number + 1
-
-            # Create or update next workflow step
-            db_workflow_step = await self._create_or_update_next_workflow_step(
-                workflow_id, end_step_number, {"leaderboard": leaderboard_data}
-            )
-
-            # Update workflow current step
-            db_workflow = await WorkflowDataManager(self.session).retrieve_by_fields(
-                WorkflowModel, {"id": workflow_id}
-            )
-            db_workflow = await WorkflowDataManager(self.session).update_by_fields(
-                db_workflow,
-                {"current_step": end_step_number},
-            )
-        return db_model
-
-    async def _retrieve_or_create_workflow(
-        self, workflow_id: Optional[UUID], workflow_total_steps: Optional[int], current_user_id: UUID
-    ) -> None:
-        """Retrieve or create workflow."""
-        if workflow_id:
-            db_workflow = await WorkflowDataManager(self.session).retrieve_by_fields(
-                WorkflowModel, {"id": workflow_id}
-            )
-
-            if db_workflow.status != WorkflowStatusEnum.IN_PROGRESS:
-                logger.error(f"Workflow {workflow_id} is not in progress")
-                raise ClientException("Workflow is not in progress")
-
-            if db_workflow.created_by != current_user_id:
-                logger.error(f"User {current_user_id} is not the creator of workflow {workflow_id}")
-                raise ClientException("User is not authorized to perform this action")
-        elif workflow_total_steps:
-            db_workflow = await WorkflowDataManager(self.session).insert_one(
-                WorkflowModel(total_steps=workflow_total_steps, created_by=current_user_id),
-            )
-        else:
-            raise ClientException("Either workflow_id or workflow_total_steps should be provided")
-
-        return db_workflow
-
-    async def _validate_duplicate_source_uri_model(
-        self, source: str, uri: str, db_workflow_steps: List[WorkflowStepModel], current_step_number: int
-    ) -> None:
-        """Validate duplicate source and uri."""
-        db_step_uri = None
-        db_step_source = None
-
-        for db_step in db_workflow_steps:
-            # Get current workflow step
-            if db_step.step_number == current_step_number:
-                db_current_workflow_step = db_step
-
-            if "uri" in db_step.data:
-                db_step_uri = db_step.data["uri"]
-            if "source" in db_step.data:
-                db_step_source = db_step.data["source"]
-
-        # Check duplicate endpoint in project
-        query_uri = None
-        query_source = None
-        if uri and db_step_source:
-            # If user gives uri but source given in earlier step
-            query_uri = uri
-            query_source = db_step_source
-        elif source and db_step_uri:
-            # If user gives source but uri given in earlier step
-            query_uri = db_step_uri
-            query_source = source
-        elif uri and source:
-            # if user gives both source and uri
-            query_uri = uri
-            query_source = source
-        elif db_step_uri and db_step_source:
-            # if user gives source and uri in earlier step
-            query_uri = db_step_uri
-            query_source = db_step_source
-
-        if query_uri and query_source:
-            # NOTE: A model can only be deployed once in a project
-            db_cloud_model = await ModelDataManager(self.session).retrieve_by_fields(
-                Model,
-                {
-                    "uri": query_uri,
-                    "source": query_source,
-                    "is_active": True,
-                },
-                missing_ok=True,
-            )
-            if db_cloud_model:
-                logger.info(f"Model {query_uri} already added with {query_source}")
-                raise ClientException("Duplicate model uri and source found")
-
-    async def _create_or_update_next_workflow_step(
-        self, workflow_id: UUID, step_number: int, data: Dict[str, Any]
-    ) -> None:
-        """Create or update next workflow step."""
-        # Check for workflow step exist or not
-        db_workflow_step = await WorkflowStepDataManager(self.session).retrieve_by_fields(
-            WorkflowStepModel,
-            {"workflow_id": workflow_id, "step_number": step_number},
-            missing_ok=True,
-        )
-
-        if db_workflow_step:
-            db_workflow_step = await WorkflowStepDataManager(self.session).update_by_fields(
-                db_workflow_step,
-                {
-                    "workflow_id": workflow_id,
-                    "step_number": step_number,
-                    "data": data,
-                },
-            )
-        else:
-            # Create a new workflow step
-            db_workflow_step = await WorkflowStepDataManager(self.session).insert_one(
-                WorkflowStepModel(
-                    workflow_id=workflow_id,
-                    step_number=step_number,
-                    data=data,
-                )
-            )
-
-        return db_workflow_step
-
-    async def _get_leaderboard_data(self) -> None:
-        """Get leaderboard data."""
-        return [
-            {
-                "position": 1,
-                "model": "name",
-                "IFEval": 13.2,
-                "BBH": 13.2,
-                "M": 1.2,
-            },
-            {
-                "position": 1,
-                "model": "name",
-                "IFEval": 13.2,
-                "BBH": 13.2,
-                "M": 1.2,
-            },
-            {
-                "position": 1,
-                "model": "name",
-                "IFEval": 13.2,
-                "BBH": 13.2,
-                "M": 1.2,
-            },
-            {
-                "position": 1,
-                "model": "name",
-                "IFEval": 13.2,
-                "BBH": 13.2,
-                "M": 1.2,
-            },
-        ]
-
-    async def _prepare_model_data(self, data: Dict[str, Any]) -> None:
-        """Prepare model data."""
-        cloud_model_id = data.get("cloud_model_id")
-        source = data.get("source")
-        name = data.get("name")
-        modality = data.get("modality")
-        uri = data.get("uri")
-        tags = data.get("tags")
-        provider_type = data.get("provider_type")
-        provider_id = data.get("provider_id")
-        created_by = data.get("created_by")
-
-        db_provider = await ProviderDataManager(self.session).retrieve_by_fields(
-            ProviderModel, {"id": provider_id}, missing_ok=True
-        )
-        icon = db_provider.icon
-
-        if cloud_model_id:
-            db_cloud_model = await CloudModelDataManager(self.session).retrieve_by_fields(
-                CloudModel, {"id": cloud_model_id}, missing_ok=True
-            )
-            model_data = ModelCreate(
-                name=name,
-                description=db_cloud_model.description,
-                tags=tags,
-                tasks=db_cloud_model.tasks,
-                author=db_cloud_model.author,
-                model_size=db_cloud_model.model_size,
-                icon=icon,
-                github_url=db_cloud_model.github_url,
-                huggingface_url=db_cloud_model.huggingface_url,
-                website_url=db_cloud_model.website_url,
-                modality=db_cloud_model.modality,
-                source=db_cloud_model.source,
-                provider_type=provider_type,
-                uri=db_cloud_model.uri,
-                created_by=UUID(created_by),
-            )
-        else:
-            model_data = ModelCreate(
-                source=source,
-                name=name,
-                modality=modality,
-                uri=uri,
-                tags=tags,
-                provider_type=provider_type,
-                icon=icon,
-                created_by=UUID(created_by),
-            )
-
-        return model_data
-
-    async def get_cloud_model_workflow(self, workflow_id: UUID) -> CreateCloudModelWorkflowResponse:
-        """Get cloud model workflow."""
-        db_workflow = await WorkflowDataManager(self.session).retrieve_by_fields(WorkflowModel, {"id": workflow_id})
-
-        db_workflow_steps = await WorkflowStepDataManager(self.session).get_all_workflow_steps(
-            {"workflow_id": workflow_id}
-        )
-
-        if not db_workflow_steps:
-            return CreateCloudModelWorkflowResponse(
-                workflow_id=db_workflow.id,
-                status=db_workflow.status,
-                current_step=db_workflow.current_step,
-                total_steps=db_workflow.total_steps,
-                reason=db_workflow.reason,
-                workflow_steps=CreateCloudModelWorkflowStepData(),
-                code=status.HTTP_200_OK,
-                object="cloud_model_workflow.get",
-                message="Cloud model workflow retrieved successfully",
-            )
-
-        # Define the keys required for model deployment
-        keys_of_interest = [
-            "source",
-            "name",
-            "modality",
-            "uri",
-            "tags",
-            "icon",
-            "provider_type",
-            "provider_id",
-            "cloud_model_id",
-            "description",
-            "model_id",
-            "workflow_execution_status",
-            "leaderboard",
-        ]
-
-        # from workflow steps extract necessary information
-        required_data = {}
-        for db_workflow_step in db_workflow_steps:
-            for key in keys_of_interest:
-                if key in db_workflow_step.data:
-                    required_data[key] = db_workflow_step.data[key]
-
-        provider_type = required_data.get("provider_type")
-        provider_id = required_data.get("provider_id")
-        cloud_model_id = required_data.get("cloud_model_id")
-        model_id = required_data.get("model_id")
-        workflow_execution_status = required_data.get("workflow_execution_status")
-        leaderboard = required_data.get("leaderboard")
-
-        db_provider = (
-            await ProviderDataManager(self.session).retrieve_by_fields(
-                ProviderModel, {"id": required_data["provider_id"]}, missing_ok=True
-            )
-            if "provider_id" in required_data
-            else None
-        )
-
-        db_cloud_model = (
-            await CloudModelDataManager(self.session).retrieve_by_fields(
-                CloudModel, {"id": required_data["cloud_model_id"]}, missing_ok=True
-            )
-            if "cloud_model_id" in required_data
-            else None
-        )
-
-        db_model = (
-            await ModelDataManager(self.session).retrieve_by_fields(
-                Model, {"id": UUID(required_data["model_id"])}, missing_ok=True
-            )
-            if "model_id" in required_data
-            else None
-        )
-
-        return CreateCloudModelWorkflowResponse(
-            workflow_id=db_workflow.id,
-            status=db_workflow.status,
-            current_step=db_workflow.current_step,
-            total_steps=db_workflow.total_steps,
-            reason=db_workflow.reason,
-            workflow_steps=CreateCloudModelWorkflowStepData(
-                provider_type=provider_type,
-                provider=db_provider,
-                provider_id=provider_id,
-                cloud_model=db_cloud_model,
-                cloud_model_id=cloud_model_id,
-                model=db_model,
-                model_id=model_id,
-                workflow_execution_status=workflow_execution_status,
-                leaderboard=leaderboard,
-            ),
-            code=status.HTTP_200_OK,
-            object="cloud_model_workflow.get",
-            message="Cloud model workflow retrieved successfully",
-        )
-
-
-class CloudModelService(SessionMixin):
-    """Cloud model service."""
-
-    async def get_all_cloud_models(
-        self,
-        offset: int = 0,
-        limit: int = 10,
-        filters: Dict = {},
-        order_by: List = [],
-        search: bool = False,
-    ) -> Tuple[List[CloudModel], int]:
-        """Get all cloud models."""
-        return await CloudModelDataManager(self.session).get_all_cloud_models(offset, limit, filters, order_by, search)
-
-    async def get_all_recommended_tags(
-        self,
-        offset: int = 0,
-        limit: int = 10,
-    ) -> Tuple[List[CloudModel], int]:
-        """Get all cloud models."""
-        return await CloudModelDataManager(self.session).get_all_recommended_tags(offset, limit)
-
-
-class ModelService(SessionMixin):
-    """Cloud model service."""
-
-    async def get_faqs(self) -> List[Dict[str, Any]]:
-        """Dummy function to return FAQs for the license."""
-        return [
-            {"answer": True, "question": "Are the weights of models are opensource?"},
-            {"answer": False, "question": "Are the weights of models are opensource?"},
-        ]
-
-    async def get_model_details(self, model_id: UUID) -> Model:
-        """Retrieve model details by model ID."""
-        model_details = await ModelDataManager(self.session).retrieve_by_fields(
-            Model, {"id": model_id}, missing_ok=True
-        )
-        paper_published_list = [PaperPublishedModel.from_orm(paper) for paper in model_details.paper_published]
-        if model_details.model_licenses:
-            license = ModelLicensesModel.from_orm(model_details.model_licenses)
-            license_data = license.dict()
-            license_data["faqs"] = await self.get_faqs()
-        else:
-            license_data = None
-
-        response_data = {
-            "id": model_details.id,
-            "name": model_details.name,
-            "description": model_details.description,
-            "icon": model_details.icon,
-            "tags": model_details.tags,
-            "tasks": model_details.tasks,
-            "github_url": model_details.github_url,
-            "huggingface_url": model_details.huggingface_url,
-            "website_url": model_details.website_url,
-            "paper_published": paper_published_list,
-            "license": license_data,
-        }
-        return response_data
-
-    async def search_tags_by_name(self, name: str, offset: int = 0, limit: int = 10) -> tuple[list[Tag], int]:
-        """Search model tags by name with pagination."""
-        return await ModelDataManager(self.session).search_tags_by_name(name, offset, limit)
-
     async def search_tasks_by_name(self, name: str, offset: int = 0, limit: int = 10) -> tuple[list[Tag], int]:
         """Search model tasks by name with pagination."""
         return await ModelDataManager(self.session).search_tasks_by_name(name, offset, limit)
->>>>>>> d2278273
+
+    async def search_author_by_name(self, name: str, offset: int = 0, limit: int = 10) -> Tuple[List[str], int]:
+        """Search author by name with pagination support."""
+        return await ModelDataManager(self.session).search_author_by_name(name, offset, limit)