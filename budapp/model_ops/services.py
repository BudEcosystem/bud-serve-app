#  -----------------------------------------------------------------------------
#  Copyright (c) 2024 Bud Ecosystem Inc.
#  #
#  Licensed under the Apache License, Version 2.0 (the "License");
#  you may not use this file except in compliance with the License.
#  You may obtain a copy of the License at
#  #
#      http://www.apache.org/licenses/LICENSE-2.0
#  #
#  Unless required by applicable law or agreed to in writing, software
#  distributed under the License is distributed on an "AS IS" BASIS,
#  WITHOUT WARRANTIES OR CONDITIONS OF ANY KIND, either express or implied.
#  See the License for the specific language governing permissions and
#  limitations under the License.
#  -----------------------------------------------------------------------------

"""The model ops services. Contains business logic for model ops."""

import os
from pathlib import Path
from typing import Any, Dict, List, Optional, Tuple
from uuid import UUID, uuid4

import aiohttp
from fastapi import UploadFile, status
from pydantic import HttpUrl

from budapp.commons import logging
from budapp.commons.config import app_settings
<<<<<<< HEAD
from budapp.commons.constants import (
    LICENSE_DIR,
    BaseModelRelationEnum,
    BudServeWorkflowStepEventName,
    CredentialTypeEnum,
    ModelProviderTypeEnum,
    ModelSecurityScanStatusEnum,
    ModelSourceEnum,
    WorkflowStatusEnum,
    ModelStatusEnum,
    CloudModelStatusEnum,
    EndpointStatusEnum,
)
=======
>>>>>>> 77e17ce0
from budapp.commons.db_utils import SessionMixin
from budapp.commons.exceptions import ClientException
from budapp.commons.helpers import assign_random_colors_to_names, normalize_value
from budapp.commons.schemas import Tag, Task
from budapp.core.schemas import NotificationPayload
from budapp.credential_ops.crud import ProprietaryCredentialDataManager
from budapp.credential_ops.models import ProprietaryCredential as ProprietaryCredentialModel
from budapp.workflow_ops.crud import WorkflowDataManager, WorkflowStepDataManager
from budapp.workflow_ops.models import Workflow as WorkflowModel
from budapp.workflow_ops.models import WorkflowStep as WorkflowStepModel
from budapp.workflow_ops.services import WorkflowService, WorkflowStepService

from ..commons.constants import (
    LICENSE_DIR,
    BaseModelRelationEnum,
    BudServeWorkflowStepEventName,
    CloudModelStatusEnum,
    CredentialTypeEnum,
    ModelProviderTypeEnum,
    ModelSecurityScanStatusEnum,
    ModelSourceEnum,
    ModelStatusEnum,
    WorkflowStatusEnum,
    WorkflowTypeEnum,
)
from ..commons.helpers import validate_huggingface_repo_format
from ..endpoint_ops.models import Endpoint as EndpointModel
from ..workflow_ops.schemas import WorkflowUtilCreate
from .crud import (
    CloudModelDataManager,
    ModelDataManager,
    ModelLicensesDataManager,
    ModelSecurityScanResultDataManager,
    PaperPublishedDataManager,
    ProviderDataManager,
)
from .models import CloudModel, Model, ModelLicenses, PaperPublished
from .models import ModelSecurityScanResult as ModelSecurityScanResultModel
from .models import Provider as ProviderModel
from .schemas import (
    CreateCloudModelWorkflowRequest,
    CreateCloudModelWorkflowResponse,
    CreateCloudModelWorkflowStepData,
    CreateCloudModelWorkflowSteps,
    CreateLocalModelWorkflowRequest,
    CreateLocalModelWorkflowSteps,
    LocalModelScanRequest,
    LocalModelScanWorkflowStepData,
    ModelArchitecture,
    ModelCreate,
    ModelDetailSuccessResponse,
    ModelIssue,
    ModelLicensesCreate,
    ModelLicensesModel,
    ModelListResponse,
    ModelResponse,
    ModelSecurityScanResultCreate,
    ModelTree,
    PaperPublishedCreate,
)


logger = logging.get_logger(__name__)


class ProviderService(SessionMixin):
    """Provider service."""

    async def get_all_providers(
        self,
        offset: int = 0,
        limit: int = 10,
        filters: Dict = {},
        order_by: List = [],
        search: bool = False,
    ) -> Tuple[List[ProviderModel], int]:
        """Get all providers."""
        return await ProviderDataManager(self.session).get_all_providers(offset, limit, filters, order_by, search)


class CloudModelWorkflowService(SessionMixin):
    """Model service."""

    async def add_cloud_model_workflow(self, current_user_id: UUID, request: CreateCloudModelWorkflowRequest) -> None:
        """Add a cloud model workflow."""
        # Get request data
        step_number = request.step_number
        workflow_id = request.workflow_id
        workflow_total_steps = request.workflow_total_steps
        provider_type = request.provider_type
        name = request.name
        modality = request.modality
        uri = request.uri
        tags = request.tags
        trigger_workflow = request.trigger_workflow
        provider_id = request.provider_id
        cloud_model_id = request.cloud_model_id

        current_step_number = step_number

        # Retrieve or create workflow
        workflow_create = WorkflowUtilCreate(
            workflow_type=WorkflowTypeEnum.CLOUD_MODEL_ONBOARDING,
            title="Cloud Model Onboarding",
            total_steps=workflow_total_steps,
            icon="icons/providers/openai.png",  # TODO: Replace this icon when UI is ready
        )
        db_workflow = await WorkflowService(self.session).retrieve_or_create_workflow(
            workflow_id, workflow_create, current_user_id
        )

        # Model source is provider type
        source = None
        if provider_id:
            db_provider = await ProviderDataManager(self.session).retrieve_by_fields(
                ProviderModel, {"id": provider_id}
            )
            source = db_provider.type.value

            # Update icon on workflow
            db_workflow = await WorkflowDataManager(self.session).update_by_fields(
                db_workflow,
                {"icon": db_provider.icon},
            )

        if cloud_model_id:
            db_cloud_model = await CloudModelDataManager(self.session).retrieve_by_fields(
                CloudModel, {"id": cloud_model_id, "status": CloudModelStatusEnum.ACTIVE}
            )

            if db_cloud_model.is_present_in_model:
                raise ClientException("Cloud model is already present in model")

            # Update title on workflow
            db_workflow = await WorkflowDataManager(self.session).update_by_fields(
                db_workflow,
                {"title": db_cloud_model.name},
            )

        if name:
            db_model = await ModelDataManager(self.session).retrieve_by_fields(
                Model, {"name": name, "status": ModelStatusEnum.ACTIVE}, missing_ok=True
            )
            if db_model:
                raise ClientException("Model name already exists")

            # Update title on workflow
            db_workflow = await WorkflowDataManager(self.session).update_by_fields(
                db_workflow,
                {"title": name},
            )

        # Prepare workflow step data
        workflow_step_data = CreateCloudModelWorkflowSteps(
            provider_type=provider_type,
            source=source if source else None,
            name=name,
            modality=modality,
            uri=uri,
            tags=tags,
            provider_id=provider_id,
            cloud_model_id=cloud_model_id,
        ).model_dump(exclude_none=True, exclude_unset=True, mode="json")

        # Get workflow steps
        db_workflow_steps = await WorkflowStepDataManager(self.session).get_all_workflow_steps(
            {"workflow_id": db_workflow.id}
        )

        # For avoiding another db call for record retrieval, storing db object while iterating over db_workflow_steps
        db_current_workflow_step = None

        if db_workflow_steps:
            await self._validate_duplicate_source_uri_model(source, uri, db_workflow_steps, current_step_number)

            for db_step in db_workflow_steps:
                # Get current workflow step
                if db_step.step_number == current_step_number:
                    db_current_workflow_step = db_step

        if db_current_workflow_step:
            logger.info(f"Workflow {db_workflow.id} step {current_step_number} already exists")

            # Update workflow step data in db
            db_workflow_step = await WorkflowStepDataManager(self.session).update_by_fields(
                db_current_workflow_step,
                {"data": workflow_step_data},
            )
            logger.info(f"Workflow {db_workflow.id} step {current_step_number} updated")
        else:
            logger.info(f"Creating workflow step {current_step_number} for workflow {db_workflow.id}")

            # Insert step details in db
            db_workflow_step = await WorkflowStepDataManager(self.session).insert_one(
                WorkflowStepModel(
                    workflow_id=db_workflow.id,
                    step_number=current_step_number,
                    data=workflow_step_data,
                )
            )

        # Update workflow current step as the highest step_number
        db_max_workflow_step_number = max(step.step_number for step in db_workflow_steps) if db_workflow_steps else 0
        workflow_current_step = max(current_step_number, db_max_workflow_step_number)
        logger.info(f"The current step of workflow {db_workflow.id} is {workflow_current_step}")

        # Create next step if workflow is triggered
        if trigger_workflow:
            # Increment step number of workflow and workflow step
            current_step_number = current_step_number + 1
            workflow_current_step = current_step_number

            # Update or create next workflow step
            db_workflow_step = await self._create_or_update_next_workflow_step(db_workflow.id, current_step_number, {})

        # Update workflow step data in db
        db_workflow = await WorkflowDataManager(self.session).update_by_fields(
            db_workflow,
            {"current_step": workflow_current_step},
        )

        # Execute workflow
        if trigger_workflow:
            logger.info("Workflow triggered")

            # TODO: Currently querying workflow steps again by ordering steps in ascending order
            # To ensure the latest step update is fetched, Consider excluding it later
            db_workflow_steps = await WorkflowStepDataManager(self.session).get_all_workflow_steps(
                {"workflow_id": db_workflow.id}
            )

            # Define the keys required for model deployment
            keys_of_interest = [
                "source",
                "name",
                "modality",
                "uri",
                "tags",
                "provider_type",
                "provider_id",
                "cloud_model_id",
            ]

            # from workflow steps extract necessary information
            required_data = {}
            for db_workflow_step in db_workflow_steps:
                for key in keys_of_interest:
                    if key in db_workflow_step.data:
                        required_data[key] = db_workflow_step.data[key]

            # Check if all required keys are present
            required_keys = ["provider_type", "provider_id", "modality", "tags", "name", "source"]
            missing_keys = [key for key in required_keys if key not in required_data]
            if missing_keys:
                raise ClientException(f"Missing required data: {', '.join(missing_keys)}")

            # Check duplicate name exist in model
            db_model = await ModelDataManager(self.session).retrieve_by_fields(
                Model, {"name": required_data["name"], "status": ModelStatusEnum.ACTIVE}, missing_ok=True
            )
            if db_model:
                raise ClientException("Model name already exists")

            # Trigger deploy model by step
            db_model = await self._execute_add_cloud_model_workflow(required_data, db_workflow.id, current_user_id)
            logger.debug(f"Successfully created model {db_model.id}")

        return db_workflow

    async def _execute_add_cloud_model_workflow(
        self, data: Dict[str, Any], workflow_id: UUID, current_user_id: UUID
    ) -> None:
        """Execute add cloud model workflow."""
        db_workflow_steps = await WorkflowStepDataManager(self.session).get_all_workflow_steps(
            {"workflow_id": workflow_id}
        )

        # Latest step
        db_latest_workflow_step = db_workflow_steps[-1]

        # if cloud model id is provided, retrieve cloud model
        cloud_model_id = data.get("cloud_model_id")
        db_cloud_model = None
        if cloud_model_id:
            db_cloud_model = await CloudModelDataManager(self.session).retrieve_by_fields(
                CloudModel, {"id": cloud_model_id, "status": CloudModelStatusEnum.ACTIVE}, missing_ok=True
            )

        # Prepare model creation data from input
        model_data = await self._prepare_model_data(data, current_user_id, db_cloud_model)

        # Check for duplicate model
        db_model = await ModelDataManager(self.session).retrieve_by_fields(
            Model,
            {"uri": model_data.uri, "source": model_data.source, "status": ModelStatusEnum.ACTIVE},
            missing_ok=True,
        )
        if db_model:
            logger.info(f"Model {model_data.uri} with {model_data.source} already exists")
            raise ClientException("Duplicate model uri and source found")

        # Mark workflow completed
        logger.debug(f"Updating workflow status: {workflow_id}")
        db_workflow = await WorkflowDataManager(self.session).retrieve_by_fields(WorkflowModel, {"id": workflow_id})

        execution_status_data = {
            "workflow_execution_status": {
                "status": "success",
                "message": "Model successfully added to the repository",
            },
            "model_id": None,
        }
        try:
            db_model = await ModelDataManager(self.session).insert_one(
                Model(**model_data.model_dump(exclude_unset=True))
            )
        except Exception as e:
            logger.exception(f"Failed to add model to the repository {e}")
            execution_status_data["workflow_execution_status"]["status"] = "error"
            execution_status_data["workflow_execution_status"]["message"] = "Failed to add model to the repository"
            execution_status_data["model_id"] = None
            db_workflow_step = await WorkflowStepDataManager(self.session).update_by_fields(
                db_latest_workflow_step, {"data": execution_status_data}
            )
            await WorkflowDataManager(self.session).update_by_fields(
                db_workflow, {"status": WorkflowStatusEnum.FAILED, "reason": str(e)}
            )
        else:
            execution_status_data["model_id"] = str(db_model.id)
            db_workflow_step = await WorkflowStepDataManager(self.session).update_by_fields(
                db_latest_workflow_step, {"data": execution_status_data}
            )

            if db_cloud_model:
                await CloudModelDataManager(self.session).update_by_fields(
                    db_cloud_model, {"is_present_in_model": True}
                )

            # leaderboard data. TODO: Need to add service for leaderboard
            leaderboard_data = await self._get_leaderboard_data()

            # Add leader board details
            end_step_number = db_workflow_step.step_number + 1

            # Create or update next workflow step
            db_workflow_step = await self._create_or_update_next_workflow_step(
                workflow_id, end_step_number, {"leaderboard": leaderboard_data}
            )

            # Update workflow current step and status
            db_workflow = await WorkflowDataManager(self.session).update_by_fields(
                db_workflow,
                {"current_step": end_step_number, "status": WorkflowStatusEnum.COMPLETED},
            )
        return db_model

    async def _validate_duplicate_source_uri_model(
        self, source: str, uri: str, db_workflow_steps: List[WorkflowStepModel], current_step_number: int
    ) -> None:
        """Validate duplicate source and uri."""
        db_step_uri = None
        db_step_source = None

        for db_step in db_workflow_steps:
            # Get current workflow step
            if db_step.step_number == current_step_number:
                db_current_workflow_step = db_step

            if "uri" in db_step.data:
                db_step_uri = db_step.data["uri"]
            if "source" in db_step.data:
                db_step_source = db_step.data["source"]

        # Check duplicate endpoint in project
        query_uri = None
        query_source = None
        if uri and db_step_source:
            # If user gives uri but source given in earlier step
            query_uri = uri
            query_source = db_step_source
        elif source and db_step_uri:
            # If user gives source but uri given in earlier step
            query_uri = db_step_uri
            query_source = source
        elif uri and source:
            # if user gives both source and uri
            query_uri = uri
            query_source = source
        elif db_step_uri and db_step_source:
            # if user gives source and uri in earlier step
            query_uri = db_step_uri
            query_source = db_step_source

        if query_uri and query_source:
            # NOTE: A model can only be deployed once in a project
            db_cloud_model = await ModelDataManager(self.session).retrieve_by_fields(
                Model,
                {
                    "uri": query_uri,
                    "source": query_source,
                    "status": ModelStatusEnum.ACTIVE,
                },
                missing_ok=True,
            )
            if db_cloud_model:
                logger.info(f"Model {query_uri} already added with {query_source}")
                raise ClientException("Duplicate model uri and source found")

    async def _create_or_update_next_workflow_step(
        self, workflow_id: UUID, step_number: int, data: Dict[str, Any]
    ) -> None:
        """Create or update next workflow step."""
        # Check for workflow step exist or not
        db_workflow_step = await WorkflowStepDataManager(self.session).retrieve_by_fields(
            WorkflowStepModel,
            {"workflow_id": workflow_id, "step_number": step_number},
            missing_ok=True,
        )

        if db_workflow_step:
            db_workflow_step = await WorkflowStepDataManager(self.session).update_by_fields(
                db_workflow_step,
                {
                    "workflow_id": workflow_id,
                    "step_number": step_number,
                    "data": data,
                },
            )
        else:
            # Create a new workflow step
            db_workflow_step = await WorkflowStepDataManager(self.session).insert_one(
                WorkflowStepModel(
                    workflow_id=workflow_id,
                    step_number=step_number,
                    data=data,
                )
            )

        return db_workflow_step

    async def _get_leaderboard_data(self) -> None:
        """Get leaderboard data."""
        return [
            {
                "position": 1,
                "model": "name",
                "IFEval": 13.2,
                "BBH": 13.2,
                "M": 1.2,
            },
            {
                "position": 1,
                "model": "name",
                "IFEval": 13.2,
                "BBH": 13.2,
                "M": 1.2,
            },
            {
                "position": 1,
                "model": "name",
                "IFEval": 13.2,
                "BBH": 13.2,
                "M": 1.2,
            },
            {
                "position": 1,
                "model": "name",
                "IFEval": 13.2,
                "BBH": 13.2,
                "M": 1.2,
            },
        ]

    async def _prepare_model_data(
        self, data: Dict[str, Any], current_user_id: UUID, db_cloud_model: Optional[CloudModel] = None
    ) -> None:
        """Prepare model data."""
        source = data.get("source")
        name = data.get("name")
        modality = data.get("modality")
        uri = data.get("uri")
        tags = data.get("tags")
        provider_type = data.get("provider_type")
        provider_id = data.get("provider_id")

        if db_cloud_model:
            model_data = ModelCreate(
                name=name,
                description=db_cloud_model.description,
                tags=tags,
                tasks=db_cloud_model.tasks,
                author=db_cloud_model.author,
                model_size=db_cloud_model.model_size,
                github_url=db_cloud_model.github_url,
                huggingface_url=db_cloud_model.huggingface_url,
                website_url=db_cloud_model.website_url,
                modality=db_cloud_model.modality,
                source=db_cloud_model.source,
                provider_type=provider_type,
                uri=db_cloud_model.uri,
                created_by=current_user_id,
                provider_id=provider_id,
            )
        else:
            model_data = ModelCreate(
                source=source,
                name=name,
                modality=modality,
                uri=uri,
                tags=tags,
                provider_type=provider_type,
                created_by=current_user_id,
                provider_id=provider_id,
            )

        return model_data

    async def get_cloud_model_workflow(self, workflow_id: UUID) -> CreateCloudModelWorkflowResponse:
        """Get cloud model workflow."""
        db_workflow = await WorkflowDataManager(self.session).retrieve_by_fields(WorkflowModel, {"id": workflow_id})

        db_workflow_steps = await WorkflowStepDataManager(self.session).get_all_workflow_steps(
            {"workflow_id": workflow_id}
        )

        if not db_workflow_steps:
            return CreateCloudModelWorkflowResponse(
                workflow_id=db_workflow.id,
                status=db_workflow.status,
                current_step=db_workflow.current_step,
                total_steps=db_workflow.total_steps,
                reason=db_workflow.reason,
                workflow_steps=CreateCloudModelWorkflowStepData(),
                code=status.HTTP_200_OK,
                object="cloud_model_workflow.get",
                message="Cloud model workflow retrieved successfully",
            )

        # Define the keys required for model deployment
        keys_of_interest = [
            "source",
            "name",
            "modality",
            "uri",
            "tags",
            "icon",
            "provider_type",
            "provider_id",
            "cloud_model_id",
            "description",
            "model_id",
            "workflow_execution_status",
            "leaderboard",
        ]

        # from workflow steps extract necessary information
        required_data = {}
        for db_workflow_step in db_workflow_steps:
            for key in keys_of_interest:
                if key in db_workflow_step.data:
                    required_data[key] = db_workflow_step.data[key]

        provider_type = required_data.get("provider_type")
        provider_id = required_data.get("provider_id")
        cloud_model_id = required_data.get("cloud_model_id")
        model_id = required_data.get("model_id")
        workflow_execution_status = required_data.get("workflow_execution_status")
        leaderboard = required_data.get("leaderboard")

        db_provider = (
            await ProviderDataManager(self.session).retrieve_by_fields(
                ProviderModel, {"id": required_data["provider_id"]}, missing_ok=True
            )
            if "provider_id" in required_data
            else None
        )

        db_cloud_model = (
            await CloudModelDataManager(self.session).retrieve_by_fields(
                CloudModel,
                {"id": required_data["cloud_model_id"], "status": CloudModelStatusEnum.ACTIVE},
                missing_ok=True,
            )
            if "cloud_model_id" in required_data
            else None
        )

        db_model = (
            await ModelDataManager(self.session).retrieve_by_fields(
                Model, {"id": UUID(required_data["model_id"]), "status": ModelStatusEnum.ACTIVE}, missing_ok=True
            )
            if "model_id" in required_data
            else None
        )

        return CreateCloudModelWorkflowResponse(
            workflow_id=db_workflow.id,
            status=db_workflow.status,
            current_step=db_workflow.current_step,
            total_steps=db_workflow.total_steps,
            reason=db_workflow.reason,
            workflow_steps=CreateCloudModelWorkflowStepData(
                provider_type=provider_type,
                provider=db_provider,
                provider_id=provider_id,
                cloud_model=db_cloud_model,
                cloud_model_id=cloud_model_id,
                model=db_model,
                model_id=model_id,
                workflow_execution_status=workflow_execution_status,
                leaderboard=leaderboard,
            ),
            code=status.HTTP_200_OK,
            object="cloud_model_workflow.get",
            message="Cloud model workflow retrieved successfully",
        )


class LocalModelWorkflowService(SessionMixin):
    """Local model workflow service."""

    async def add_local_model_workflow(self, current_user_id: UUID, request: CreateLocalModelWorkflowRequest) -> None:
        """Add a local model workflow."""
        # Get request data
        step_number = request.step_number
        workflow_id = request.workflow_id
        workflow_total_steps = request.workflow_total_steps
        provider_type = request.provider_type
        proprietary_credential_id = request.proprietary_credential_id
        name = request.name
        uri = request.uri
        author = request.author
        tags = request.tags
        icon = request.icon
        trigger_workflow = request.trigger_workflow

        current_step_number = step_number

        # Retrieve or create workflow
        workflow_create = WorkflowUtilCreate(
            workflow_type=WorkflowTypeEnum.LOCAL_MODEL_ONBOARDING,
            title="Local Model Onboarding",
            total_steps=workflow_total_steps,
            icon="icons/providers/openai.png",  # TODO: Replace this icon when UI is ready
        )
        db_workflow = await WorkflowService(self.session).retrieve_or_create_workflow(
            workflow_id, workflow_create, current_user_id
        )

        # Validate proprietary credential id
        if proprietary_credential_id:
            await ProprietaryCredentialDataManager(self.session).retrieve_by_fields(
                ProprietaryCredentialModel, {"id": proprietary_credential_id}
            )

        # Validate model name to be unique
        if name:
            db_model = await ModelDataManager(self.session).retrieve_by_fields(
                Model, {"name": name, "status": ModelStatusEnum.ACTIVE}, missing_ok=True
            )
            if db_model:
                raise ClientException("Model name should be unique")

            # Update title on workflow
            db_workflow = await WorkflowDataManager(self.session).update_by_fields(
                db_workflow,
                {"title": name},
            )

        # Add provider_id for HuggingFace provider type
        provider_id = None
        if provider_type == ModelProviderTypeEnum.HUGGING_FACE:
            db_provider = await ProviderDataManager(self.session).retrieve_by_fields(
                ProviderModel, {"type": CredentialTypeEnum.HUGGINGFACE}
            )
            provider_id = db_provider.id

            # Update icon on workflow
            db_workflow = await WorkflowDataManager(self.session).update_by_fields(
                db_workflow,
                {"icon": db_provider.icon},
            )

        # Prepare workflow step data
        workflow_step_data = CreateLocalModelWorkflowSteps(
            provider_type=provider_type,
            proprietary_credential_id=proprietary_credential_id,
            name=name,
            uri=uri,
            author=author,
            tags=tags,
            icon=icon,
            provider_id=provider_id,
        ).model_dump(exclude_none=True, exclude_unset=True, mode="json")

        # Get workflow steps
        db_workflow_steps = await WorkflowStepDataManager(self.session).get_all_workflow_steps(
            {"workflow_id": db_workflow.id}
        )

        # For avoiding another db call for record retrieval, storing db object while iterating over db_workflow_steps
        db_current_workflow_step = None

        # Verify hugging face uri duplication
        await self._verify_provider_type_uri_duplication(provider_type, uri, db_workflow_steps)

        if db_workflow_steps:
            for db_step in db_workflow_steps:
                # Get current workflow step
                if db_step.step_number == current_step_number:
                    db_current_workflow_step = db_step

        if db_current_workflow_step:
            logger.info(f"Workflow {db_workflow.id} step {current_step_number} already exists")

            # Update workflow step data in db
            db_workflow_step = await WorkflowStepDataManager(self.session).update_by_fields(
                db_current_workflow_step,
                {"data": workflow_step_data},
            )
            logger.info(f"Workflow {db_workflow.id} step {current_step_number} updated")
        else:
            logger.info(f"Creating workflow step {current_step_number} for workflow {db_workflow.id}")

            # Insert step details in db
            db_workflow_step = await WorkflowStepDataManager(self.session).insert_one(
                WorkflowStepModel(
                    workflow_id=db_workflow.id,
                    step_number=current_step_number,
                    data=workflow_step_data,
                )
            )

        # Update workflow current step as the highest step_number
        db_max_workflow_step_number = max(step.step_number for step in db_workflow_steps) if db_workflow_steps else 0
        workflow_current_step = max(current_step_number, db_max_workflow_step_number)
        logger.info(f"The current step of workflow {db_workflow.id} is {workflow_current_step}")

        if trigger_workflow:
            # query workflow steps again to get latest data
            db_workflow_steps = await WorkflowStepDataManager(self.session).get_all_workflow_steps(
                {"workflow_id": db_workflow.id}
            )

            # Define the keys required for model extraction
            keys_of_interest = [
                "provider_type",
                "proprietary_credential_id",  # Only required for HuggingFace (Optional)
                "name",
                "uri",
            ]

            # from workflow steps extract necessary information
            required_data = {}
            for db_workflow_step in db_workflow_steps:
                for key in keys_of_interest:
                    if key in db_workflow_step.data:
                        required_data[key] = db_workflow_step.data[key]

            # Check if all required keys are present
            required_keys = ["provider_type", "name", "uri"]
            missing_keys = [key for key in required_keys if key not in required_data]
            if missing_keys:
                raise ClientException(f"Missing required data for model extraction: {', '.join(missing_keys)}")

            # Create or update new workflow step for model extraction
            current_step_number = current_step_number + 1

            try:
                # Perform model extraction
                await self._perform_model_extraction(
                    db_workflow.id, current_step_number, required_data, current_user_id, db_workflow
                )
            except ClientException as e:
                workflow_current_step = current_step_number
                db_workflow = await WorkflowDataManager(self.session).update_by_fields(
                    db_workflow,
                    {"current_step": workflow_current_step},
                )
                logger.debug("Workflow updated with latest step")
                raise e

            # Create next workflow step to store model extraction response
            current_step_number = current_step_number + 1
            workflow_current_step = current_step_number

            # Update or create next workflow step
            # NOTE: The when extraction is done, the subscriber will create model and update model_id to the step
            db_workflow_step = await WorkflowStepService(self.session).create_or_update_next_workflow_step(
                workflow_id, current_step_number, {}
            )

        # This will ensure workflow step number is updated to the latest step number
        db_workflow = await WorkflowDataManager(self.session).update_by_fields(
            db_workflow,
            {"current_step": workflow_current_step},
        )

        return db_workflow

    async def create_model_from_notification_event(self, payload: NotificationPayload) -> None:
        """Create a local model from notification event."""
        logger.debug("Received event for creating local model")

        # Get workflow and steps
        workflow_id = payload.workflow_id
        db_workflow = await WorkflowDataManager(self.session).retrieve_by_fields(WorkflowModel, {"id": workflow_id})
        db_workflow_steps = await WorkflowStepDataManager(self.session).get_all_workflow_steps(
            {"workflow_id": workflow_id}
        )

        # Get last step
        db_latest_workflow_step = db_workflow_steps[-1]

        # Define the keys required for endpoint creation
        keys_of_interest = [
            "provider_type",
            "name",
            "uri",
            "author",
            "tags",
            "icon",
        ]

        # from workflow steps extract necessary information
        required_data = {}
        for db_workflow_step in db_workflow_steps:
            for key in keys_of_interest:
                if key in db_workflow_step.data:
                    required_data[key] = db_workflow_step.data[key]
        logger.debug("Collected required data from workflow steps")

        # Check for model with duplicate name
        db_model = await ModelDataManager(self.session).retrieve_by_fields(
            Model, {"name": required_data["name"], "status": ModelStatusEnum.ACTIVE}, missing_ok=True
        )
        if db_model:
            logger.error(f"Unable to create model with name {required_data['name']} as it already exists")
            raise ClientException("Model name should be unique")

        model_info = payload.content.result["model_info"]
        local_path = payload.content.result["local_path"]

        # Extract and finalize tags, tasks and author
        given_tags = required_data.get("tags", [])
        extracted_tags = model_info.get("tags", []) or []
        if extracted_tags:
            # assign random colors to extracted tags
            extracted_tags = assign_random_colors_to_names(extracted_tags)

            # remove duplicate tags
            existing_tag_names = [tag["name"] for tag in given_tags]
            extracted_tags = [tag for tag in extracted_tags if tag["name"] not in existing_tag_names]

        extracted_tags.extend(given_tags)

        extracted_tasks = model_info.get("tasks", [])
        if extracted_tasks:
            extracted_tasks = assign_random_colors_to_names(extracted_tasks)

        extracted_author = required_data.get("author")
        if not extracted_author:
            extracted_author = normalize_value(model_info.get("author", None))

        # Finalize model details
        model_description = normalize_value(model_info.get("description", None))
        model_github_url = normalize_value(model_info.get("huggingface_url", None))
        model_huggingface_url = normalize_value(model_info.get("huggingface_url", None))
        model_website_url = normalize_value(model_info.get("website_url", None))
        languages = normalize_value(model_info.get("languages", None))
        use_cases = normalize_value(model_info.get("use_cases", None))
        model_size = normalize_value(
            model_info.get("architecture", {}).get("num_params", None)
            if model_info.get("architecture") is not None
            else None
        )
        model_type = normalize_value(
            model_info.get("architecture", {}).get("type", None)
            if model_info.get("architecture") is not None
            else None
        )
        family = normalize_value(
            model_info.get("architecture", {}).get("family", None)
            if model_info.get("architecture") is not None
            else None
        )
        num_layers = normalize_value(
            model_info.get("architecture", {}).get("num_layers", None)
            if model_info.get("architecture") is not None
            else None
        )
        hidden_size = normalize_value(
            model_info.get("architecture", {}).get("hidden_size", None)
            if model_info.get("architecture") is not None
            else None
        )
        context_length = normalize_value(
            model_info.get("architecture", {}).get("context_length", None)
            if model_info.get("architecture") is not None
            else None
        )
        torch_dtype = normalize_value(
            model_info.get("architecture", {}).get("torch_dtype", None)
            if model_info.get("architecture") is not None
            else None
        )
        model_architecture = ModelArchitecture(
            intermediate_size=normalize_value(
                model_info.get("architecture", {}).get("intermediate_size", None)
                if model_info.get("architecture") is not None
                else None
            ),
            vocab_size=normalize_value(
                model_info.get("architecture", {}).get("vocab_size", None)
                if model_info.get("architecture") is not None
                else None
            ),
            num_attention_heads=normalize_value(
                model_info.get("architecture", {}).get("num_attention_heads", None)
                if model_info.get("architecture") is not None
                else None
            ),
            num_key_value_heads=normalize_value(
                model_info.get("architecture", {}).get("num_key_value_heads", None)
                if model_info.get("architecture") is not None
                else None
            ),
            rope_scaling=normalize_value(
                model_info.get("architecture", {}).get("rope_scaling", None)
                if model_info.get("architecture") is not None
                else None
            ),
            model_weights_size=normalize_value(
                model_info.get("architecture", {}).get("model_weights_size", None)
                if model_info.get("architecture") is not None
                else None
            ),
            kv_cache_size=normalize_value(
                model_info.get("architecture", {}).get("kv_cache_size", None)
                if model_info.get("architecture") is not None
                else None
            ),
        )

        # Sanitize base model
        base_model = model_info.get("model_tree", {}).get("base_model", [])
        if base_model is not None and len(base_model) > 0:
            base_model = base_model[0]
        base_model = normalize_value(base_model)

        # Dummy Values
        # TODO: remove this after implementing actual service
        strengths = [
            "Efficient processing of large-scale data with optimized memory usage",
            "Fast inference time with efficient model architecture.",
            "Scalable architecture suitable for various deployment scenarios",
        ]
        limitations = [
            "Limited performance on out-of-distribution data",
            "May produce inconsistent outputs for complex queries",
        ]
        examples = [
            {
                "prompt": "Explain the concept of machine learning in simple terms.",
                "prompt_type": "string",
                "response": "Machine learning is like teaching a computer by showing it examples. Just as you learn to recognize cats by seeing many cat pictures, a computer can learn patterns from data to make predictions or decisions.",
                "response_type": "string",
            },
            {
                "prompt": "What are the key differences between AI and human intelligence?",
                "prompt_type": "string",
                "response": "AI excels at processing large amounts of data and finding patterns, while human intelligence shines in creativity, emotional understanding, and adaptability. AI learns from specific data, whereas humans can learn from few examples and apply knowledge across different contexts. Humans have consciousness and self-awareness, which AI currently lacks.",
                "response_type": "string",
            },
        ]
        minimum_requirements = {"device_name": "Xenon Dev", "core": 3, "memory": "32 GB", "RAM": "32 GB"}
        base_model_relation = BaseModelRelationEnum.ADAPTER

        # Base model, Base model relation, fields will be none for base models
        if required_data["uri"] == base_model:
            base_model = None
            base_model_relation = None

        # Set provider id and icon
        provider_id = None
        icon = required_data.get("icon")
        if required_data["provider_type"] == ModelProviderTypeEnum.HUGGING_FACE.value:
            # icon is not supported for hugging face models
            # Add provider id for hugging face models to retrieve icon for frontend
            icon = None
            db_provider = await ProviderDataManager(self.session).retrieve_by_fields(
                ProviderModel, {"type": "huggingface"}
            )
            provider_id = db_provider.id

        model_data = ModelCreate(
            name=required_data["name"],
            description=model_description,
            tags=extracted_tags,
            tasks=extracted_tasks,
            github_url=model_github_url,
            huggingface_url=model_huggingface_url,
            website_url=model_website_url,
            modality=model_info["modality"],
            source=ModelSourceEnum.LOCAL,
            provider_type=required_data["provider_type"],
            uri=required_data["uri"],
            created_by=db_workflow.created_by,
            author=extracted_author,
            provider_id=provider_id,
            local_path=local_path,
            icon=icon,
            model_size=model_size,
            strengths=strengths,
            limitations=limitations,
            languages=languages,
            use_cases=use_cases,
            minimum_requirements=minimum_requirements,
            examples=examples,
            base_model=base_model,
            base_model_relation=base_model_relation,
            model_type=model_type,
            family=family,
            num_layers=num_layers,
            hidden_size=hidden_size,
            context_length=context_length,
            torch_dtype=torch_dtype,
            architecture=model_architecture,
        )

        # Create model
        db_model = await ModelDataManager(self.session).insert_one(Model(**model_data.model_dump(exclude_none=True)))
        logger.debug(f"Model created with id {db_model.id}")

        # Create papers
        extracted_papers = model_info.get("papers", [])
        if extracted_papers:
            db_papers = await self._create_papers_from_model_info(extracted_papers, db_model.id)
            logger.debug(f"Papers created for model {db_model.id}")

        # Create model licenses
        extracted_license = model_info.get("license", {})
        if extracted_license:
            db_model_licenses = await self._create_model_licenses_from_model_info(extracted_license, db_model.id)
            logger.debug(f"Model licenses created for model {db_model.id}")

        # Update to workflow step
        workflow_update_data = {
            "model_id": str(db_model.id),
            "tags": extracted_tags,
            "description": model_description,
        }
        await WorkflowStepDataManager(self.session).update_by_fields(
            db_latest_workflow_step, {"data": workflow_update_data}
        )
        logger.debug(f"Workflow step updated with model id {db_model.id}")

        # Mark workflow as completed
        logger.debug(f"Updating workflow status: {workflow_id}")
        await WorkflowDataManager(self.session).update_by_fields(db_workflow, {"status": WorkflowStatusEnum.COMPLETED})

    async def _verify_provider_type_uri_duplication(
        self,
        provider_type: ModelProviderTypeEnum,
        uri: str,
        db_workflow_steps: Optional[List[WorkflowStepModel]] = None,
    ) -> None:
        """Verify hugging face uri duplication."""
        db_step_uri = None
        db_step_provider_type = None

        if db_workflow_steps:
            for db_step in db_workflow_steps:
                if "uri" in db_step.data:
                    db_step_uri = db_step.data["uri"]
                if "provider_type" in db_step.data:
                    db_step_provider_type = db_step.data["provider_type"]

        # Check duplicate hugging face uri
        query_uri = None
        query_provider_type = None

        if uri and db_step_provider_type:
            # If user gives uri but provider type given in earlier step
            query_uri = uri
            query_provider_type = db_step_provider_type
        elif provider_type and db_step_uri:
            # If user gives provider type but uri given in earlier step
            query_uri = db_step_uri
            query_provider_type = provider_type.value
        elif uri and provider_type:
            # If user gives both uri and provider type
            query_uri = uri
            query_provider_type = provider_type.value
        elif db_step_uri and db_step_provider_type:
            # If user gives both uri and provider type in earlier step
            query_uri = db_step_uri
            query_provider_type = db_step_provider_type

        if query_uri and query_provider_type and query_provider_type == ModelProviderTypeEnum.HUGGING_FACE.value:
            # Check uri in huggingface uri format
            is_valid_huggingface_uri = validate_huggingface_repo_format(query_uri)
            if not is_valid_huggingface_uri:
                raise ClientException("Invalid huggingface uri format")

        if query_uri and query_provider_type and query_provider_type == ModelProviderTypeEnum.URL.value:
            # Check for valid url
            try:
                HttpUrl(query_uri)
            except ValueError:
                raise ClientException("Invalid url found")

        if query_uri and query_provider_type and query_provider_type == ModelProviderTypeEnum.DISK.value:
            # Check for valid local path
            if not os.path.exists(query_uri):
                raise ClientException("Given local path does not exist")

        # Check duplicate hugging face uri
        db_model = await ModelDataManager(self.session).retrieve_by_fields(
            Model,
            {"uri": query_uri, "provider_type": query_provider_type, "status": ModelStatusEnum.ACTIVE},
            missing_ok=True,
        )
        if db_model:
            raise ClientException(f"Duplicate {query_provider_type} uri found")

    async def _perform_model_extraction(
        self, workflow_id: UUID, step_number: int, data: Dict, current_user_id: UUID, db_workflow: WorkflowModel
    ) -> None:
        """Perform model extraction."""
        # Update or create next workflow step
        db_workflow_step = await WorkflowStepService(self.session).create_or_update_next_workflow_step(
            workflow_id, step_number, {}
        )

        # Perform model extraction request
        model_extraction_response = await self._perform_model_extraction_request(workflow_id, data, current_user_id)

        # Add payload dict to response
        for step in model_extraction_response["steps"]:
            step["payload"] = {}

        model_extraction_events = {
            BudServeWorkflowStepEventName.MODEL_EXTRACTION_EVENTS.value: model_extraction_response
        }

        # Update workflow step with response
        await WorkflowStepDataManager(self.session).update_by_fields(
            db_workflow_step, {"data": model_extraction_events}
        )

        # Update progress in workflow
        if isinstance(model_extraction_response, dict):
            model_extraction_response["progress_type"] = BudServeWorkflowStepEventName.MODEL_EXTRACTION_EVENTS.value

        await WorkflowDataManager(self.session).update_by_fields(db_workflow, {"progress": model_extraction_response})

    async def _perform_model_extraction_request(self, workflow_id: UUID, data: Dict, current_user_id: UUID) -> None:
        """Perform model extraction request."""
        model_extraction_endpoint = (
            f"{app_settings.dapr_base_url}/v1.0/invoke/{app_settings.bud_model_app_id}/method/model-info/extract"
        )

        # TODO: get proprietary credential from db
        proprietary_credential_id = data.get("proprietary_credential_id")

        hf_token = None
        if proprietary_credential_id:
            db_proprietary_credential = await ProprietaryCredentialDataManager(self.session).retrieve_by_fields(
                ProprietaryCredentialModel, {"id": proprietary_credential_id}
            )
            hf_token = db_proprietary_credential.other_provider_creds.get("api_key")

            # TODO: remove this after implementing token decryption, decryption not required here
            # Send decrypted token to model extraction endpoint
            hf_token = await self._get_decrypted_token(proprietary_credential_id)

        model_extraction_request = {
            "model_name": data["name"],
            "model_uri": data["uri"],
            "provider_type": data["provider_type"],
            "hf_token": hf_token,
            "notification_metadata": {
                "name": "bud-notification",
                "subscriber_ids": str(current_user_id),
                "workflow_id": str(workflow_id),
            },
            "source_topic": f"{app_settings.source_topic}",
        }

        try:
            async with aiohttp.ClientSession() as session:
                async with session.post(model_extraction_endpoint, json=model_extraction_request) as response:
                    response_data = await response.json()
                    if response.status >= 400:
                        raise ClientException("unable to perform model extraction request")

                    return response_data
        except ClientException as e:
            raise e
        except Exception as e:
            logger.error(f"Failed to perform model extraction request: {e}")
            raise ClientException("unable to perform model extraction request") from e

    @staticmethod
    async def _get_decrypted_token(credential_id: UUID) -> str:
        """Get decrypted token."""
        # TODO: remove this function after implementing dapr decryption
        url = f"{app_settings.budserve_host}/proprietary/credentials/{credential_id}/details"

        async with aiohttp.ClientSession() as session:
            async with session.get(url) as response:
                response_data = await response.json()
                try:
                    decrypted_token = response_data["result"]["other_provider_creds"]["api_key"]
                    return decrypted_token
                except (KeyError, TypeError):
                    raise ClientException("Unable to get decrypted token")

    async def _create_papers_from_model_info(
        self, extracted_papers: list[dict], model_id: UUID
    ) -> List[PaperPublished]:
        """Create papers from model info."""
        # Store papers here for bulk insert
        paper_models = []

        for extracted_paper in extracted_papers:
            paper_title = normalize_value(extracted_paper.get("title", None))
            paper_authors = normalize_value(extracted_paper.get("authors", None))
            paper_url = normalize_value(extracted_paper.get("url", None))

            # Only add paper if it has title, authors or url
            if any([paper_title, paper_authors, paper_url]):
                paper_data = PaperPublishedCreate(
                    title=paper_title,
                    authors=paper_authors,
                    url=paper_url,
                    model_id=model_id,
                )
                paper_models.append(PaperPublished(**paper_data.model_dump(exclude_none=True)))

        # Insert papers in db
        return await PaperPublishedDataManager(self.session).insert_all(paper_models)

    async def _create_model_licenses_from_model_info(
        self, extracted_license: dict, model_id: UUID
    ) -> List[ModelLicenses]:
        """Create model licenses from model info."""
        license_name = normalize_value(extracted_license.get("name"))
        license_url = normalize_value(extracted_license.get("url"))
        license_faqs = normalize_value(extracted_license.get("faqs"))
        # TODO: Remove when faqs are implemented
        license_faqs = [
            {
                "answer": True,
                "question": "Bud Studio Lorem ipsum dolor sit amet, consectetur adipiscing elit.",
            },
            {
                "answer": False,
                "question": "Bud Studio Lorem ipsum dolor sit amet, consectetur adipiscing elit.",
            },
        ]
        license_data = ModelLicensesCreate(
            name=license_name,
            url=license_url,
            faqs=license_faqs,
            model_id=model_id,
        )
        return await ModelLicensesDataManager(self.session).insert_one(
            ModelLicenses(**license_data.model_dump(exclude_none=True))
        )

    async def scan_local_model_workflow(self, current_user_id: UUID, request: LocalModelScanRequest) -> WorkflowModel:
        """Scan a local model."""
        # Get request data
        step_number = request.step_number
        workflow_id = request.workflow_id
        workflow_total_steps = request.workflow_total_steps
        model_id = request.model_id
        trigger_workflow = request.trigger_workflow

        current_step_number = step_number

        # Retrieve or create workflow
        workflow_create = WorkflowUtilCreate(
            workflow_type=WorkflowTypeEnum.MODEL_SECURITY_SCAN,
            title="Model Security Scan",
            total_steps=workflow_total_steps,
            icon="icons/providers/openai.png",  # TODO: Replace this icon when UI is ready
        )
        db_workflow = await WorkflowService(self.session).retrieve_or_create_workflow(
            workflow_id, workflow_create, current_user_id
        )

        # Validate model id
        if model_id:
            db_model = await ModelDataManager(self.session).retrieve_by_fields(
                Model, {"id": model_id, "status": ModelStatusEnum.ACTIVE}
            )
            if db_model.provider_type == ModelProviderTypeEnum.CLOUD_MODEL:
                raise ClientException("Security scan is only supported for local models")

            # Update icon on workflow
            if db_model.provider_type == ModelProviderTypeEnum.HUGGING_FACE:
                db_provider = await ProviderDataManager(self.session).retrieve_by_fields(
                    ProviderModel, {"id": db_model.provider_id}
                )
                model_icon = db_provider.icon
            else:
                model_icon = db_model.icon

            # Update title, icon on workflow
            db_workflow = await WorkflowDataManager(self.session).update_by_fields(
                db_workflow,
                {"title": db_model.name, "icon": model_icon},
            )

        # Prepare workflow step data
        workflow_step_data = LocalModelScanWorkflowStepData(
            model_id=model_id,
        ).model_dump(exclude_none=True, exclude_unset=True, mode="json")

        # Get workflow steps
        db_workflow_steps = await WorkflowStepDataManager(self.session).get_all_workflow_steps(
            {"workflow_id": db_workflow.id}
        )

        # For avoiding another db call for record retrieval, storing db object while iterating over db_workflow_steps
        db_current_workflow_step = None

        if db_workflow_steps:
            for db_step in db_workflow_steps:
                # Get current workflow step
                if db_step.step_number == current_step_number:
                    db_current_workflow_step = db_step

        if db_current_workflow_step:
            logger.info(f"Workflow {db_workflow.id} step {current_step_number} already exists")

            # Update workflow step data in db
            db_workflow_step = await WorkflowStepDataManager(self.session).update_by_fields(
                db_current_workflow_step,
                {"data": workflow_step_data},
            )
            logger.info(f"Workflow {db_workflow.id} step {current_step_number} updated")
        else:
            logger.info(f"Creating workflow step {current_step_number} for workflow {db_workflow.id}")

            # Insert step details in db
            db_workflow_step = await WorkflowStepDataManager(self.session).insert_one(
                WorkflowStepModel(
                    workflow_id=db_workflow.id,
                    step_number=current_step_number,
                    data=workflow_step_data,
                )
            )

        # Update workflow current step as the highest step_number
        db_max_workflow_step_number = max(step.step_number for step in db_workflow_steps) if db_workflow_steps else 0
        workflow_current_step = max(current_step_number, db_max_workflow_step_number)
        logger.info(f"The current step of workflow {db_workflow.id} is {workflow_current_step}")

        if trigger_workflow:
            # query workflow steps again to get latest data
            db_workflow_steps = await WorkflowStepDataManager(self.session).get_all_workflow_steps(
                {"workflow_id": db_workflow.id}
            )

            # Define the keys required for model security scan
            keys_of_interest = [
                "model_id",
            ]

            # from workflow steps extract necessary information
            required_data = {}
            for db_workflow_step in db_workflow_steps:
                for key in keys_of_interest:
                    if key in db_workflow_step.data:
                        required_data[key] = db_workflow_step.data[key]

            # Check if all required keys are present
            required_keys = ["model_id"]
            missing_keys = [key for key in required_keys if key not in required_data]
            if missing_keys:
                raise ClientException(f"Missing required data for model security scan: {', '.join(missing_keys)}")

            try:
                # Perform model security scan
                await self._perform_model_security_scan(
                    db_workflow.id, current_step_number, required_data, db_workflow
                )
            except ClientException as e:
                workflow_current_step = current_step_number
                db_workflow = await WorkflowDataManager(self.session).update_by_fields(
                    db_workflow,
                    {"current_step": workflow_current_step},
                )
                logger.debug("Workflow updated with latest step")
                raise e

            # Create next workflow step to store model scan result
            current_step_number = current_step_number + 1
            workflow_current_step = current_step_number

            # Update or create next workflow step
            # NOTE: The when scanning is completed, the subscriber will create scan result and update scan result id to the step
            db_workflow_step = await WorkflowStepService(self.session).create_or_update_next_workflow_step(
                db_workflow.id, current_step_number, {}
            )

        # This will ensure workflow step number is updated to the latest step number
        db_workflow = await WorkflowDataManager(self.session).update_by_fields(
            db_workflow,
            {"current_step": workflow_current_step},
        )

        return db_workflow

    async def _perform_model_security_scan(
        self, workflow_id: UUID, step_number: int, data: Dict, db_workflow: WorkflowModel
    ) -> None:
        """Perform model security scan."""
        # Retrieve workflow step
        db_workflow_step = await WorkflowDataManager(self.session).retrieve_by_fields(
            WorkflowStepModel, {"workflow_id": workflow_id, "step_number": step_number}
        )

        # Add created_by to data for notification purpose in micro service
        data["created_by"] = str(db_workflow_step.workflow.created_by)

        # Perform model security scan request
        model_security_scan_response = await self._perform_model_security_scan_request(workflow_id, data)

        # Add payload dict to response
        for step in model_security_scan_response["steps"]:
            step["payload"] = {}

        # Include model security scan response in current step data
        data[BudServeWorkflowStepEventName.MODEL_SECURITY_SCAN_EVENTS.value] = model_security_scan_response

        # Update workflow step with response
        await WorkflowStepDataManager(self.session).update_by_fields(db_workflow_step, {"data": data})

        # Update progress in workflow
        model_security_scan_response["progress_type"] = BudServeWorkflowStepEventName.MODEL_SECURITY_SCAN_EVENTS.value

        await WorkflowDataManager(self.session).update_by_fields(
            db_workflow, {"progress": model_security_scan_response}
        )

    async def _perform_model_security_scan_request(self, workflow_id: UUID, data: Dict) -> None:
        """Perform model security scan request."""
        model_security_scan_endpoint = (
            f"{app_settings.dapr_base_url}/v1.0/invoke/{app_settings.bud_model_app_id}/method/model-info/scan"
        )

        # Retrieve model local path
        model_id = data.get("model_id")
        db_model = await ModelDataManager(self.session).retrieve_by_fields(
            Model, {"id": model_id, "status": ModelStatusEnum.ACTIVE}
        )
        local_path = db_model.local_path

        model_security_scan_request = {
            "model_path": local_path,
            "notification_metadata": {
                "name": "bud-notification",
                "subscriber_ids": data["created_by"],
                "workflow_id": str(workflow_id),
            },
            "source_topic": f"{app_settings.source_topic}",
        }
        logger.debug(f"Model security scan payload: {model_security_scan_request}")

        try:
            async with aiohttp.ClientSession() as session:
                async with session.post(model_security_scan_endpoint, json=model_security_scan_request) as response:
                    response_data = await response.json()
                    if response.status >= 400:
                        raise ClientException("unable to perform model security scan request")

                    return response_data
        except ClientException as e:
            raise e
        except Exception as e:
            logger.error(f"Failed to perform model security scan request: {e}")
            raise ClientException("unable to perform model security scan request") from e

    async def create_scan_result_from_notification_event(self, payload: NotificationPayload) -> None:
        """Create a local model security scan result from notification event."""
        logger.debug("Received event for creating local model security scan result")

        # Get workflow steps
        workflow_id = payload.workflow_id
        db_workflow = await WorkflowDataManager(self.session).retrieve_by_fields(WorkflowModel, {"id": workflow_id})
        logger.debug(f"Retrieved workflow: {db_workflow.id}")

        db_workflow_steps = await WorkflowStepDataManager(self.session).get_all_workflow_steps(
            {"workflow_id": workflow_id}
        )

        # Get last step
        db_latest_workflow_step = db_workflow_steps[-1]

        # Define the keys required for endpoint creation
        keys_of_interest = [
            "model_id",
        ]

        # from workflow steps extract necessary information
        required_data = {}
        for db_workflow_step in db_workflow_steps:
            for key in keys_of_interest:
                if key in db_workflow_step.data:
                    required_data[key] = db_workflow_step.data[key]
        logger.debug("Collected required data from workflow steps")

        # Get model
        db_model = await ModelDataManager(self.session).retrieve_by_fields(
            Model, {"id": required_data["model_id"], "status": ModelStatusEnum.ACTIVE}
        )
        local_path = db_model.local_path
        logger.debug(f"Local path: {local_path}")

        # Get model scan result
        scan_result = payload.content.result["scan_result"]
        logger.debug(f"Scan result: {scan_result}")

        # Parse necessary data from scan result
        total_issues_by_severity = scan_result.get("total_issues_by_severity", {})
        low_severity_count = total_issues_by_severity.get("LOW", 0)
        medium_severity_count = total_issues_by_severity.get("MEDIUM", 0)
        high_severity_count = total_issues_by_severity.get("HIGH", 0)
        critical_severity_count = total_issues_by_severity.get("CRITICAL", 0)

        model_issues = scan_result.get("model_issues", [])
        grouped_issues = await self._group_model_issues(model_issues, local_path)

        # Determine overall scan status
        overall_scan_status = await self.determine_overall_scan_status(
            low_severity_count, medium_severity_count, high_severity_count, critical_severity_count
        )

        # Create model security scan result
        model_security_scan_result = ModelSecurityScanResultCreate(
            model_id=db_model.id,
            status=overall_scan_status,
            total_issues=scan_result.get("total_issues", 0),
            total_scanned_files=scan_result.get("total_scanned", 0),
            total_skipped_files=scan_result.get("total_skipped_files", 0),
            scanned_files=scan_result.get("scanned_files", []),
            low_severity_count=low_severity_count,
            medium_severity_count=medium_severity_count,
            high_severity_count=high_severity_count,
            critical_severity_count=critical_severity_count,
            model_issues=grouped_issues,
        )
        logger.debug("Parsed model security scan result")

        # Check if model security scan result already exists
        db_model_security_scan_result = await ModelSecurityScanResultDataManager(self.session).retrieve_by_fields(
            ModelSecurityScanResultModel, {"model_id": db_model.id}, missing_ok=True
        )

        if db_model_security_scan_result:
            logger.debug("Model security scan result already exists. Updating it.")
            db_model_security_scan_result = await ModelSecurityScanResultDataManager(self.session).update_by_fields(
                db_model_security_scan_result,
                model_security_scan_result.model_dump(),
            )
        else:
            logger.debug("Model security scan result does not exist. Creating it.")
            db_model_security_scan_result = await ModelSecurityScanResultDataManager(self.session).insert_one(
                ModelSecurityScanResultModel(**model_security_scan_result.model_dump())
            )

        # Update workflow step with model security scan result id
        await WorkflowStepDataManager(self.session).update_by_fields(
            db_latest_workflow_step,
            {"data": {"security_scan_result_id": str(db_model_security_scan_result.id)}},
        )

        # Mark scan_verified according to overall scan status
        scan_verified = True if overall_scan_status == ModelSecurityScanStatusEnum.SAFE else False

        db_model = await ModelDataManager(self.session).update_by_fields(
            db_model,
            {"scan_verified": scan_verified},
        )

        # Get dummy leaderboard data
        leaderboard_data = await self.get_leaderboard()

        # Create workflow step to store model scan result
        end_step_number = db_latest_workflow_step.step_number + 1
        db_workflow_step = await WorkflowStepService(self.session).create_or_update_next_workflow_step(
            workflow_id, end_step_number, {"leaderboard": leaderboard_data}
        )

        # Update workflow current step and status
        await WorkflowDataManager(self.session).update_by_fields(
            db_workflow,
            {"current_step": end_step_number, "status": WorkflowStatusEnum.COMPLETED},
        )

    async def _group_model_issues(self, model_issues: list, local_path: str) -> list[ModelIssue]:
        """Group model issues by severity."""
        grouped_issues = {}

        for model_issue in model_issues:
            severity = model_issue["severity"].lower()

            # Clean up the source path by removing local_path prefix
            source = model_issue["source"]
            if source.startswith(local_path):
                source = source[len(local_path) :].lstrip("/")

            # Group issues by severity
            if severity not in grouped_issues:
                grouped_issues[severity] = []
            grouped_issues[severity].append(
                ModelIssue(
                    title=model_issue["title"],
                    severity=severity,
                    description=model_issue["description"],
                    source=source,
                ).model_dump()
            )

        return grouped_issues

    async def get_leaderboard(self) -> dict:
        """Get leaderboard for a model."""
        return {
            "headers": {
                "evaluation_type": "Evaluation type",
                "dataset": "Data Set",
                "model_1": "Selected Model",
                "model_2": "Model 2",
            },
            "rows": [
                {"evaluation_type": "IFEval", "dataset": "Reasoning", "model_1": 65.1, "model_2": 65.1},
                {"evaluation_type": "BBH", "dataset": "MMLU", "model_1": 46.9, "model_2": 46.9},
                {"evaluation_type": "Model", "dataset": "Factuality", "model_1": 78.4, "model_2": 78.4},
                {"evaluation_type": "Tags", "dataset": "Reasoning", "model_1": 60.8, "model_2": 60.8},
            ],
        }

    @staticmethod
    async def determine_overall_scan_status(
        low_count: int, medium_count: int, high_count: int, critical_count: int
    ) -> ModelSecurityScanStatusEnum:
        """Determine the overall security scan status based on issue counts.

        Args:
            low_count: Number of low severity issues
            medium_count: Number of medium severity issues
            high_count: Number of high severity issues
            critical_count: Number of critical severity issues

        Returns:
            ModelSecurityScanStatusEnum: The overall status based on the highest severity with issues
        """
        if critical_count > 0:
            return ModelSecurityScanStatusEnum.CRITICAL
        elif high_count > 0:
            return ModelSecurityScanStatusEnum.HIGH
        elif medium_count > 0:
            return ModelSecurityScanStatusEnum.MEDIUM
        elif low_count > 0:
            return ModelSecurityScanStatusEnum.LOW
        else:
            return ModelSecurityScanStatusEnum.SAFE  # Default to SAFE if no issues are found


class CloudModelService(SessionMixin):
    """Cloud model service."""

    async def get_all_cloud_models(
        self,
        offset: int = 0,
        limit: int = 10,
        filters: Dict = {},
        order_by: List = [],
        search: bool = False,
    ) -> Tuple[List[CloudModel], int]:
        """Get all cloud models."""
        db_cloud_models, count = await CloudModelDataManager(self.session).get_all_cloud_models(
            offset, limit, filters, order_by, search
        )

        # convert db_cloud_models to cloud model list response
        db_cloud_models_response = []
        for db_cloud_model in db_cloud_models:
            model_response = ModelResponse.model_validate(db_cloud_model)
            db_cloud_models_response.append(ModelListResponse(model=model_response))

        return db_cloud_models_response, count

    async def get_all_recommended_tags(
        self,
        offset: int = 0,
        limit: int = 10,
    ) -> Tuple[List[CloudModel], int]:
        """Get all cloud models."""
        return await CloudModelDataManager(self.session).get_all_recommended_tags(offset, limit)


class ModelService(SessionMixin):
    """Model service."""

    async def retrieve_model(self, model_id: UUID) -> ModelDetailSuccessResponse:
        """Retrieve model details by model ID."""
        db_model = await ModelDataManager(self.session).retrieve_by_fields(
            Model, {"id": model_id, "status": ModelStatusEnum.ACTIVE}
        )

        # For base model there won't be any base model value
        base_model = db_model.base_model
        if not base_model:
            base_model = db_model.uri

        # Get base model relation count
        model_tree_count = await ModelDataManager(self.session).get_model_tree_count(base_model)
        base_model_relation_count = {row.base_model_relation.value: row.count for row in model_tree_count}
        model_tree = ModelTree(
            adapters_count=base_model_relation_count.get(BaseModelRelationEnum.ADAPTER.value, 0),
            finetunes_count=base_model_relation_count.get(BaseModelRelationEnum.FINETUNE.value, 0),
            merges_count=base_model_relation_count.get(BaseModelRelationEnum.MERGE.value, 0),
            quantizations_count=base_model_relation_count.get(BaseModelRelationEnum.QUANTIZED.value, 0),
        )

        db_endpoint_count = await ModelDataManager(self.session).get_count_by_fields(
            EndpointModel, fields={"model_id": model_id}, exclude_fields={"status": EndpointStatusEnum.DELETED}
        )

        return ModelDetailSuccessResponse(
            model=db_model,
            model_tree=model_tree,
            scan_result=db_model.model_security_scan_result,
            endpoints_count=db_endpoint_count,
            message="model retrieved successfully",
            code=status.HTTP_200_OK,
            object="model.get",
        ).to_http_response()

    async def list_model_tags(self, name: str, offset: int = 0, limit: int = 10) -> tuple[list[Tag], int]:
        """Search model tags by name with pagination."""
        tags_result, count = await ModelDataManager(self.session).list_model_tags(name, offset, limit)
        tags = [Tag(name=row.name, color=row.color) for row in tags_result]

        return tags, count

    async def list_model_tasks(self, name: str, offset: int = 0, limit: int = 10) -> tuple[list[Task], int]:
        """Search model tasks by name with pagination."""
        tasks_result, count = await ModelDataManager(self.session).list_model_tasks(name, offset, limit)
        tasks = [Task(name=row.name, color=row.color) for row in tasks_result]

        return tasks, count

    async def get_all_active_models(
        self,
        offset: int = 0,
        limit: int = 10,
        filters: Dict = {},
        order_by: List = [],
        search: bool = False,
    ) -> Tuple[List[Model], int]:
        """Get all active models."""
        filters_dict = filters

        results, count = await ModelDataManager(self.session).get_all_models(
            offset, limit, filters_dict, order_by, search
        )

        # Parse the results to model list response
        db_models_response = []
        for result in results:
            model_response = ModelResponse.model_validate(result[0])
            db_models_response.append(ModelListResponse(model=model_response, endpoints_count=result[1]))

        return db_models_response, count

    async def list_all_model_authors(
        self,
        offset: int = 0,
        limit: int = 10,
        filters: Dict = {},
        order_by: List = [],
        search: bool = False,
    ) -> Tuple[List[str], int]:
        """Search author by name with pagination support."""
        filters["status"] = ModelStatusEnum.ACTIVE
        db_models, count = await ModelDataManager(self.session).list_all_model_authors(
            offset, limit, filters, order_by, search
        )
        db_authors = [model.author for model in db_models]

        return db_authors, count

    async def edit_model(self, model_id: UUID, data: Dict[str, Any]) -> None:
        """Edit cloud model by validating and updating specific fields, and saving an uploaded file if provided."""
        logger.debug(f"edit recieved data: {data}")
        # Retrieve existing model
        db_model = await ModelDataManager(self.session).retrieve_by_fields(
            model=Model, fields={"id": model_id, "status": ModelStatusEnum.ACTIVE}
        )

        if data.get("name"):
            duplicate_model = await ModelDataManager(self.session).retrieve_by_fields(
                model=Model,
                fields={"name": data["name"], "status": ModelStatusEnum.ACTIVE},
                exclude_fields={"id": model_id},
                missing_ok=True,
            )
            if duplicate_model:
                raise ClientException("Model name already exists")

        if data.get("icon") and db_model.provider_type in [
            ModelProviderTypeEnum.CLOUD_MODEL,
            ModelProviderTypeEnum.HUGGING_FACE,
        ]:
            data.pop("icon")

        # Handle file upload if provided
        # TODO: consider dapr local storage
        if data.get("license_file"):
            # If a file is provided, save it locally and update the DB with the local path
            file = data.pop("license_file")
            file_path = await self._save_uploaded_file(file)
            await self._create_or_update_license_entry(model_id, file.filename, file_path, None)

        elif data.get("license_url"):
            # If a license URL is provided, store the URL in the DB instead of the file path
            license_url = data.pop("license_url")
            filename = license_url.split("/")[-1]  # Extract filename from the URL
            await self._create_or_update_license_entry(
                model_id, filename if filename else "sample license", None, str(license_url)
            )  # TODO: modify filename arg when license service implemented

        # Add papers if provided
        if isinstance(data.get("paper_urls"), list):
            paper_urls = data.pop("paper_urls")
            await self._update_papers(model_id, paper_urls)

        # Update model with validated data
        await ModelDataManager(self.session).update_by_fields(db_model, data)

    async def _save_uploaded_file(self, file: UploadFile) -> str:
        """Save uploaded file and return file path."""
        # create the license directory if not present already
        os.makedirs(os.path.join(app_settings.static_dir, LICENSE_DIR), exist_ok=True)
        file_path = os.path.join(app_settings.static_dir, LICENSE_DIR, file.filename)
        with Path(file_path).open("wb") as f:
            f.write(await file.read())
        return os.path.join(LICENSE_DIR, file.filename)

    async def _create_or_update_license_entry(
        self, model_id: UUID, filename: str, file_path: str, license_url: str
    ) -> None:
        """Create or update a license entry in the database."""
        # Check if a license entry with the given model_id exists
        existing_license = await ModelLicensesDataManager(self.session).retrieve_by_fields(
            ModelLicenses, fields={"model_id": model_id}, missing_ok=True
        )
        if existing_license:
            logger.debug(f"existing license: {existing_license}")
            existing_license_path = (
                os.path.join(app_settings.static_dir, existing_license.path) if existing_license.path else ""
            )
            if existing_license_path and os.path.exists(existing_license_path):
                try:
                    os.remove(existing_license_path)
                except PermissionError:
                    raise ClientException(
                        status_code=status.HTTP_403_FORBIDDEN,
                        message=f"Permission denied while accessing the file: {existing_license.name}",
                    )

            update_license_data = {
                "name": filename,
                "path": file_path if file_path else None,
                "url": license_url if license_url else None,
            }
            await ModelLicensesDataManager(self.session).update_by_fields(existing_license, update_license_data)
        else:
            # Create a new license entry
            license_entry = ModelLicensesModel(
                id=uuid4(),
                name=filename,
                path=file_path if file_path else None,
                url=license_url if license_url else None,
                model_id=model_id,
            )
            await ModelLicensesDataManager(self.session).insert_one(
                ModelLicenses(**license_entry.model_dump(exclude_unset=True))
            )

    async def _update_papers(self, model_id: UUID, paper_urls: list[str]) -> None:
        """Update paper entries for the given model by adding new URLs and removing old ones."""
        # Fetch existing paper URLs for the model
        existing_papers = await ModelDataManager(self.session).get_all_by_fields(
            model=PaperPublished, fields={"model_id": model_id}
        )
        existing_urls = {paper.url for paper in existing_papers}

        # Determine URLs to add and remove
        input_urls = set(paper_urls)
        urls_to_add = input_urls - existing_urls
        urls_to_remove = existing_urls - input_urls
        logger.debug(
            f"paper info: {input_urls}, existing urls: {existing_urls}, urls_to_add: {urls_to_add}, urls_to_remove: {urls_to_remove}"
        )

        # Add new paper URLs
        if urls_to_add:
            urls_to_add = [
                PaperPublished(id=uuid4(), title="Untitled Research Paper", url=str(paper_url), model_id=model_id)
                for paper_url in urls_to_add
            ]
            await PaperPublishedDataManager(self.session).insert_all(urls_to_add)

        # Remove old paper URLs
        if urls_to_remove:
            # Delete all matching entries for given URLs and model_id in one query
            await PaperPublishedDataManager(self.session).delete_paper_by_urls(
                model_id=model_id, paper_urls={"url": urls_to_remove}
            )<|MERGE_RESOLUTION|>--- conflicted
+++ resolved
@@ -27,22 +27,6 @@
 
 from budapp.commons import logging
 from budapp.commons.config import app_settings
-<<<<<<< HEAD
-from budapp.commons.constants import (
-    LICENSE_DIR,
-    BaseModelRelationEnum,
-    BudServeWorkflowStepEventName,
-    CredentialTypeEnum,
-    ModelProviderTypeEnum,
-    ModelSecurityScanStatusEnum,
-    ModelSourceEnum,
-    WorkflowStatusEnum,
-    ModelStatusEnum,
-    CloudModelStatusEnum,
-    EndpointStatusEnum,
-)
-=======
->>>>>>> 77e17ce0
 from budapp.commons.db_utils import SessionMixin
 from budapp.commons.exceptions import ClientException
 from budapp.commons.helpers import assign_random_colors_to_names, normalize_value
@@ -67,6 +51,7 @@
     ModelStatusEnum,
     WorkflowStatusEnum,
     WorkflowTypeEnum,
+    EndpointStatusEnum,
 )
 from ..commons.helpers import validate_huggingface_repo_format
 from ..endpoint_ops.models import Endpoint as EndpointModel
