#  -----------------------------------------------------------------------------
#  Copyright (c) 2024 Bud Ecosystem Inc.
#  #
#  Licensed under the Apache License, Version 2.0 (the "License");
#  you may not use this file except in compliance with the License.
#  You may obtain a copy of the License at
#  #
#      http://www.apache.org/licenses/LICENSE-2.0
#  #
#  Unless required by applicable law or agreed to in writing, software
#  distributed under the License is distributed on an "AS IS" BASIS,
#  WITHOUT WARRANTIES OR CONDITIONS OF ANY KIND, either express or implied.
#  See the License for the specific language governing permissions and
#  limitations under the License.
#  -----------------------------------------------------------------------------

"""The model ops services. Contains business logic for model ops."""

import os
from pathlib import Path
from typing import Any, Dict, List, Optional, Tuple
from uuid import UUID, uuid4

import aiohttp
from fastapi import UploadFile, status
from pydantic import HttpUrl

from budapp.commons import logging
from budapp.commons.config import app_settings
from budapp.commons.constants import (
    LICENSE_DIR,
    BaseModelRelationEnum,
    BudServeWorkflowStepEventName,
    CredentialTypeEnum,
    ModelProviderTypeEnum,
    ModelSecurityScanStatusEnum,
    ModelSourceEnum,
    WorkflowStatusEnum,
    StatusEnum,
)
from budapp.commons.db_utils import SessionMixin
from budapp.commons.exceptions import ClientException
from budapp.commons.helpers import assign_random_colors_to_names, normalize_value
from budapp.commons.schemas import Tag, Task
from budapp.core.schemas import NotificationPayload
from budapp.credential_ops.crud import ProprietaryCredentialDataManager
from budapp.credential_ops.models import ProprietaryCredential as ProprietaryCredentialModel
from budapp.workflow_ops.crud import WorkflowDataManager, WorkflowStepDataManager
from budapp.workflow_ops.models import Workflow as WorkflowModel
from budapp.workflow_ops.models import WorkflowStep as WorkflowStepModel
from budapp.workflow_ops.services import WorkflowService, WorkflowStepService

from ..commons.helpers import validate_huggingface_repo_format
from ..endpoint_ops.models import Endpoint as EndpointModel
from .crud import (
    CloudModelDataManager,
    ModelDataManager,
    ModelLicensesDataManager,
    ModelSecurityScanResultDataManager,
    PaperPublishedDataManager,
    ProviderDataManager,
)
from .models import CloudModel, Model, ModelLicenses, PaperPublished
from .models import ModelSecurityScanResult as ModelSecurityScanResultModel
from .models import Provider as ProviderModel
from .schemas import (
    CreateCloudModelWorkflowRequest,
    CreateCloudModelWorkflowResponse,
    CreateCloudModelWorkflowStepData,
    CreateCloudModelWorkflowSteps,
    CreateLocalModelWorkflowRequest,
    CreateLocalModelWorkflowSteps,
    LocalModelScanRequest,
    LocalModelScanWorkflowStepData,
    ModelArchitecture,
    ModelCreate,
    ModelDetailSuccessResponse,
    ModelIssue,
    ModelLicensesCreate,
    ModelLicensesModel,
    ModelListResponse,
    ModelResponse,
    ModelSecurityScanResultCreate,
    ModelTree,
    PaperPublishedCreate,
)


logger = logging.get_logger(__name__)


class ProviderService(SessionMixin):
    """Provider service."""

    async def get_all_providers(
        self,
        offset: int = 0,
        limit: int = 10,
        filters: Dict = {},
        order_by: List = [],
        search: bool = False,
    ) -> Tuple[List[ProviderModel], int]:
        """Get all providers."""
        return await ProviderDataManager(self.session).get_all_providers(offset, limit, filters, order_by, search)


class CloudModelWorkflowService(SessionMixin):
    """Model service."""

    async def add_cloud_model_workflow(self, current_user_id: UUID, request: CreateCloudModelWorkflowRequest) -> None:
        """Add a cloud model workflow."""
        # Get request data
        step_number = request.step_number
        workflow_id = request.workflow_id
        workflow_total_steps = request.workflow_total_steps
        provider_type = request.provider_type
        name = request.name
        modality = request.modality
        uri = request.uri
        tags = request.tags
        trigger_workflow = request.trigger_workflow
        provider_id = request.provider_id
        cloud_model_id = request.cloud_model_id

        current_step_number = step_number

        # Retrieve or create workflow
        db_workflow = await self._retrieve_or_create_workflow(workflow_id, workflow_total_steps, current_user_id)

        # Model source is provider type
        source = None
        if provider_id:
            db_provider = await ProviderDataManager(self.session).retrieve_by_fields(
                ProviderModel, {"id": provider_id}
            )
            source = db_provider.type.value

        if cloud_model_id:
            db_cloud_model = await CloudModelDataManager(self.session).retrieve_by_fields(
                CloudModel, {"id": cloud_model_id}
            )

            if db_cloud_model.is_present_in_model:
                raise ClientException("Cloud model is already present in model")

        if name:
            db_model = await ModelDataManager(self.session).retrieve_by_fields(
                Model, {"name": name, "model_status": StatusEnum.ACTIVE}, missing_ok=True
            )
            if db_model:
                raise ClientException("Model name already exists")

        # Prepare workflow step data
        workflow_step_data = CreateCloudModelWorkflowSteps(
            provider_type=provider_type,
            source=source if source else None,
            name=name,
            modality=modality,
            uri=uri,
            tags=tags,
            provider_id=provider_id,
            cloud_model_id=cloud_model_id,
        ).model_dump(exclude_none=True, exclude_unset=True, mode="json")

        # Get workflow steps
        db_workflow_steps = await WorkflowStepDataManager(self.session).get_all_workflow_steps(
            {"workflow_id": db_workflow.id}
        )

        # For avoiding another db call for record retrieval, storing db object while iterating over db_workflow_steps
        db_current_workflow_step = None

        if db_workflow_steps:
            await self._validate_duplicate_source_uri_model(source, uri, db_workflow_steps, current_step_number)

            for db_step in db_workflow_steps:
                # Get current workflow step
                if db_step.step_number == current_step_number:
                    db_current_workflow_step = db_step

        if db_current_workflow_step:
            logger.info(f"Workflow {db_workflow.id} step {current_step_number} already exists")

            # Update workflow step data in db
            db_workflow_step = await WorkflowStepDataManager(self.session).update_by_fields(
                db_current_workflow_step,
                {"data": workflow_step_data},
            )
            logger.info(f"Workflow {db_workflow.id} step {current_step_number} updated")
        else:
            logger.info(f"Creating workflow step {current_step_number} for workflow {db_workflow.id}")

            # Insert step details in db
            db_workflow_step = await WorkflowStepDataManager(self.session).insert_one(
                WorkflowStepModel(
                    workflow_id=db_workflow.id,
                    step_number=current_step_number,
                    data=workflow_step_data,
                )
            )

        # Update workflow current step as the highest step_number
        db_max_workflow_step_number = max(step.step_number for step in db_workflow_steps) if db_workflow_steps else 0
        workflow_current_step = max(current_step_number, db_max_workflow_step_number)
        logger.info(f"The current step of workflow {db_workflow.id} is {workflow_current_step}")

        # Create next step if workflow is triggered
        if trigger_workflow:
            # Increment step number of workflow and workflow step
            current_step_number = current_step_number + 1
            workflow_current_step = current_step_number

            # Update or create next workflow step
            db_workflow_step = await self._create_or_update_next_workflow_step(db_workflow.id, current_step_number, {})

        # Update workflow step data in db
        db_workflow = await WorkflowDataManager(self.session).update_by_fields(
            db_workflow,
            {"current_step": workflow_current_step},
        )

        # Execute workflow
        if trigger_workflow:
            logger.info("Workflow triggered")

            # TODO: Currently querying workflow steps again by ordering steps in ascending order
            # To ensure the latest step update is fetched, Consider excluding it later
            db_workflow_steps = await WorkflowStepDataManager(self.session).get_all_workflow_steps(
                {"workflow_id": db_workflow.id}
            )

            # Define the keys required for model deployment
            keys_of_interest = [
                "source",
                "name",
                "modality",
                "uri",
                "tags",
                "provider_type",
                "provider_id",
                "cloud_model_id",
            ]

            # from workflow steps extract necessary information
            required_data = {}
            for db_workflow_step in db_workflow_steps:
                for key in keys_of_interest:
                    if key in db_workflow_step.data:
                        required_data[key] = db_workflow_step.data[key]

            # Check if all required keys are present
            required_keys = ["provider_type", "provider_id", "modality", "tags", "name", "source"]
            missing_keys = [key for key in required_keys if key not in required_data]
            if missing_keys:
                raise ClientException(f"Missing required data: {', '.join(missing_keys)}")

            # Check duplicate name exist in model
            db_model = await ModelDataManager(self.session).retrieve_by_fields(
                Model, {"name": required_data["name"], "model_status": StatusEnum.ACTIVE}, missing_ok=True
            )
            if db_model:
                raise ClientException("Model name already exists")

            # Trigger deploy model by step
            db_model = await self._execute_add_cloud_model_workflow(required_data, db_workflow.id, current_user_id)
            logger.debug(f"Successfully created model {db_model.id}")

        return db_workflow

    async def _execute_add_cloud_model_workflow(
        self, data: Dict[str, Any], workflow_id: UUID, current_user_id: UUID
    ) -> None:
        """Execute add cloud model workflow."""
        db_workflow_steps = await WorkflowStepDataManager(self.session).get_all_workflow_steps(
            {"workflow_id": workflow_id}
        )

        # Latest step
        db_latest_workflow_step = db_workflow_steps[-1]

        # if cloud model id is provided, retrieve cloud model
        cloud_model_id = data.get("cloud_model_id")
        db_cloud_model = None
        if cloud_model_id:
            db_cloud_model = await CloudModelDataManager(self.session).retrieve_by_fields(
                CloudModel, {"id": cloud_model_id}, missing_ok=True
            )

        # Prepare model creation data from input
        model_data = await self._prepare_model_data(data, current_user_id, db_cloud_model)

        # Check for duplicate model
        db_model = await ModelDataManager(self.session).retrieve_by_fields(
            Model, {"uri": model_data.uri, "source": model_data.source}, missing_ok=True
        )
        if db_model:
            logger.info(f"Model {model_data.uri} with {model_data.source} already exists")
            raise ClientException("Duplicate model uri and source found")

        # Mark workflow completed
        logger.debug(f"Updating workflow status: {workflow_id}")
        db_workflow = await WorkflowDataManager(self.session).retrieve_by_fields(WorkflowModel, {"id": workflow_id})

        execution_status_data = {
            "workflow_execution_status": {
                "status": "success",
                "message": "Model successfully added to the repository",
            },
            "model_id": None,
        }
        try:
            db_model = await ModelDataManager(self.session).insert_one(
                Model(**model_data.model_dump(exclude_unset=True))
            )
        except Exception as e:
            logger.exception(f"Failed to add model to the repository {e}")
            execution_status_data["workflow_execution_status"]["status"] = "error"
            execution_status_data["workflow_execution_status"]["message"] = "Failed to add model to the repository"
            execution_status_data["model_id"] = None
            db_workflow_step = await WorkflowStepDataManager(self.session).update_by_fields(
                db_latest_workflow_step, {"data": execution_status_data}
            )
            await WorkflowDataManager(self.session).update_by_fields(
                db_workflow, {"status": WorkflowStatusEnum.FAILED, "reason": str(e)}
            )
        else:
            execution_status_data["model_id"] = str(db_model.id)
            db_workflow_step = await WorkflowStepDataManager(self.session).update_by_fields(
                db_latest_workflow_step, {"data": execution_status_data}
            )

            if db_cloud_model:
                await CloudModelDataManager(self.session).update_by_fields(
                    db_cloud_model, {"is_present_in_model": True}
                )

            # leaderboard data. TODO: Need to add service for leaderboard
            leaderboard_data = await self._get_leaderboard_data()

            # Add leader board details
            end_step_number = db_workflow_step.step_number + 1

            # Create or update next workflow step
            db_workflow_step = await self._create_or_update_next_workflow_step(
                workflow_id, end_step_number, {"leaderboard": leaderboard_data}
            )

            # Update workflow current step and status
            db_workflow = await WorkflowDataManager(self.session).update_by_fields(
                db_workflow,
                {"current_step": end_step_number, "status": WorkflowStatusEnum.COMPLETED},
            )
        return db_model

    async def _retrieve_or_create_workflow(
        self, workflow_id: Optional[UUID], workflow_total_steps: Optional[int], current_user_id: UUID
    ) -> None:
        """Retrieve or create workflow."""
        if workflow_id:
            db_workflow = await WorkflowDataManager(self.session).retrieve_by_fields(
                WorkflowModel, {"id": workflow_id}
            )

            if db_workflow.status != WorkflowStatusEnum.IN_PROGRESS:
                logger.error(f"Workflow {workflow_id} is not in progress")
                raise ClientException("Workflow is not in progress")

            if db_workflow.created_by != current_user_id:
                logger.error(f"User {current_user_id} is not the creator of workflow {workflow_id}")
                raise ClientException("User is not authorized to perform this action")
        elif workflow_total_steps:
            db_workflow = await WorkflowDataManager(self.session).insert_one(
                WorkflowModel(total_steps=workflow_total_steps, created_by=current_user_id),
            )
        else:
            raise ClientException("Either workflow_id or workflow_total_steps should be provided")

        return db_workflow

    async def _validate_duplicate_source_uri_model(
        self, source: str, uri: str, db_workflow_steps: List[WorkflowStepModel], current_step_number: int
    ) -> None:
        """Validate duplicate source and uri."""
        db_step_uri = None
        db_step_source = None

        for db_step in db_workflow_steps:
            # Get current workflow step
            if db_step.step_number == current_step_number:
                db_current_workflow_step = db_step

            if "uri" in db_step.data:
                db_step_uri = db_step.data["uri"]
            if "source" in db_step.data:
                db_step_source = db_step.data["source"]

        # Check duplicate endpoint in project
        query_uri = None
        query_source = None
        if uri and db_step_source:
            # If user gives uri but source given in earlier step
            query_uri = uri
            query_source = db_step_source
        elif source and db_step_uri:
            # If user gives source but uri given in earlier step
            query_uri = db_step_uri
            query_source = source
        elif uri and source:
            # if user gives both source and uri
            query_uri = uri
            query_source = source
        elif db_step_uri and db_step_source:
            # if user gives source and uri in earlier step
            query_uri = db_step_uri
            query_source = db_step_source

        if query_uri and query_source:
            # NOTE: A model can only be deployed once in a project
            db_cloud_model = await ModelDataManager(self.session).retrieve_by_fields(
                Model,
                {
                    "uri": query_uri,
                    "source": query_source,
                    "model_status": StatusEnum.ACTIVE,
                },
                missing_ok=True,
            )
            if db_cloud_model:
                logger.info(f"Model {query_uri} already added with {query_source}")
                raise ClientException("Duplicate model uri and source found")

    async def _create_or_update_next_workflow_step(
        self, workflow_id: UUID, step_number: int, data: Dict[str, Any]
    ) -> None:
        """Create or update next workflow step."""
        # Check for workflow step exist or not
        db_workflow_step = await WorkflowStepDataManager(self.session).retrieve_by_fields(
            WorkflowStepModel,
            {"workflow_id": workflow_id, "step_number": step_number},
            missing_ok=True,
        )

        if db_workflow_step:
            db_workflow_step = await WorkflowStepDataManager(self.session).update_by_fields(
                db_workflow_step,
                {
                    "workflow_id": workflow_id,
                    "step_number": step_number,
                    "data": data,
                },
            )
        else:
            # Create a new workflow step
            db_workflow_step = await WorkflowStepDataManager(self.session).insert_one(
                WorkflowStepModel(
                    workflow_id=workflow_id,
                    step_number=step_number,
                    data=data,
                )
            )

        return db_workflow_step

    async def _get_leaderboard_data(self) -> None:
        """Get leaderboard data."""
        return [
            {
                "position": 1,
                "model": "name",
                "IFEval": 13.2,
                "BBH": 13.2,
                "M": 1.2,
            },
            {
                "position": 1,
                "model": "name",
                "IFEval": 13.2,
                "BBH": 13.2,
                "M": 1.2,
            },
            {
                "position": 1,
                "model": "name",
                "IFEval": 13.2,
                "BBH": 13.2,
                "M": 1.2,
            },
            {
                "position": 1,
                "model": "name",
                "IFEval": 13.2,
                "BBH": 13.2,
                "M": 1.2,
            },
        ]

    async def _prepare_model_data(
        self, data: Dict[str, Any], current_user_id: UUID, db_cloud_model: Optional[CloudModel] = None
    ) -> None:
        """Prepare model data."""
        source = data.get("source")
        name = data.get("name")
        modality = data.get("modality")
        uri = data.get("uri")
        tags = data.get("tags")
        provider_type = data.get("provider_type")
        provider_id = data.get("provider_id")

        if db_cloud_model:
            model_data = ModelCreate(
                name=name,
                description=db_cloud_model.description,
                tags=tags,
                tasks=db_cloud_model.tasks,
                author=db_cloud_model.author,
                model_size=db_cloud_model.model_size,
                github_url=db_cloud_model.github_url,
                huggingface_url=db_cloud_model.huggingface_url,
                website_url=db_cloud_model.website_url,
                modality=db_cloud_model.modality,
                source=db_cloud_model.source,
                provider_type=provider_type,
                uri=db_cloud_model.uri,
                created_by=current_user_id,
                provider_id=provider_id,
            )
        else:
            model_data = ModelCreate(
                source=source,
                name=name,
                modality=modality,
                uri=uri,
                tags=tags,
                provider_type=provider_type,
                created_by=current_user_id,
                provider_id=provider_id,
            )

        return model_data

    async def get_cloud_model_workflow(self, workflow_id: UUID) -> CreateCloudModelWorkflowResponse:
        """Get cloud model workflow."""
        db_workflow = await WorkflowDataManager(self.session).retrieve_by_fields(WorkflowModel, {"id": workflow_id})

        db_workflow_steps = await WorkflowStepDataManager(self.session).get_all_workflow_steps(
            {"workflow_id": workflow_id}
        )

        if not db_workflow_steps:
            return CreateCloudModelWorkflowResponse(
                workflow_id=db_workflow.id,
                status=db_workflow.status,
                current_step=db_workflow.current_step,
                total_steps=db_workflow.total_steps,
                reason=db_workflow.reason,
                workflow_steps=CreateCloudModelWorkflowStepData(),
                code=status.HTTP_200_OK,
                object="cloud_model_workflow.get",
                message="Cloud model workflow retrieved successfully",
            )

        # Define the keys required for model deployment
        keys_of_interest = [
            "source",
            "name",
            "modality",
            "uri",
            "tags",
            "icon",
            "provider_type",
            "provider_id",
            "cloud_model_id",
            "description",
            "model_id",
            "workflow_execution_status",
            "leaderboard",
        ]

        # from workflow steps extract necessary information
        required_data = {}
        for db_workflow_step in db_workflow_steps:
            for key in keys_of_interest:
                if key in db_workflow_step.data:
                    required_data[key] = db_workflow_step.data[key]

        provider_type = required_data.get("provider_type")
        provider_id = required_data.get("provider_id")
        cloud_model_id = required_data.get("cloud_model_id")
        model_id = required_data.get("model_id")
        workflow_execution_status = required_data.get("workflow_execution_status")
        leaderboard = required_data.get("leaderboard")

        db_provider = (
            await ProviderDataManager(self.session).retrieve_by_fields(
                ProviderModel, {"id": required_data["provider_id"]}, missing_ok=True
            )
            if "provider_id" in required_data
            else None
        )

        db_cloud_model = (
            await CloudModelDataManager(self.session).retrieve_by_fields(
                CloudModel, {"id": required_data["cloud_model_id"]}, missing_ok=True
            )
            if "cloud_model_id" in required_data
            else None
        )

        db_model = (
            await ModelDataManager(self.session).retrieve_by_fields(
                Model, {"id": UUID(required_data["model_id"])}, missing_ok=True
            )
            if "model_id" in required_data
            else None
        )

        return CreateCloudModelWorkflowResponse(
            workflow_id=db_workflow.id,
            status=db_workflow.status,
            current_step=db_workflow.current_step,
            total_steps=db_workflow.total_steps,
            reason=db_workflow.reason,
            workflow_steps=CreateCloudModelWorkflowStepData(
                provider_type=provider_type,
                provider=db_provider,
                provider_id=provider_id,
                cloud_model=db_cloud_model,
                cloud_model_id=cloud_model_id,
                model=db_model,
                model_id=model_id,
                workflow_execution_status=workflow_execution_status,
                leaderboard=leaderboard,
            ),
            code=status.HTTP_200_OK,
            object="cloud_model_workflow.get",
            message="Cloud model workflow retrieved successfully",
        )


class LocalModelWorkflowService(SessionMixin):
    """Local model workflow service."""

    async def add_local_model_workflow(self, current_user_id: UUID, request: CreateLocalModelWorkflowRequest) -> None:
        """Add a local model workflow."""
        # Get request data
        step_number = request.step_number
        workflow_id = request.workflow_id
        workflow_total_steps = request.workflow_total_steps
        provider_type = request.provider_type
        proprietary_credential_id = request.proprietary_credential_id
        name = request.name
        uri = request.uri
        author = request.author
        tags = request.tags
        icon = request.icon
        trigger_workflow = request.trigger_workflow

        current_step_number = step_number

        # Retrieve or create workflow
        db_workflow = await WorkflowService(self.session).retrieve_or_create_workflow(
            workflow_id, workflow_total_steps, current_user_id
        )

        # Validate proprietary credential id
        if proprietary_credential_id:
            await ProprietaryCredentialDataManager(self.session).retrieve_by_fields(
                ProprietaryCredentialModel, {"id": proprietary_credential_id}
            )

        # Validate model name to be unique
        if name:
            db_model = await ModelDataManager(self.session).retrieve_by_fields(
                Model, {"name": name, "model_status": StatusEnum.ACTIVE}, missing_ok=True
            )
            if db_model:
                raise ClientException("Model name should be unique")

        # Add provider_id for HuggingFace provider type
        provider_id = None
        if provider_type == ModelProviderTypeEnum.HUGGING_FACE:
            db_provider = await ProviderDataManager(self.session).retrieve_by_fields(
                ProviderModel, {"type": CredentialTypeEnum.HUGGINGFACE}
            )
            provider_id = db_provider.id

        # Prepare workflow step data
        workflow_step_data = CreateLocalModelWorkflowSteps(
            provider_type=provider_type,
            proprietary_credential_id=proprietary_credential_id,
            name=name,
            uri=uri,
            author=author,
            tags=tags,
            icon=icon,
            provider_id=provider_id,
        ).model_dump(exclude_none=True, exclude_unset=True, mode="json")

        # Get workflow steps
        db_workflow_steps = await WorkflowStepDataManager(self.session).get_all_workflow_steps(
            {"workflow_id": db_workflow.id}
        )

        # For avoiding another db call for record retrieval, storing db object while iterating over db_workflow_steps
        db_current_workflow_step = None

        # Verify hugging face uri duplication
        await self._verify_provider_type_uri_duplication(provider_type, uri, db_workflow_steps)

        if db_workflow_steps:
            for db_step in db_workflow_steps:
                # Get current workflow step
                if db_step.step_number == current_step_number:
                    db_current_workflow_step = db_step

        if db_current_workflow_step:
            logger.info(f"Workflow {db_workflow.id} step {current_step_number} already exists")

            # Update workflow step data in db
            db_workflow_step = await WorkflowStepDataManager(self.session).update_by_fields(
                db_current_workflow_step,
                {"data": workflow_step_data},
            )
            logger.info(f"Workflow {db_workflow.id} step {current_step_number} updated")
        else:
            logger.info(f"Creating workflow step {current_step_number} for workflow {db_workflow.id}")

            # Insert step details in db
            db_workflow_step = await WorkflowStepDataManager(self.session).insert_one(
                WorkflowStepModel(
                    workflow_id=db_workflow.id,
                    step_number=current_step_number,
                    data=workflow_step_data,
                )
            )

        # Update workflow current step as the highest step_number
        db_max_workflow_step_number = max(step.step_number for step in db_workflow_steps) if db_workflow_steps else 0
        workflow_current_step = max(current_step_number, db_max_workflow_step_number)
        logger.info(f"The current step of workflow {db_workflow.id} is {workflow_current_step}")

        if trigger_workflow:
            # query workflow steps again to get latest data
            db_workflow_steps = await WorkflowStepDataManager(self.session).get_all_workflow_steps(
                {"workflow_id": db_workflow.id}
            )

            # Define the keys required for model extraction
            keys_of_interest = [
                "provider_type",
                "proprietary_credential_id",  # Only required for HuggingFace (Optional)
                "name",
                "uri",
            ]

            # from workflow steps extract necessary information
            required_data = {}
            for db_workflow_step in db_workflow_steps:
                for key in keys_of_interest:
                    if key in db_workflow_step.data:
                        required_data[key] = db_workflow_step.data[key]

            # Check if all required keys are present
            required_keys = ["provider_type", "name", "uri"]
            missing_keys = [key for key in required_keys if key not in required_data]
            if missing_keys:
                raise ClientException(f"Missing required data for model extraction: {', '.join(missing_keys)}")

            # Create or update new workflow step for model extraction
            current_step_number = current_step_number + 1

            try:
                # Perform model extraction
                await self._perform_model_extraction(
                    db_workflow.id, current_step_number, required_data, current_user_id
                )
            except ClientException as e:
                workflow_current_step = current_step_number
                db_workflow = await WorkflowDataManager(self.session).update_by_fields(
                    db_workflow,
                    {"current_step": workflow_current_step},
                )
                logger.debug("Workflow updated with latest step")
                raise e

            # Create next workflow step to store model extraction response
            current_step_number = current_step_number + 1
            workflow_current_step = current_step_number

            # Update or create next workflow step
            # NOTE: The when extraction is done, the subscriber will create model and update model_id to the step
            db_workflow_step = await WorkflowStepService(self.session).create_or_update_next_workflow_step(
                workflow_id, current_step_number, {}
            )

        # This will ensure workflow step number is updated to the latest step number
        db_workflow = await WorkflowDataManager(self.session).update_by_fields(
            db_workflow,
            {"current_step": workflow_current_step},
        )

        return db_workflow

    async def create_model_from_notification_event(self, payload: NotificationPayload) -> None:
        """Create a local model from notification event."""
        logger.debug("Received event for creating local model")

        # Get workflow and steps
        workflow_id = payload.workflow_id
        db_workflow = await WorkflowDataManager(self.session).retrieve_by_fields(WorkflowModel, {"id": workflow_id})
        db_workflow_steps = await WorkflowStepDataManager(self.session).get_all_workflow_steps(
            {"workflow_id": workflow_id}
        )

        # Get last step
        db_latest_workflow_step = db_workflow_steps[-1]

        # Define the keys required for endpoint creation
        keys_of_interest = [
            "provider_type",
            "name",
            "uri",
            "author",
            "tags",
            "icon",
        ]

        # from workflow steps extract necessary information
        required_data = {}
        for db_workflow_step in db_workflow_steps:
            for key in keys_of_interest:
                if key in db_workflow_step.data:
                    required_data[key] = db_workflow_step.data[key]
        logger.debug("Collected required data from workflow steps")

        # Check for model with duplicate name
        db_model = await ModelDataManager(self.session).retrieve_by_fields(
            Model, {"name": required_data["name"], "model_status": StatusEnum.ACTIVE}, missing_ok=True
        )
        if db_model:
            logger.error(f"Unable to create model with name {required_data['name']} as it already exists")
            raise ClientException("Model name should be unique")

        model_info = payload.content.result["model_info"]
        local_path = payload.content.result["local_path"]

        # Extract and finalize tags, tasks and author
        given_tags = required_data.get("tags", [])
        extracted_tags = model_info.get("tags", []) or []
        if extracted_tags:
            # assign random colors to extracted tags
            extracted_tags = assign_random_colors_to_names(extracted_tags)

            # remove duplicate tags
            existing_tag_names = [tag["name"] for tag in given_tags]
            extracted_tags = [tag for tag in extracted_tags if tag["name"] not in existing_tag_names]

        extracted_tags.extend(given_tags)

        extracted_tasks = model_info.get("tasks", [])
        if extracted_tasks:
            extracted_tasks = assign_random_colors_to_names(extracted_tasks)

        extracted_author = required_data.get("author")
        if not extracted_author:
            extracted_author = normalize_value(model_info.get("author", None))

        # Finalize model details
        model_description = normalize_value(model_info.get("description", None))
        model_github_url = normalize_value(model_info.get("huggingface_url", None))
        model_huggingface_url = normalize_value(model_info.get("huggingface_url", None))
        model_website_url = normalize_value(model_info.get("website_url", None))
        languages = normalize_value(model_info.get("languages", None))
        use_cases = normalize_value(model_info.get("use_cases", None))
        model_size = normalize_value(
            model_info.get("architecture", {}).get("num_params", None)
            if model_info.get("architecture") is not None
            else None
        )
        model_type = normalize_value(
            model_info.get("architecture", {}).get("type", None)
            if model_info.get("architecture") is not None
            else None
        )
        family = normalize_value(
            model_info.get("architecture", {}).get("family", None)
            if model_info.get("architecture") is not None
            else None
        )
        num_layers = normalize_value(
            model_info.get("architecture", {}).get("num_layers", None)
            if model_info.get("architecture") is not None
            else None
        )
        hidden_size = normalize_value(
            model_info.get("architecture", {}).get("hidden_size", None)
            if model_info.get("architecture") is not None
            else None
        )
        context_length = normalize_value(
            model_info.get("architecture", {}).get("context_length", None)
            if model_info.get("architecture") is not None
            else None
        )
        torch_dtype = normalize_value(
            model_info.get("architecture", {}).get("torch_dtype", None)
            if model_info.get("architecture") is not None
            else None
        )
        model_architecture = ModelArchitecture(
            intermediate_size=normalize_value(
                model_info.get("architecture", {}).get("intermediate_size", None)
                if model_info.get("architecture") is not None
                else None
            ),
            vocab_size=normalize_value(
                model_info.get("architecture", {}).get("vocab_size", None)
                if model_info.get("architecture") is not None
                else None
            ),
            num_attention_heads=normalize_value(
                model_info.get("architecture", {}).get("num_attention_heads", None)
                if model_info.get("architecture") is not None
                else None
            ),
            num_key_value_heads=normalize_value(
                model_info.get("architecture", {}).get("num_key_value_heads", None)
                if model_info.get("architecture") is not None
                else None
            ),
            rope_scaling=normalize_value(
                model_info.get("architecture", {}).get("rope_scaling", None)
                if model_info.get("architecture") is not None
                else None
            ),
            model_weights_size=normalize_value(
                model_info.get("architecture", {}).get("model_weights_size", None)
                if model_info.get("architecture") is not None
                else None
            ),
            kv_cache_size=normalize_value(
                model_info.get("architecture", {}).get("kv_cache_size", None)
                if model_info.get("architecture") is not None
                else None
            ),
        )

        # Sanitize base model
        base_model = model_info.get("model_tree", {}).get("base_model", [])
        if base_model is not None and len(base_model) > 0:
            base_model = base_model[0]
        base_model = normalize_value(base_model)

        # Dummy Values
        # TODO: remove this after implementing actual service
        strengths = [
            "Bud Studio Lorem ipsum dolor sit amet, consectetur adipiscing elit.",
            "Bud Studio Lorem ipsum dolor sit amet, consectetur adipiscing elit.",
        ]
        limitations = [
            "Bud Studio Lorem ipsum dolor sit amet, consectetur adipiscing elit.",
            "Bud Studio Lorem ipsum dolor sit amet, consectetur adipiscing elit.",
        ]
        examples = [
            {
                "prompt": "Bud Studio Lorem ipsum dolor sit amet, consectetur adipiscing elit.",
                "prompt_type": "string",
                "response": "Bud Studio Lorem ipsum dolor sit amet, consectetur adipiscing elit.",
                "response_type": "string",
            },
            {
                "prompt": "Bud Studio Lorem ipsum dolor sit amet, consectetur adipiscing elit.",
                "prompt_type": "string",
                "response": "Bud Studio Lorem ipsum dolor sit amet, consectetur adipiscing elit.",
                "response_type": "string",
            },
        ]
        minimum_requirements = {"device_name": "Dummy Device", "core": 3, "memory": "32 GB", "RAM": "32 GB"}
        base_model_relation = BaseModelRelationEnum.ADAPTER

        # Base model, Base model relation, fields will be none for base models
        if required_data["uri"] == base_model:
            base_model = None
            base_model_relation = None

        # Set provider id and icon
        provider_id = None
        icon = required_data.get("icon")
        if required_data["provider_type"] == ModelProviderTypeEnum.HUGGING_FACE.value:
            # icon is not supported for hugging face models
            # Add provider id for hugging face models to retrieve icon for frontend
            icon = None
            db_provider = await ProviderDataManager(self.session).retrieve_by_fields(
                ProviderModel, {"type": "huggingface"}
            )
            provider_id = db_provider.id

        model_data = ModelCreate(
            name=required_data["name"],
            description=model_description,
            tags=extracted_tags,
            tasks=extracted_tasks,
            github_url=model_github_url,
            huggingface_url=model_huggingface_url,
            website_url=model_website_url,
            modality=model_info["modality"],
            source=ModelSourceEnum.LOCAL,
            provider_type=required_data["provider_type"],
            uri=required_data["uri"],
            created_by=db_workflow.created_by,
            author=extracted_author,
            provider_id=provider_id,
            local_path=local_path,
            icon=icon,
            model_size=model_size,
            strengths=strengths,
            limitations=limitations,
            languages=languages,
            use_cases=use_cases,
            minimum_requirements=minimum_requirements,
            examples=examples,
            base_model=base_model,
            base_model_relation=base_model_relation,
            model_type=model_type,
            family=family,
            num_layers=num_layers,
            hidden_size=hidden_size,
            context_length=context_length,
            torch_dtype=torch_dtype,
            architecture=model_architecture,
        )

        # Create model
        db_model = await ModelDataManager(self.session).insert_one(Model(**model_data.model_dump(exclude_none=True)))
        logger.debug(f"Model created with id {db_model.id}")

        # Create papers
        extracted_papers = model_info.get("papers", [])
        if extracted_papers:
            db_papers = await self._create_papers_from_model_info(extracted_papers, db_model.id)
            logger.debug(f"Papers created for model {db_model.id}")

        # Create model licenses
        extracted_license = model_info.get("license", {})
        if extracted_license:
            db_model_licenses = await self._create_model_licenses_from_model_info(extracted_license, db_model.id)
            logger.debug(f"Model licenses created for model {db_model.id}")

        # Update to workflow step
        workflow_update_data = {
            "model_id": str(db_model.id),
            "tags": extracted_tags,
            "description": model_description,
        }
        await WorkflowStepDataManager(self.session).update_by_fields(
            db_latest_workflow_step, {"data": workflow_update_data}
        )
        logger.debug(f"Workflow step updated with model id {db_model.id}")

        # Mark workflow as completed
        logger.debug(f"Updating workflow status: {workflow_id}")
        await WorkflowDataManager(self.session).update_by_fields(db_workflow, {"status": WorkflowStatusEnum.COMPLETED})

    async def _verify_provider_type_uri_duplication(
        self,
        provider_type: ModelProviderTypeEnum,
        uri: str,
        db_workflow_steps: Optional[List[WorkflowStepModel]] = None,
    ) -> None:
        """Verify hugging face uri duplication."""
        db_step_uri = None
        db_step_provider_type = None

        if db_workflow_steps:
            for db_step in db_workflow_steps:
                if "uri" in db_step.data:
                    db_step_uri = db_step.data["uri"]
                if "provider_type" in db_step.data:
                    db_step_provider_type = db_step.data["provider_type"]

        # Check duplicate hugging face uri
        query_uri = None
        query_provider_type = None

        if uri and db_step_provider_type:
            # If user gives uri but provider type given in earlier step
            query_uri = uri
            query_provider_type = db_step_provider_type
        elif provider_type and db_step_uri:
            # If user gives provider type but uri given in earlier step
            query_uri = db_step_uri
            query_provider_type = provider_type.value
        elif uri and provider_type:
            # If user gives both uri and provider type
            query_uri = uri
            query_provider_type = provider_type.value
        elif db_step_uri and db_step_provider_type:
            # If user gives both uri and provider type in earlier step
            query_uri = db_step_uri
            query_provider_type = db_step_provider_type

        if query_uri and query_provider_type and query_provider_type == ModelProviderTypeEnum.HUGGING_FACE.value:
<<<<<<< HEAD
            # Check duplicate hugging face uri
            db_model = await ModelDataManager(self.session).retrieve_by_fields(
                Model,
                {"uri": query_uri, "provider_type": query_provider_type, "model_status": StatusEnum.ACTIVE},
                missing_ok=True,
            )
            if db_model:
                raise ClientException("Duplicate hugging face uri found")
=======
            # Check uri in huggingface uri format
            is_valid_huggingface_uri = validate_huggingface_repo_format(query_uri)
            if not is_valid_huggingface_uri:
                raise ClientException("Invalid huggingface uri format")
>>>>>>> a892743b

        if query_uri and query_provider_type and query_provider_type == ModelProviderTypeEnum.URL.value:
            # Check for valid url
            try:
                HttpUrl(query_uri)
            except ValueError:
                raise ClientException("Invalid url found")

        if query_uri and query_provider_type and query_provider_type == ModelProviderTypeEnum.DISK.value:
            # Check for valid local path
            if not os.path.exists(query_uri):
                raise ClientException("Given local path does not exist")

        # Check duplicate hugging face uri
        db_model = await ModelDataManager(self.session).retrieve_by_fields(
            Model, {"uri": query_uri, "provider_type": query_provider_type, "is_active": True}, missing_ok=True
        )
        if db_model:
            raise ClientException(f"Duplicate {query_provider_type} uri found")

    async def _perform_model_extraction(
        self, workflow_id: UUID, step_number: int, data: Dict, current_user_id: UUID
    ) -> None:
        """Perform model extraction."""
        # Update or create next workflow step
        db_workflow_step = await WorkflowStepService(self.session).create_or_update_next_workflow_step(
            workflow_id, step_number, {}
        )

        # Perform model extraction request
        model_extraction_response = await self._perform_model_extraction_request(workflow_id, data, current_user_id)

        # Add payload dict to response
        for step in model_extraction_response["steps"]:
            step["payload"] = {}

        model_extraction_events = {
            BudServeWorkflowStepEventName.MODEL_EXTRACTION_EVENTS.value: model_extraction_response
        }

        # Update workflow step with response
        await WorkflowStepDataManager(self.session).update_by_fields(
            db_workflow_step, {"data": model_extraction_events}
        )

    async def _perform_model_extraction_request(self, workflow_id: UUID, data: Dict, current_user_id: UUID) -> None:
        """Perform model extraction request."""
        model_extraction_endpoint = (
            f"{app_settings.dapr_base_url}/v1.0/invoke/{app_settings.bud_model_app_id}/method/model-info/extract"
        )

        # TODO: get proprietary credential from db
        proprietary_credential_id = data.get("proprietary_credential_id")

        hf_token = None
        if proprietary_credential_id:
            db_proprietary_credential = await ProprietaryCredentialDataManager(self.session).retrieve_by_fields(
                ProprietaryCredentialModel, {"id": proprietary_credential_id}
            )
            hf_token = db_proprietary_credential.other_provider_creds.get("api_key")

            # TODO: remove this after implementing token decryption, decryption not required here
            # Send decrypted token to model extraction endpoint
            hf_token = await self._get_decrypted_token(proprietary_credential_id)

        model_extraction_request = {
            "model_name": data["name"],
            "model_uri": data["uri"],
            "provider_type": data["provider_type"],
            "hf_token": hf_token,
            "notification_metadata": {
                "name": "bud-notification",
                "subscriber_ids": str(current_user_id),
                "workflow_id": str(workflow_id),
            },
            "source_topic": f"{app_settings.source_topic}",
        }

        try:
            async with aiohttp.ClientSession() as session:
                async with session.post(model_extraction_endpoint, json=model_extraction_request) as response:
                    response_data = await response.json()
                    if response.status >= 400:
                        raise ClientException("unable to perform model extraction request")

                    return response_data
        except ClientException as e:
            raise e
        except Exception as e:
            logger.error(f"Failed to perform model extraction request: {e}")
            raise ClientException("unable to perform model extraction request") from e

    @staticmethod
    async def _get_decrypted_token(credential_id: UUID) -> str:
        """Get decrypted token."""
        # TODO: remove this function after implementing dapr decryption
        url = f"https://api-dev.bud.studio/proprietary/credentials/{credential_id}/details"

        async with aiohttp.ClientSession() as session:
            async with session.get(url) as response:
                response_data = await response.json()
                try:
                    decrypted_token = response_data["result"]["other_provider_creds"]["api_key"]
                    return decrypted_token
                except (KeyError, TypeError):
                    raise ClientException("Unable to get decrypted token")

    async def _create_papers_from_model_info(
        self, extracted_papers: list[dict], model_id: UUID
    ) -> List[PaperPublished]:
        """Create papers from model info."""
        # Store papers here for bulk insert
        paper_models = []

        for extracted_paper in extracted_papers:
            paper_title = normalize_value(extracted_paper.get("title", None))
            paper_authors = normalize_value(extracted_paper.get("authors", None))
            paper_url = normalize_value(extracted_paper.get("url", None))

            # Only add paper if it has title, authors or url
            if any([paper_title, paper_authors, paper_url]):
                paper_data = PaperPublishedCreate(
                    title=paper_title,
                    authors=paper_authors,
                    url=paper_url,
                    model_id=model_id,
                )
                paper_models.append(PaperPublished(**paper_data.model_dump(exclude_none=True)))

        # Insert papers in db
        return await PaperPublishedDataManager(self.session).insert_all(paper_models)

    async def _create_model_licenses_from_model_info(
        self, extracted_license: dict, model_id: UUID
    ) -> List[ModelLicenses]:
        """Create model licenses from model info."""
        license_name = normalize_value(extracted_license.get("name"))
        license_url = normalize_value(extracted_license.get("url"))
        license_faqs = normalize_value(extracted_license.get("faqs"))
        # TODO: Remove when faqs are implemented
        license_faqs = [
            {
                "answer": True,
                "question": "Bud Studio Lorem ipsum dolor sit amet, consectetur adipiscing elit.",
            },
            {
                "answer": False,
                "question": "Bud Studio Lorem ipsum dolor sit amet, consectetur adipiscing elit.",
            },
        ]
        license_data = ModelLicensesCreate(
            name=license_name,
            url=license_url,
            faqs=license_faqs,
            model_id=model_id,
        )
        return await ModelLicensesDataManager(self.session).insert_one(
            ModelLicenses(**license_data.model_dump(exclude_none=True))
        )

    async def scan_local_model_workflow(self, current_user_id: UUID, request: LocalModelScanRequest) -> WorkflowModel:
        """Scan a local model."""
        # Get request data
        step_number = request.step_number
        workflow_id = request.workflow_id
        workflow_total_steps = request.workflow_total_steps
        model_id = request.model_id
        trigger_workflow = request.trigger_workflow

        current_step_number = step_number

        # Retrieve or create workflow
        db_workflow = await WorkflowService(self.session).retrieve_or_create_workflow(
            workflow_id, workflow_total_steps, current_user_id
        )

        # Validate model id
        if model_id:
            db_model = await ModelDataManager(self.session).retrieve_by_fields(
                Model, {"id": model_id, "model_status": StatusEnum.ACTIVE}
            )
            if db_model.provider_type == ModelProviderTypeEnum.CLOUD_MODEL:
                raise ClientException("Security scan is only supported for local models")

        # Prepare workflow step data
        workflow_step_data = LocalModelScanWorkflowStepData(
            model_id=model_id,
        ).model_dump(exclude_none=True, exclude_unset=True, mode="json")

        # Get workflow steps
        db_workflow_steps = await WorkflowStepDataManager(self.session).get_all_workflow_steps(
            {"workflow_id": db_workflow.id}
        )

        # For avoiding another db call for record retrieval, storing db object while iterating over db_workflow_steps
        db_current_workflow_step = None

        if db_workflow_steps:
            for db_step in db_workflow_steps:
                # Get current workflow step
                if db_step.step_number == current_step_number:
                    db_current_workflow_step = db_step

        if db_current_workflow_step:
            logger.info(f"Workflow {db_workflow.id} step {current_step_number} already exists")

            # Update workflow step data in db
            db_workflow_step = await WorkflowStepDataManager(self.session).update_by_fields(
                db_current_workflow_step,
                {"data": workflow_step_data},
            )
            logger.info(f"Workflow {db_workflow.id} step {current_step_number} updated")
        else:
            logger.info(f"Creating workflow step {current_step_number} for workflow {db_workflow.id}")

            # Insert step details in db
            db_workflow_step = await WorkflowStepDataManager(self.session).insert_one(
                WorkflowStepModel(
                    workflow_id=db_workflow.id,
                    step_number=current_step_number,
                    data=workflow_step_data,
                )
            )

        # Update workflow current step as the highest step_number
        db_max_workflow_step_number = max(step.step_number for step in db_workflow_steps) if db_workflow_steps else 0
        workflow_current_step = max(current_step_number, db_max_workflow_step_number)
        logger.info(f"The current step of workflow {db_workflow.id} is {workflow_current_step}")

        if trigger_workflow:
            # query workflow steps again to get latest data
            db_workflow_steps = await WorkflowStepDataManager(self.session).get_all_workflow_steps(
                {"workflow_id": db_workflow.id}
            )

            # Define the keys required for model security scan
            keys_of_interest = [
                "model_id",
            ]

            # from workflow steps extract necessary information
            required_data = {}
            for db_workflow_step in db_workflow_steps:
                for key in keys_of_interest:
                    if key in db_workflow_step.data:
                        required_data[key] = db_workflow_step.data[key]

            # Check if all required keys are present
            required_keys = ["model_id"]
            missing_keys = [key for key in required_keys if key not in required_data]
            if missing_keys:
                raise ClientException(f"Missing required data for model security scan: {', '.join(missing_keys)}")

            try:
                # Perform model security scan
                await self._perform_model_security_scan(db_workflow.id, current_step_number, required_data)
            except ClientException as e:
                workflow_current_step = current_step_number
                db_workflow = await WorkflowDataManager(self.session).update_by_fields(
                    db_workflow,
                    {"current_step": workflow_current_step},
                )
                logger.debug("Workflow updated with latest step")
                raise e

            # Create next workflow step to store model scan result
            current_step_number = current_step_number + 1
            workflow_current_step = current_step_number

            # Update or create next workflow step
            # NOTE: The when scanning is completed, the subscriber will create scan result and update scan result id to the step
            db_workflow_step = await WorkflowStepService(self.session).create_or_update_next_workflow_step(
                db_workflow.id, current_step_number, {}
            )

        # This will ensure workflow step number is updated to the latest step number
        db_workflow = await WorkflowDataManager(self.session).update_by_fields(
            db_workflow,
            {"current_step": workflow_current_step},
        )

        return db_workflow

    async def _perform_model_security_scan(self, workflow_id: UUID, step_number: int, data: Dict) -> None:
        """Perform model security scan."""
        # Retrieve workflow step
        db_workflow_step = await WorkflowDataManager(self.session).retrieve_by_fields(
            WorkflowStepModel, {"workflow_id": workflow_id, "step_number": step_number}
        )

        # Add created_by to data for notification purpose in micro service
        data["created_by"] = str(db_workflow_step.workflow.created_by)

        # Perform model security scan request
        model_security_scan_response = await self._perform_model_security_scan_request(workflow_id, data)

        # Add payload dict to response
        for step in model_security_scan_response["steps"]:
            step["payload"] = {}

        # Include model security scan response in current step data
        data[BudServeWorkflowStepEventName.MODEL_SECURITY_SCAN_EVENTS.value] = model_security_scan_response

        # Update workflow step with response
        await WorkflowStepDataManager(self.session).update_by_fields(db_workflow_step, {"data": data})

    async def _perform_model_security_scan_request(self, workflow_id: UUID, data: Dict) -> None:
        """Perform model security scan request."""
        model_security_scan_endpoint = (
            f"{app_settings.dapr_base_url}/v1.0/invoke/{app_settings.bud_model_app_id}/method/model-info/scan"
        )

        # Retrieve model local path
        model_id = data.get("model_id")
        db_model = await ModelDataManager(self.session).retrieve_by_fields(
            Model, {"id": model_id, "model_status": StatusEnum.ACTIVE}
        )
        local_path = db_model.local_path

        model_security_scan_request = {
            "model_path": local_path,
            "notification_metadata": {
                "name": "bud-notification",
                "subscriber_ids": data["created_by"],
                "workflow_id": str(workflow_id),
            },
            "source_topic": f"{app_settings.source_topic}",
        }
        logger.debug(f"Model security scan payload: {model_security_scan_request}")

        try:
            async with aiohttp.ClientSession() as session:
                async with session.post(model_security_scan_endpoint, json=model_security_scan_request) as response:
                    response_data = await response.json()
                    if response.status >= 400:
                        raise ClientException("unable to perform model security scan request")

                    return response_data
        except ClientException as e:
            raise e
        except Exception as e:
            logger.error(f"Failed to perform model security scan request: {e}")
            raise ClientException("unable to perform model security scan request") from e

    async def create_scan_result_from_notification_event(self, payload: NotificationPayload) -> None:
        """Create a local model security scan result from notification event."""
        logger.debug("Received event for creating local model security scan result")

        # Get workflow steps
        workflow_id = payload.workflow_id
        db_workflow = await WorkflowDataManager(self.session).retrieve_by_fields(WorkflowModel, {"id": workflow_id})
        logger.debug(f"Retrieved workflow: {db_workflow.id}")

        db_workflow_steps = await WorkflowStepDataManager(self.session).get_all_workflow_steps(
            {"workflow_id": workflow_id}
        )

        # Get last step
        db_latest_workflow_step = db_workflow_steps[-1]

        # Define the keys required for endpoint creation
        keys_of_interest = [
            "model_id",
        ]

        # from workflow steps extract necessary information
        required_data = {}
        for db_workflow_step in db_workflow_steps:
            for key in keys_of_interest:
                if key in db_workflow_step.data:
                    required_data[key] = db_workflow_step.data[key]
        logger.debug("Collected required data from workflow steps")

        # Get model
        db_model = await ModelDataManager(self.session).retrieve_by_fields(
            Model, {"id": required_data["model_id"], "model_status": StatusEnum.ACTIVE}
        )
        local_path = db_model.local_path
        logger.debug(f"Local path: {local_path}")

        # Get model scan result
        scan_result = payload.content.result["scan_result"]
        logger.debug(f"Scan result: {scan_result}")

        # Parse necessary data from scan result
        total_issues_by_severity = scan_result.get("total_issues_by_severity", {})
        low_severity_count = total_issues_by_severity.get("LOW", 0)
        medium_severity_count = total_issues_by_severity.get("MEDIUM", 0)
        high_severity_count = total_issues_by_severity.get("HIGH", 0)
        critical_severity_count = total_issues_by_severity.get("CRITICAL", 0)

        model_issues = scan_result.get("model_issues", [])
        grouped_issues = await self._group_model_issues(model_issues, local_path)

        # Determine overall scan status
        overall_scan_status = await self.determine_overall_scan_status(
            low_severity_count, medium_severity_count, high_severity_count, critical_severity_count
        )

        # Create model security scan result
        model_security_scan_result = ModelSecurityScanResultCreate(
            model_id=db_model.id,
            status=overall_scan_status,
            total_issues=scan_result.get("total_issues", 0),
            total_scanned_files=scan_result.get("total_scanned", 0),
            total_skipped_files=scan_result.get("total_skipped_files", 0),
            scanned_files=scan_result.get("scanned_files", []),
            low_severity_count=low_severity_count,
            medium_severity_count=medium_severity_count,
            high_severity_count=high_severity_count,
            critical_severity_count=critical_severity_count,
            model_issues=grouped_issues,
        )
        logger.debug("Parsed model security scan result")

        # Check if model security scan result already exists
        db_model_security_scan_result = await ModelSecurityScanResultDataManager(self.session).retrieve_by_fields(
            ModelSecurityScanResultModel, {"model_id": db_model.id}, missing_ok=True
        )

        if db_model_security_scan_result:
            logger.debug("Model security scan result already exists. Updating it.")
            db_model_security_scan_result = await ModelSecurityScanResultDataManager(self.session).update_by_fields(
                db_model_security_scan_result,
                model_security_scan_result.model_dump(),
            )
        else:
            logger.debug("Model security scan result does not exist. Creating it.")
            db_model_security_scan_result = await ModelSecurityScanResultDataManager(self.session).insert_one(
                ModelSecurityScanResultModel(**model_security_scan_result.model_dump())
            )

        # Update workflow step with model security scan result id
        await WorkflowStepDataManager(self.session).update_by_fields(
            db_latest_workflow_step,
            {"data": {"security_scan_result_id": str(db_model_security_scan_result.id)}},
        )

        # Mark scan_verified according to overall scan status
        scan_verified = True if overall_scan_status == ModelSecurityScanStatusEnum.SAFE else False

        db_model = await ModelDataManager(self.session).update_by_fields(
            db_model,
            {"scan_verified": scan_verified},
        )

        # Get dummy leaderboard data
        leaderboard_data = await self.get_leaderboard()

        # Create workflow step to store model scan result
        end_step_number = db_latest_workflow_step.step_number + 1
        db_workflow_step = await WorkflowStepService(self.session).create_or_update_next_workflow_step(
            workflow_id, end_step_number, {"leaderboard": leaderboard_data}
        )

        # Update workflow current step and status
        await WorkflowDataManager(self.session).update_by_fields(
            db_workflow,
            {"current_step": end_step_number, "status": WorkflowStatusEnum.COMPLETED},
        )

    async def _group_model_issues(self, model_issues: list, local_path: str) -> list[ModelIssue]:
        """Group model issues by severity."""
        grouped_issues = {}

        for model_issue in model_issues:
            severity = model_issue["severity"].lower()

            # Clean up the source path by removing local_path prefix
            source = model_issue["source"]
            if source.startswith(local_path):
                source = source[len(local_path) :].lstrip("/")

            # Group issues by severity
            if severity not in grouped_issues:
                grouped_issues[severity] = []
            grouped_issues[severity].append(
                ModelIssue(
                    title=model_issue["title"],
                    severity=severity,
                    description=model_issue["description"],
                    source=source,
                ).model_dump()
            )

        return grouped_issues

    async def get_leaderboard(self) -> dict:
        """Get leaderboard for a model."""
        return {
            "headers": {
                "evaluation_type": "Evaluation type",
                "dataset": "Data Set",
                "model_1": "Selected Model",
                "model_2": "Model 2",
            },
            "rows": [
                {"evaluation_type": "IFEval", "dataset": "Reasoning", "model_1": 65.1, "model_2": 65.1},
                {"evaluation_type": "BBH", "dataset": "MMLU", "model_1": 46.9, "model_2": 46.9},
                {"evaluation_type": "Model", "dataset": "Factuality", "model_1": 78.4, "model_2": 78.4},
                {"evaluation_type": "Tags", "dataset": "Reasoning", "model_1": 60.8, "model_2": 60.8},
            ],
        }

    @staticmethod
    async def determine_overall_scan_status(
        low_count: int, medium_count: int, high_count: int, critical_count: int
    ) -> ModelSecurityScanStatusEnum:
        """Determine the overall security scan status based on issue counts.

        Args:
            low_count: Number of low severity issues
            medium_count: Number of medium severity issues
            high_count: Number of high severity issues
            critical_count: Number of critical severity issues

        Returns:
            ModelSecurityScanStatusEnum: The overall status based on the highest severity with issues
        """
        if critical_count > 0:
            return ModelSecurityScanStatusEnum.CRITICAL
        elif high_count > 0:
            return ModelSecurityScanStatusEnum.HIGH
        elif medium_count > 0:
            return ModelSecurityScanStatusEnum.MEDIUM
        elif low_count > 0:
            return ModelSecurityScanStatusEnum.LOW
        else:
            return ModelSecurityScanStatusEnum.SAFE  # Default to SAFE if no issues are found


class CloudModelService(SessionMixin):
    """Cloud model service."""

    async def get_all_cloud_models(
        self,
        offset: int = 0,
        limit: int = 10,
        filters: Dict = {},
        order_by: List = [],
        search: bool = False,
    ) -> Tuple[List[CloudModel], int]:
        """Get all cloud models."""
        db_cloud_models, count = await CloudModelDataManager(self.session).get_all_cloud_models(
            offset, limit, filters, order_by, search
        )

        # convert db_cloud_models to cloud model list response
        db_cloud_models_response = []
        for db_cloud_model in db_cloud_models:
            model_response = ModelResponse.model_validate(db_cloud_model)
            db_cloud_models_response.append(ModelListResponse(model=model_response))

        return db_cloud_models_response, count

    async def get_all_recommended_tags(
        self,
        offset: int = 0,
        limit: int = 10,
    ) -> Tuple[List[CloudModel], int]:
        """Get all cloud models."""
        return await CloudModelDataManager(self.session).get_all_recommended_tags(offset, limit)


class ModelService(SessionMixin):
    """Model service."""

    async def retrieve_model(self, model_id: UUID) -> ModelDetailSuccessResponse:
        """Retrieve model details by model ID."""
        db_model = await ModelDataManager(self.session).retrieve_by_fields(
            Model, {"id": model_id, "model_status": StatusEnum.ACTIVE}
        )

        # For base model there won't be any base model value
        base_model = db_model.base_model
        if not base_model:
            base_model = db_model.uri

        # Get base model relation count
        model_tree_count = await ModelDataManager(self.session).get_model_tree_count(base_model)
        base_model_relation_count = {row.base_model_relation.value: row.count for row in model_tree_count}
        model_tree = ModelTree(
            adapters_count=base_model_relation_count.get(BaseModelRelationEnum.ADAPTER.value, 0),
            finetunes_count=base_model_relation_count.get(BaseModelRelationEnum.FINETUNE.value, 0),
            merges_count=base_model_relation_count.get(BaseModelRelationEnum.MERGE.value, 0),
            quantizations_count=base_model_relation_count.get(BaseModelRelationEnum.QUANTIZED.value, 0),
        )

        db_endpoint_count = await ModelDataManager(self.session).get_count_by_fields(
            EndpointModel, {"model_id": model_id, "is_active": True}
        )

        return ModelDetailSuccessResponse(
            model=db_model,
            model_tree=model_tree,
            scan_result=db_model.model_security_scan_result,
            endpoints_count=db_endpoint_count,
            message="model retrieved successfully",
            code=status.HTTP_200_OK,
            object="model.get",
        ).to_http_response()

    async def list_model_tags(self, name: str, offset: int = 0, limit: int = 10) -> tuple[list[Tag], int]:
        """Search model tags by name with pagination."""
        tags_result, count = await ModelDataManager(self.session).list_model_tags(name, offset, limit)
        tags = [Tag(name=row.name, color=row.color) for row in tags_result]

        return tags, count

    async def list_model_tasks(self, name: str, offset: int = 0, limit: int = 10) -> tuple[list[Task], int]:
        """Search model tasks by name with pagination."""
        tasks_result, count = await ModelDataManager(self.session).list_model_tasks(name, offset, limit)
        tasks = [Task(name=row.name, color=row.color) for row in tasks_result]

        return tasks, count

    async def get_all_active_models(
        self,
        offset: int = 0,
        limit: int = 10,
        filters: Dict = {},
        order_by: List = [],
        search: bool = False,
    ) -> Tuple[List[Model], int]:
        """Get all active models."""
        filters_dict = filters

        results, count = await ModelDataManager(self.session).get_all_models(
            offset, limit, filters_dict, order_by, search
        )

        # Parse the results to model list response
        db_models_response = []
        for result in results:
            model_response = ModelResponse.model_validate(result[0])
            db_models_response.append(ModelListResponse(model=model_response, endpoints_count=result[1]))

        return db_models_response, count

    async def list_all_model_authors(
        self,
        offset: int = 0,
        limit: int = 10,
        filters: Dict = {},
        order_by: List = [],
        search: bool = False,
    ) -> Tuple[List[str], int]:
        """Search author by name with pagination support."""
        filters["model_status"] = StatusEnum.ACTIVE
        db_models, count = await ModelDataManager(self.session).list_all_model_authors(
            offset, limit, filters, order_by, search
        )
        db_authors = [model.author for model in db_models]

        return db_authors, count

    async def edit_model(self, model_id: UUID, data: Dict[str, Any]) -> None:
        """Edit cloud model by validating and updating specific fields, and saving an uploaded file if provided."""
        logger.debug(f"edit recieved data: {data}")
        # Retrieve existing model
        db_model = await ModelDataManager(self.session).retrieve_by_fields(
            model=Model, fields={"id": model_id, "model_status": StatusEnum.ACTIVE}
        )

        if data.get("name"):
            duplicate_model = await ModelDataManager(self.session).retrieve_by_fields(
                model=Model,
                fields={"name": data["name"], "is_active": True},
                exclude_fields={"id": model_id},
                missing_ok=True,
            )
            if duplicate_model:
                raise ClientException("Model name already exists")

        if data.get("icon") and db_model.provider_type in [
            ModelProviderTypeEnum.CLOUD_MODEL,
            ModelProviderTypeEnum.HUGGING_FACE,
        ]:
            data.pop("icon")

        # Handle file upload if provided
        # TODO: consider dapr local storage
        if data.get("license_file"):
            # If a file is provided, save it locally and update the DB with the local path
            file = data.pop("license_file")
            file_path = await self._save_uploaded_file(file)
            await self._create_or_update_license_entry(model_id, file.filename, file_path, None)

        elif data.get("license_url"):
            # If a license URL is provided, store the URL in the DB instead of the file path
            license_url = data.pop("license_url")
            filename = license_url.split("/")[-1]  # Extract filename from the URL
            await self._create_or_update_license_entry(
                model_id, filename if filename else "sample license", None, str(license_url)
            )  # TODO: modify filename arg when license service implemented

        # Add papers if provided
        if isinstance(data.get("paper_urls"), list):
            paper_urls = data.pop("paper_urls")
            await self._update_papers(model_id, paper_urls)

        # Update model with validated data
        await ModelDataManager(self.session).update_by_fields(db_model, data)

    async def _save_uploaded_file(self, file: UploadFile) -> str:
        """Save uploaded file and return file path."""
        # create the license directory if not present already
        os.makedirs(os.path.join(app_settings.static_dir, LICENSE_DIR), exist_ok=True)
        file_path = os.path.join(app_settings.static_dir, LICENSE_DIR, file.filename)
        with Path(file_path).open("wb") as f:
            f.write(await file.read())
        return os.path.join(LICENSE_DIR, file.filename)

    async def _create_or_update_license_entry(
        self, model_id: UUID, filename: str, file_path: str, license_url: str
    ) -> None:
        """Create or update a license entry in the database."""
        # Check if a license entry with the given model_id exists
        existing_license = await ModelDataManager(self.session).retrieve_by_fields(
            ModelLicenses, fields={"model_id": model_id}, missing_ok=True
        )
        if existing_license:
            logger.debug(f"existing license: {existing_license}")
            existing_license_path = (
                os.path.join(app_settings.static_dir, existing_license.path) if existing_license.path else ""
            )
            if existing_license_path and os.path.exists(existing_license_path):
                try:
                    os.remove(existing_license_path)
                except PermissionError:
                    raise ClientException(
                        status_code=status.HTTP_403_FORBIDDEN,
                        message=f"Permission denied while accessing the file: {existing_license.name}",
                    )

            update_license_data = {
                "name": filename,
                "path": file_path if file_path else None,
                "url": license_url if license_url else None,
            }
            await ModelLicensesDataManager(self.session).update_by_fields(existing_license, update_license_data)
        else:
            # Create a new license entry
            license_entry = ModelLicensesModel(
                id=uuid4(),
                name=filename,
                path=file_path if file_path else None,
                url=license_url if license_url else None,
                model_id=model_id,
            )
            await ModelLicensesDataManager(self.session).insert_one(
                ModelLicenses(**license_entry.model_dump(exclude_unset=True))
            )

    async def _update_papers(self, model_id: UUID, paper_urls: list[str]) -> None:
        """Update paper entries for the given model by adding new URLs and removing old ones."""
        # Fetch existing paper URLs for the model
        existing_papers = await ModelDataManager(self.session).get_all_by_fields(
            model=PaperPublished, fields={"model_id": model_id}
        )
        existing_urls = {paper.url for paper in existing_papers}

        # Determine URLs to add and remove
        input_urls = set(paper_urls)
        urls_to_add = input_urls - existing_urls
        urls_to_remove = existing_urls - input_urls
        logger.debug(
            f"paper info: {input_urls}, existing urls: {existing_urls}, urls_to_add: {urls_to_add}, urls_to_remove: {urls_to_remove}"
        )

        # Add new paper URLs
        if urls_to_add:
            urls_to_add = [
                PaperPublished(id=uuid4(), title=None, url=str(paper_url), model_id=model_id)
                for paper_url in urls_to_add
            ]
            await PaperPublishedDataManager(self.session).insert_all(urls_to_add)

        # Remove old paper URLs
        if urls_to_remove:
            # Delete all matching entries for given URLs and model_id in one query
            await PaperPublishedDataManager(self.session).delete_paper_by_urls(
                model_id=model_id, paper_urls={"url": urls_to_remove}
            )<|MERGE_RESOLUTION|>--- conflicted
+++ resolved
@@ -1100,21 +1100,10 @@
             query_provider_type = db_step_provider_type
 
         if query_uri and query_provider_type and query_provider_type == ModelProviderTypeEnum.HUGGING_FACE.value:
-<<<<<<< HEAD
-            # Check duplicate hugging face uri
-            db_model = await ModelDataManager(self.session).retrieve_by_fields(
-                Model,
-                {"uri": query_uri, "provider_type": query_provider_type, "model_status": StatusEnum.ACTIVE},
-                missing_ok=True,
-            )
-            if db_model:
-                raise ClientException("Duplicate hugging face uri found")
-=======
             # Check uri in huggingface uri format
             is_valid_huggingface_uri = validate_huggingface_repo_format(query_uri)
             if not is_valid_huggingface_uri:
                 raise ClientException("Invalid huggingface uri format")
->>>>>>> a892743b
 
         if query_uri and query_provider_type and query_provider_type == ModelProviderTypeEnum.URL.value:
             # Check for valid url
