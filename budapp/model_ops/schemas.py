--- conflicted
+++ resolved
@@ -289,8 +289,6 @@
         return self
 
 
-<<<<<<< HEAD
-=======
 class EditModel(BaseModel):
     """Schema for editing a model with optional fields and validations."""
 
@@ -311,7 +309,6 @@
 
 
 
->>>>>>> 5c9aa589
 class CreateCloudModelWorkflowSteps(BaseModel):
     """Cloud model workflow step data schema."""
 
