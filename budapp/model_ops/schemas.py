#  -----------------------------------------------------------------------------
#  Copyright (c) 2024 Bud Ecosystem Inc.
#  #
#  Licensed under the Apache License, Version 2.0 (the "License");
#  you may not use this file except in compliance with the License.
#  You may obtain a copy of the License at
#  #
#      http://www.apache.org/licenses/LICENSE-2.0
#  #
#  Unless required by applicable law or agreed to in writing, software
#  distributed under the License is distributed on an "AS IS" BASIS,
#  WITHOUT WARRANTIES OR CONDITIONS OF ANY KIND, either express or implied.
#  See the License for the specific language governing permissions and
#  limitations under the License.
#  -----------------------------------------------------------------------------


"""Contains core Pydantic schemas used for data validation and serialization within the model ops services."""

import re
from datetime import datetime
from typing import List, Literal, Optional, Tuple

from pydantic import (
    UUID4,
    BaseModel,
    ConfigDict,
    Field,
    HttpUrl,
    field_validator,
    model_validator,
)

from budapp.commons.constants import (
    BaseModelRelationEnum,
    CredentialTypeEnum,
    ModalityEnum,
    ModelProviderTypeEnum,
    ModelSourceEnum,
    WorkflowStatusEnum,
)
from budapp.commons.schemas import PaginatedSuccessResponse, SuccessResponse, Tag, Task
from budapp.user_ops.schemas import UserInfo


class ProviderFilter(BaseModel):
    """Provider filter schema."""

    name: str | None = None


class Provider(BaseModel):
    """Provider schema."""

    model_config = ConfigDict(from_attributes=True)

    id: UUID4
    name: str
    description: str
    type: CredentialTypeEnum
    icon: str


class ProviderResponse(PaginatedSuccessResponse):
    """Provider response schema."""

    model_config = ConfigDict(extra="ignore")

    providers: list[Provider] = []


class CloudModel(BaseModel):
    """Cloud model schema."""

    model_config = ConfigDict(from_attributes=True, protected_namespaces=())

    id: UUID4
    name: str
    description: str | None = None
    modality: ModalityEnum
    source: CredentialTypeEnum
    provider_type: ModelProviderTypeEnum
    uri: str
    model_size: int | None = None
    tags: list[Tag] | None = None
    tasks: list[Tag] | None = None
    is_present_in_model: bool = False


class PaperPublishedModel(BaseModel):
    """Paper Published Model Schema"""

    id: UUID4
    title: str | None = None
    authors: list[str] | None = None
    url: str | None = None
    model_id: UUID4

    class Config:
        orm_mode = True
        from_attributes = True


class PaperPublishedModelEditRequest(BaseModel):
    """Paper Published Edit Model Schema"""

    id: UUID4 | None = None
    title: str | None = None
    url: str


class ModelLicensesModel(BaseModel):
    """Model Licenses Model Schema"""

    id: UUID4
    name: str | None = None
    url: str | None = None
    path: str | None = None
    faqs: list[dict] | None = None
    model_id: UUID4

    class Config:
        orm_mode = True
        from_attributes = True


# Model related schemas


class ModelBase(BaseModel):
    """Base model schema."""

    model_config = ConfigDict(from_attributes=True, protected_namespaces=())

    name: str
    description: Optional[str] = None
    tags: Optional[List[Tag]] = None
    tasks: Optional[List[Tag]] = None
    github_url: Optional[str] = None
    huggingface_url: Optional[str] = None
    website_url: Optional[str] = None


class Model(ModelBase):
    """Model schema."""

    id: UUID4
    icon: str | None = None
    modality: ModalityEnum
    source: ModelSourceEnum
    provider_type: ModelProviderTypeEnum
    uri: str
    model_size: Optional[int] = None
    created_by: Optional[UUID4] = None
    author: Optional[str] = None
    created_at: datetime
    modified_at: datetime
    provider: Provider | None = None


class ModelArchitecture(BaseModel):
    """Model architecture schema."""

    intermediate_size: int | None = None
    vocab_size: int | None = None
    num_attention_heads: int | None = None
    num_key_value_heads: int | None = None
    rope_scaling: dict | None = None
    model_weights_size: int | None = None
    kv_cache_size: int | None = None


class ModelCreate(ModelBase):
    """Schema for creating a new AI Model."""

    modality: ModalityEnum
    source: str
    provider_type: ModelProviderTypeEnum
    uri: str
    model_size: Optional[int] = None
    created_by: UUID4
    author: Optional[str] = None
    provider_id: UUID4 | None = None
    local_path: str | None = None
    strengths: list[str] | None = None
    limitations: list[str] | None = None
    languages: list[str] | None = None
    use_cases: list[str] | None = None
    minimum_requirements: dict | None = None
    examples: list[dict] | None = None
    base_model: str | None = None
    base_model_relation: BaseModelRelationEnum | None = None
    model_type: str | None = None
    family: str | None = None
    num_layers: int | None = None
    hidden_size: int | None = None
    context_length: int | None = None
    torch_dtype: str | None = None
    architecture: ModelArchitecture | None = None


class ModelDetailResponse(BaseModel):
    """Response schema for model details."""

    model_config = ConfigDict(from_attributes=True, protected_namespaces=())

    id: UUID4
    name: str
    description: str | None = None
    tags: list[Tag] | None = None
    tasks: list[Task] | None = None
    author: str | None = None
    model_size: int | None = None
    icon: str | None = None
    github_url: str | None = None
    huggingface_url: str | None = None
    website_url: str | None = None
    bud_verified: bool = False
    scan_verified: bool = False
    eval_verified: bool = False
    strengths: list[str] | None = None
    limitations: list[str] | None = None
    languages: list[str] | None = None
    use_cases: list[str] | None = None
    minimum_requirements: dict | None = None
    examples: list[dict] | None = None
    base_model: str | None = None
    model_type: str | None = None
    family: str | None = None
    num_layers: int | None = None
    hidden_size: int | None = None
    context_length: int | None = None
    torch_dtype: str | None = None
    architecture: ModelArchitecture | None = None
    modality: ModalityEnum
    source: str
    provider_type: ModelProviderTypeEnum
    uri: str
    paper_published: list[PaperPublishedModel] | None = None
    model_licenses: ModelLicensesModel | None = None
    provider: Provider | None = None


class ModelTree(BaseModel):
    """Model tree schema."""

    adapters_count: int = 0
    finetunes_count: int = 0
    merges_count: int = 0
    quantizations_count: int = 0


class ModelDetailSuccessResponse(SuccessResponse):
    """Model detail success response schema."""

    model: ModelDetailResponse
    scan_result: dict | None = None  # TODO: integrate actual scan result
    eval_result: dict | None = None  # TODO: integrate actual eval result
    model_tree: ModelTree


class CreateCloudModelWorkflowRequest(BaseModel):
    """Cloud model workflow request schema."""

    workflow_id: UUID4 | None = None
    workflow_total_steps: int | None = None
    step_number: int = Field(..., gt=0)
    trigger_workflow: bool = False
    provider_type: ModelProviderTypeEnum | None = None
    provider_id: UUID4 | None = None
    name: str | None = None
    modality: ModalityEnum | None = None
    uri: str | None = None
    tags: list[Tag] | None = None
    cloud_model_id: UUID4 | None = None

    @model_validator(mode="after")
    def validate_fields(self) -> "CreateCloudModelWorkflowRequest":
        """Validate the fields of the request."""
        if self.workflow_id is None and self.workflow_total_steps is None:
            raise ValueError("workflow_total_steps is required when workflow_id is not provided")

        if self.workflow_id is not None and self.workflow_total_steps is not None:
            raise ValueError("workflow_total_steps and workflow_id cannot be provided together")

        # Check if at least one of the other fields is provided
        other_fields = [
            self.provider_type,
            self.provider_id,
            self.modality,
            self.uri,
            self.tags,
            self.name,
        ]
        required_fields = ["provider_type", "provider_id", "modality", "uri", "tags", "name"]
        if not any(other_fields):
            # Allow if cloud model id is explicitly provided
            input_data = self.model_dump(exclude_unset=True)
            if "cloud_model_id" in input_data:
                return self
            raise ValueError(f"At least one of {', '.join(required_fields)} is required when workflow_id is provided")

        return self


class CreateLocalModelWorkflowRequest(BaseModel):
    """Local model workflow request schema."""

    workflow_id: UUID4 | None = None
    workflow_total_steps: int | None = None
    step_number: int = Field(..., gt=0)
    trigger_workflow: bool = False
    provider_type: ModelProviderTypeEnum | None = None
    proprietary_credential_id: UUID4 | None = None
    name: str | None = None
    uri: str | None = None
    author: str | None = None
    tags: list[Tag] | None = None
    icon: str | None = None

    @model_validator(mode="after")
    def validate_fields(self) -> "CreateLocalModelWorkflowRequest":
        """Validate the fields of the request."""
        if self.workflow_id is None and self.workflow_total_steps is None:
            raise ValueError("workflow_total_steps is required when workflow_id is not provided")

        if self.workflow_id is not None and self.workflow_total_steps is not None:
            raise ValueError("workflow_total_steps and workflow_id cannot be provided together")

        # Validate proprietary_credential_id based on provider_type
        if (
            self.provider_type is not None
            and self.provider_type != ModelProviderTypeEnum.HUGGING_FACE
            and self.proprietary_credential_id is not None
        ):
            raise ValueError("proprietary_credential_id should be None for non-HuggingFace providers")

        if (
            self.provider_type is not None
            and self.provider_type == ModelProviderTypeEnum.HUGGING_FACE
            and self.icon is not None
        ):
            raise ValueError("Icon is not supported for HuggingFace models")

        # Validate provider type
        if self.provider_type and self.provider_type == ModelProviderTypeEnum.CLOUD_MODEL:
            raise ValueError("Cloud model provider type not supported for local model workflow")

        return self


class CreateLocalModelWorkflowSteps(BaseModel):
    """Create cluster workflow step data schema."""

    provider_type: ModelProviderTypeEnum | None = None
    proprietary_credential_id: UUID4 | None = None
    name: str | None = None
    icon: str | None = None
    uri: str | None = None
    author: str | None = None
    tags: list[Tag] | None = None
    provider_id: UUID4 | None


class EditModel(BaseModel):
    """Schema for editing a model with optional fields and validations."""

    name: Optional[str] = Field(None, min_length=1, max_length=100, description="Model name")
    description: Optional[str] = Field(None, max_length=500, description="Brief model description")
    tags: Optional[List[Tag]] = None
    tasks: Optional[List[Tag]] = None
    paper_urls: Optional[List[HttpUrl]] = None
    github_url: Optional[HttpUrl] = Field(None, description="URL to the model's GitHub repository")
    huggingface_url: Optional[HttpUrl] = Field(None, description="URL to the model's Hugging Face page")
    website_url: Optional[HttpUrl] = Field(None, description="URL to the model's official website")
    license_url: Optional[HttpUrl] = Field(None, description="License url")

    def dict(self, **kwargs):
        # Use the parent `dict()` method to get the original dictionary
        data = super().dict(**kwargs)
        # Convert all HttpUrl fields to strings for compatibility with SQLAlchemy
        for key in ["github_url", "huggingface_url", "website_url", "license_url"]:
            if data.get(key) is not None:
                data[key] = str(data[key])
        # Handle `paper_urls` as a list of URLs
        if data.get("paper_urls") is not None:
            data["paper_urls"] = [str(url) for url in data["paper_urls"]]
        return data


class ModelResponse(BaseModel):
    """Model response schema."""

    model_config = ConfigDict(from_attributes=True, protected_namespaces=())

    id: UUID4
    name: str
    author: str | None = None
    modality: ModalityEnum
    source: str
    uri: str
    created_user: UserInfo | None = None
    model_size: int | None = None
    tasks: list[Task] | None = None
    tags: list[Tag] | None = None
    icon: str | None = None
    description: str | None = None
    provider_type: ModelProviderTypeEnum
    created_at: datetime
    modified_at: datetime
    provider: Provider | None = None
    is_present_in_model: bool | None = None


class ModelListResponse(BaseModel):
    """Model list response schema."""

    model: ModelResponse
    endpoints_count: int | None = None


class ModelPaginatedResponse(PaginatedSuccessResponse):
    """Model paginated response schema."""

    models: list[ModelListResponse] = []


class ModelFilter(BaseModel):
    """Filter model schema for filtering models based on specific criteria."""

    model_config = ConfigDict(protected_namespaces=())

    name: str | None = None
    source: CredentialTypeEnum | None = None
    model_size_min: int | None = Field(None, ge=0, le=500)
    model_size_max: int | None = Field(None, ge=0, le=500)
    provider_type: ModelProviderTypeEnum | None = None
    table_source: Literal["cloud_model", "model"] = "cloud_model"

    @field_validator("source")
    @classmethod
    def change_to_string(cls, v: CredentialTypeEnum | None) -> str | None:
        """Convert the source enum value to a string."""
        return v.value if v else None

    @field_validator("model_size_min", "model_size_max")
    @classmethod
    def convert_to_billions(cls, v: Optional[int]) -> Optional[int]:
        """Convert the input value to billions."""
        if v is not None:
            return v * 1000000000  # Convert to billions
        return v


# Cloud model related schemas


class CreateCloudModelWorkflowSteps(BaseModel):
    """Cloud model workflow step data schema."""

    provider_type: ModelProviderTypeEnum | None = None
    source: str | None = None
    name: str | None = None
    modality: ModalityEnum | None = None
    uri: str | None = None
    tags: list[Tag] | None = None
    icon: str | None = None
    provider_id: UUID4 | None = None
    cloud_model_id: UUID4 | None = None


class CreateCloudModelWorkflowStepData(BaseModel):
    """Cloud model workflow step data schema."""

    model_config = ConfigDict(from_attributes=True, protected_namespaces=())

    provider_type: ModelProviderTypeEnum | None = None
    provider: Provider | None = None
    cloud_model: CloudModel | None = None
    cloud_model_id: UUID4 | None = None
    provider_id: UUID4 | None = None
    model_id: UUID4 | None = None
    model: Model | None = None
    workflow_execution_status: dict | None = None
    leaderboard: list | None = None


class CreateCloudModelWorkflowResponse(SuccessResponse):
    """Add Cloud Model Workflow Response."""

    workflow_id: UUID4
    status: WorkflowStatusEnum
    current_step: int
    total_steps: int
    reason: str | None = None
    workflow_steps: CreateCloudModelWorkflowStepData | None = None


class CloudModelFilter(BaseModel):
    """Cloud model filter schema."""

    model_config = ConfigDict(protected_namespaces=())

    source: CredentialTypeEnum | None = None
    modality: ModalityEnum | None = None
    model_size: int | None = None
    name: str | None = None

    @field_validator("source")
    def change_to_string(cls, v: CredentialTypeEnum | None) -> str | None:
        """Change the source to a string."""
        return v.value if v else None


class CloudModelResponse(PaginatedSuccessResponse):
    """Cloud model response schema."""

    model_config = ConfigDict(extra="ignore")

    cloud_models: list[CloudModel] = []


class TagWithCount(BaseModel):
    """Tag with count schema."""

    name: str
    color: str = Field(..., pattern="^#[0-9A-Fa-f]{6}$")
    count: int

    @field_validator("color")
    def validate_hex_color(cls, v: str) -> str:
        """Validate that color is a valid hex color code."""
        if not re.match(r"^#[0-9A-Fa-f]{6}$", v):
            raise ValueError("Color must be a valid hex color code (e.g., #FF0000)")
        return v.upper()  # Normalize to uppercase


class RecommendedTagsResponse(PaginatedSuccessResponse):
    """Recommended tags response schema."""

    tags: List[TagWithCount] = []

    @field_validator("tags", mode="before")
    def validate_tags(cls, v: List[Tuple[str, str, int]]) -> List[TagWithCount]:
        """Convert tuples to TagWithCount objects."""
        return [TagWithCount(name=tag[0], color=tag[1], count=tag[2]) for tag in v]


class TagsListResponse(PaginatedSuccessResponse):
    """Response schema for tags list."""

    tags: List[Tag] = Field(..., description="List of matching tags")


class TasksListResponse(PaginatedSuccessResponse):
    """Response schema for tasks list."""

    tasks: List[Task] = []


class ModelAuthorResponse(PaginatedSuccessResponse):
    """Response schema for searching tags by name."""

    authors: List[str] = Field(..., description="List of matching authors")


class ModelAuthorFilter(BaseModel):
    """Filter schema for model authors."""

    author: str | None = None


<<<<<<< HEAD
# Local model related schemas


class LocalModelScanRequest(BaseModel):
    """Local model scan request schema."""

    workflow_id: UUID4 | None = None
    workflow_total_steps: int | None = None
    step_number: int = Field(..., gt=0)
    trigger_workflow: bool = False
    model_id: UUID4 | None = None

    @model_validator(mode="after")
    def validate_fields(self) -> "LocalModelScanRequest":
        """Validate the fields of the request."""
        if self.workflow_id is None and self.workflow_total_steps is None:
            raise ValueError("workflow_total_steps is required when workflow_id is not provided")

        if self.workflow_id is not None and self.workflow_total_steps is not None:
            raise ValueError("workflow_total_steps and workflow_id cannot be provided together")

        # Check if at least one of the other fields is provided
        other_fields = [self.model_id]
        required_fields = ["model_id"]
        if not any(other_fields):
            raise ValueError(f"At least one of {', '.join(required_fields)} is required")

        return self


class LocalModelScanWorkflowStepData(BaseModel):
    """Local model scan workflow step data schema."""

    model_id: UUID4 | None
=======
# Schemas related to Paper Published


class PaperPublishedCreate(BaseModel):
    """Paper Published Create Schema."""

    title: str | None = None
    authors: list[str] | None = None
    url: str | None = None
    model_id: UUID4


# Schemas related to Model Licenses


class ModelLicensesCreate(BaseModel):
    """Model Licenses Create Schema."""

    name: str | None = None
    url: str | None = None
    path: str | None = None
    faqs: list[dict] | None = None
    model_id: UUID4
>>>>>>> b2ece82f
<|MERGE_RESOLUTION|>--- conflicted
+++ resolved
@@ -570,7 +570,31 @@
     author: str | None = None
 
 
-<<<<<<< HEAD
+# Schemas related to Paper Published
+
+
+class PaperPublishedCreate(BaseModel):
+    """Paper Published Create Schema."""
+
+    title: str | None = None
+    authors: list[str] | None = None
+    url: str | None = None
+    model_id: UUID4
+
+
+# Schemas related to Model Licenses
+
+
+class ModelLicensesCreate(BaseModel):
+    """Model Licenses Create Schema."""
+
+    name: str | None = None
+    url: str | None = None
+    path: str | None = None
+    faqs: list[dict] | None = None
+    model_id: UUID4
+
+
 # Local model related schemas
 
 
@@ -604,29 +628,4 @@
 class LocalModelScanWorkflowStepData(BaseModel):
     """Local model scan workflow step data schema."""
 
-    model_id: UUID4 | None
-=======
-# Schemas related to Paper Published
-
-
-class PaperPublishedCreate(BaseModel):
-    """Paper Published Create Schema."""
-
-    title: str | None = None
-    authors: list[str] | None = None
-    url: str | None = None
-    model_id: UUID4
-
-
-# Schemas related to Model Licenses
-
-
-class ModelLicensesCreate(BaseModel):
-    """Model Licenses Create Schema."""
-
-    name: str | None = None
-    url: str | None = None
-    path: str | None = None
-    faqs: list[dict] | None = None
-    model_id: UUID4
->>>>>>> b2ece82f
+    model_id: UUID4 | None