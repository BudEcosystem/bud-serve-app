--- conflicted
+++ resolved
@@ -304,8 +304,6 @@
 
         return self
 
-<<<<<<< HEAD
-=======
 
 class EditModel(BaseModel):
     """Schema for editing a model with optional fields and validations."""
@@ -328,7 +326,6 @@
 
 
 
->>>>>>> 336e2cfe
 class CreateCloudModelWorkflowSteps(BaseModel):
     """Cloud model workflow step data schema."""
 
