#  -----------------------------------------------------------------------------
#  Copyright (c) 2024 Bud Ecosystem Inc.
#  #
#  Licensed under the Apache License, Version 2.0 (the "License");
#  you may not use this file except in compliance with the License.
#  You may obtain a copy of the License at
#  #
#      http://www.apache.org/licenses/LICENSE-2.0
#  #
#  Unless required by applicable law or agreed to in writing, software
#  distributed under the License is distributed on an "AS IS" BASIS,
#  WITHOUT WARRANTIES OR CONDITIONS OF ANY KIND, either express or implied.
#  See the License for the specific language governing permissions and
#  limitations under the License.
#  -----------------------------------------------------------------------------

"""The model ops package, containing essential business logic, services, and routing configurations for the model ops."""

from datetime import datetime
from typing import List, Optional
from uuid import UUID, uuid4

from sqlalchemy import BigInteger, Boolean, DateTime, Enum, ForeignKey, Integer, String, Uuid
from sqlalchemy.dialects.postgresql import ARRAY as PG_ARRAY
from sqlalchemy.dialects.postgresql import ENUM as PG_ENUM
from sqlalchemy.dialects.postgresql import JSONB
from sqlalchemy.orm import Mapped, mapped_column, relationship
from sqlalchemy.sql import false as sa_false

from budapp.commons.constants import (
    BaseModelRelationEnum,
    CredentialTypeEnum,
    ModalityEnum,
    ModelProviderTypeEnum,
<<<<<<< HEAD
    StatusEnum,
=======
    ModelSecurityScanStatusEnum,
>>>>>>> 73eab74d
)
from budapp.commons.database import Base


class Model(Base):
    """Model for a AI model."""

    __tablename__ = "model"

    id: Mapped[UUID] = mapped_column(Uuid, primary_key=True, default=uuid4)
    name: Mapped[str] = mapped_column(String, nullable=False)
    description: Mapped[str] = mapped_column(String, nullable=True)
    tags: Mapped[list[dict]] = mapped_column(JSONB, nullable=True)
    tasks: Mapped[list[dict]] = mapped_column(JSONB, nullable=True)
    author: Mapped[str] = mapped_column(String, nullable=True)
    model_size: Mapped[Optional[int]] = mapped_column(BigInteger, nullable=True)
    icon: Mapped[Optional[str]] = mapped_column(String, nullable=True)
    github_url: Mapped[Optional[str]] = mapped_column(String, nullable=True)
    huggingface_url: Mapped[Optional[str]] = mapped_column(String, nullable=True)
    bud_verified: Mapped[bool] = mapped_column(Boolean, default=False, server_default=sa_false())
    scan_verified: Mapped[bool] = mapped_column(Boolean, default=False, nullable=True)
    eval_verified: Mapped[bool] = mapped_column(Boolean, default=False, server_default=sa_false())
    strengths: Mapped[list[str]] = mapped_column(PG_ARRAY(String), nullable=True)
    limitations: Mapped[list[str]] = mapped_column(PG_ARRAY(String), nullable=True)
    languages: Mapped[list[str]] = mapped_column(PG_ARRAY(String), nullable=True)
    use_cases: Mapped[list[str]] = mapped_column(PG_ARRAY(String), nullable=True)
    minimum_requirements: Mapped[dict] = mapped_column(JSONB, nullable=True)
    examples: Mapped[list[dict]] = mapped_column(JSONB, nullable=True)
    base_model: Mapped[Optional[str]] = mapped_column(String, nullable=True)
    base_model_relation: Mapped[str] = mapped_column(
        Enum(
            BaseModelRelationEnum,
            name="base_model_relation_enum",
            values_callable=lambda x: [e.value for e in x],
        ),
        nullable=True,
    )
    model_type: Mapped[str] = mapped_column(String, nullable=True)
    family: Mapped[str] = mapped_column(String, nullable=True)
    num_layers: Mapped[int] = mapped_column(Integer, nullable=True)
    hidden_size: Mapped[int] = mapped_column(BigInteger, nullable=True)
    context_length: Mapped[int] = mapped_column(BigInteger, nullable=True)
    torch_dtype: Mapped[str] = mapped_column(String, nullable=True)
    architecture: Mapped[dict] = mapped_column(JSONB, nullable=True)
    website_url: Mapped[Optional[str]] = mapped_column(String, nullable=True)
    model_status: Mapped[str] = mapped_column(
        Enum(
            StatusEnum,
            name="status_enum",
            values_callable=lambda x: [e.value for e in x],
        ),
        nullable=False,
        default=StatusEnum.ACTIVE,
    )
    modality: Mapped[str] = mapped_column(
        Enum(
            ModalityEnum,
            name="modality_enum",
            values_callable=lambda x: [e.value for e in x],
        ),
        nullable=False,
    )
    source: Mapped[str] = mapped_column(String, nullable=False)
    provider_type: Mapped[str] = mapped_column(
        Enum(
            ModelProviderTypeEnum,
            name="model_provider_type_enum",
            values_callable=lambda x: [e.value for e in x],
        ),
        nullable=False,
    )
    uri: Mapped[str] = mapped_column(String, nullable=False)
    local_path: Mapped[Optional[str]] = mapped_column(String, nullable=True)
    provider_id: Mapped[Optional[UUID]] = mapped_column(ForeignKey("provider.id"), nullable=True)
    created_by: Mapped[UUID] = mapped_column(ForeignKey("user.id"), nullable=False)
    created_at: Mapped[datetime] = mapped_column(DateTime, default=datetime.utcnow)
    modified_at: Mapped[datetime] = mapped_column(DateTime, default=datetime.utcnow, onupdate=datetime.utcnow)

    endpoints: Mapped[list["Endpoint"]] = relationship(back_populates="model")
    # benchmarks: Mapped[list["Benchmark"]] = relationship(back_populates="model")
    created_user: Mapped["User"] = relationship(back_populates="created_models", foreign_keys=[created_by])
    paper_published: Mapped[List["PaperPublished"]] = relationship("PaperPublished", back_populates="model")
    model_licenses: Mapped["ModelLicenses"] = relationship("ModelLicenses", back_populates="model")
    provider: Mapped[Optional["Provider"]] = relationship("Provider", back_populates="models")
    model_security_scan_result: Mapped["ModelSecurityScanResult"] = relationship(
        "ModelSecurityScanResult", back_populates="model"
    )


class PaperPublished(Base):
    """Model for Paper Published."""

    __tablename__ = "paper_published"

    id: Mapped[UUID] = mapped_column(Uuid, primary_key=True, default=uuid4)
    title: Mapped[str] = mapped_column(String, nullable=True)
    authors: Mapped[list[str]] = mapped_column(PG_ARRAY(String), nullable=True)
    url: Mapped[str] = mapped_column(String, nullable=True)
    model_id: Mapped[UUID] = mapped_column(ForeignKey("model.id"), nullable=False)
    created_at: Mapped[datetime] = mapped_column(DateTime, default=datetime.utcnow)
    modified_at: Mapped[datetime] = mapped_column(DateTime, default=datetime.utcnow, onupdate=datetime.utcnow)

    model: Mapped["Model"] = relationship("Model", back_populates="paper_published")


class ModelLicenses(Base):
    """Model for a AI model licenses."""

    __tablename__ = "model_licenses"

    id: Mapped[UUID] = mapped_column(Uuid, primary_key=True, default=uuid4)
    name: Mapped[str] = mapped_column(String, nullable=True)
    url: Mapped[str] = mapped_column(String, nullable=True)
    path: Mapped[str] = mapped_column(String, nullable=True)
    faqs: Mapped[list[dict]] = mapped_column(JSONB, nullable=True)
    model_id: Mapped[UUID] = mapped_column(ForeignKey("model.id"), nullable=False)
    created_at: Mapped[datetime] = mapped_column(DateTime, default=datetime.utcnow)
    modified_at: Mapped[datetime] = mapped_column(DateTime, default=datetime.utcnow, onupdate=datetime.utcnow)

    model: Mapped["Model"] = relationship("Model", back_populates="model_licenses")


class Provider(Base):
    """Model for a AI model provider."""

    __tablename__ = "provider"

    id: Mapped[UUID] = mapped_column(Uuid, primary_key=True, default=uuid4)
    name: Mapped[str] = mapped_column(String, nullable=False)
    type: Mapped[str] = mapped_column(
        Enum(
            CredentialTypeEnum,
            name="credential_type_enum",
            values_callable=lambda x: [e.value for e in x],
        ),
        nullable=False,
    )
    description: Mapped[str] = mapped_column(String, nullable=True)
    icon: Mapped[Optional[str]] = mapped_column(String, nullable=False)

    models: Mapped[Optional[list["Model"]]] = relationship("Model", back_populates="provider")
    cloud_models: Mapped[list["CloudModel"]] = relationship("CloudModel", back_populates="provider")


class CloudModel(Base):
    """Model for a AI cloud model."""

    __tablename__ = "cloud_model"

    id: Mapped[UUID] = mapped_column(Uuid, primary_key=True, default=uuid4)
    name: Mapped[str] = mapped_column(String, nullable=False)
    description: Mapped[str] = mapped_column(String, nullable=True)
    tags: Mapped[list[dict]] = mapped_column(JSONB, nullable=True)
    tasks: Mapped[list[dict]] = mapped_column(JSONB, nullable=True)
    author: Mapped[str] = mapped_column(String, nullable=True)
    model_size: Mapped[Optional[int]] = mapped_column(BigInteger, nullable=True)
    github_url: Mapped[Optional[str]] = mapped_column(String, nullable=True)
    huggingface_url: Mapped[Optional[str]] = mapped_column(String, nullable=True)
    website_url: Mapped[Optional[str]] = mapped_column(String, nullable=True)
    # is_active: Mapped[bool] = mapped_column(Boolean, default=True)
    model_status: Mapped[str] = mapped_column(
        Enum(
            StatusEnum,
            name="status_enum",
            values_callable=lambda x: [e.value for e in x],
        ),
        nullable=False,
        default=StatusEnum.ACTIVE,
    )
    modality: Mapped[str] = mapped_column(
        PG_ENUM(
            ModalityEnum,
            name="modality_enum",
            values_callable=lambda x: [e.value for e in x],
            create_type=False,
        ),
        nullable=False,
    )
    source: Mapped[str] = mapped_column(String, nullable=False)
    provider_type: Mapped[str] = mapped_column(
        PG_ENUM(
            ModelProviderTypeEnum,
            name="model_provider_type_enum",
            values_callable=lambda x: [e.value for e in x],
            create_type=False,
        ),
        nullable=False,
    )
    uri: Mapped[str] = mapped_column(String, nullable=False)
    provider_id: Mapped[UUID] = mapped_column(ForeignKey("provider.id"), nullable=False)
    created_at: Mapped[datetime] = mapped_column(DateTime, default=datetime.utcnow)
    modified_at: Mapped[datetime] = mapped_column(DateTime, default=datetime.utcnow, onupdate=datetime.utcnow)
    is_present_in_model: Mapped[bool] = mapped_column(Boolean, default=False, nullable=False)

    provider: Mapped[Optional["Provider"]] = relationship("Provider", back_populates="cloud_models")


class ModelSecurityScanResult(Base):
    """Model for a AI model security scan result."""

    __tablename__ = "model_security_scan_result"

    id: Mapped[UUID] = mapped_column(Uuid, primary_key=True, default=uuid4)
    model_id: Mapped[UUID] = mapped_column(ForeignKey("model.id"), nullable=False)
    status: Mapped[str] = mapped_column(
        PG_ENUM(
            ModelSecurityScanStatusEnum,
            name="model_security_scan_status_enum",
            values_callable=lambda x: [e.value for e in x],
            create_type=False,
        ),
        nullable=False,
    )
    total_issues: Mapped[int] = mapped_column(Integer, nullable=False)
    total_scanned_files: Mapped[int] = mapped_column(Integer, nullable=False)
    total_skipped_files: Mapped[int] = mapped_column(Integer, nullable=False)
    scanned_files: Mapped[list[str]] = mapped_column(PG_ARRAY(String), nullable=False)
    low_severity_count: Mapped[int] = mapped_column(Integer, nullable=False)
    medium_severity_count: Mapped[int] = mapped_column(Integer, nullable=False)
    high_severity_count: Mapped[int] = mapped_column(Integer, nullable=False)
    critical_severity_count: Mapped[int] = mapped_column(Integer, nullable=False)
    model_issues: Mapped[dict] = mapped_column(JSONB, nullable=False)
    created_at: Mapped[datetime] = mapped_column(DateTime, default=datetime.utcnow)
    modified_at: Mapped[datetime] = mapped_column(DateTime, default=datetime.utcnow, onupdate=datetime.utcnow)

    model: Mapped["Model"] = relationship("Model", back_populates="model_security_scan_result")<|MERGE_RESOLUTION|>--- conflicted
+++ resolved
@@ -32,11 +32,8 @@
     CredentialTypeEnum,
     ModalityEnum,
     ModelProviderTypeEnum,
-<<<<<<< HEAD
+    ModelSecurityScanStatusEnum,
     StatusEnum,
-=======
-    ModelSecurityScanStatusEnum,
->>>>>>> 73eab74d
 )
 from budapp.commons.database import Base
 
